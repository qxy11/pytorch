--- conflicted
+++ resolved
@@ -48,7 +48,6 @@
     'test_jit_cuda_fuser',
     'test_cuda_primary_ctx',
     'test_dataloader',
-    'test_dataset',
     'test_datapipe',
     'distributed/test_data_parallel',
     'distributed/test_distributed_fork',
@@ -115,11 +114,7 @@
     'distributed/rpc/test_process_group_agent',
     'distributed/rpc/cuda/test_process_group_agent',
     'distributed/rpc/test_tensorpipe_agent',
-<<<<<<< HEAD
-    'test_jit_py3',
-=======
     'distributed/rpc/cuda/test_tensorpipe_agent',
->>>>>>> 98933866
     'test_determination',
     'test_futures',
     'test_fx',
