--- conflicted
+++ resolved
@@ -2012,11 +2012,6 @@
         m = prepare_fx(m, qconfig_dict)
         m = convert_fx(m)
 
-<<<<<<< HEAD
-
-    def test_no_extra_quant_dequant(self):
-        """ Test that we don't insert unnecesssary quant/dequant"""
-=======
     def test_qparams_fqn(self):
         """ Test that the FQN of input_scale/zero_point is set
         to that of first linear use. """
@@ -2067,7 +2062,6 @@
         """ Test that the sequence of quant-dequant nodes in the
             graph, get folded and we erase the extra dequant nodes.
         """
->>>>>>> cc37e201
         class M(torch.nn.Module):
             def __init__(self):
                 super().__init__()
@@ -2091,9 +2085,6 @@
         m = prepare_fx(model, qconfig_dict)
         m(torch.rand(5, 5))
         m = convert_fx(m)
-<<<<<<< HEAD
-        print(m)
-=======
         keys = m.state_dict().keys()
         m(torch.randn(5, 5))
         dequant = 0
@@ -2105,7 +2096,33 @@
                 quant = quant + 1
         self.assertEqual(dequant, 1)
         self.assertEqual(quant, 1)
->>>>>>> cc37e201
+
+    def test_no_extra_quant_dequant(self):
+        """ Test that we don't insert unnecesssary quant/dequant"""
+        class M(torch.nn.Module):
+            def __init__(self):
+                super().__init__()
+                self.w = torch.ones(5, 5)
+                self.b = torch.zeros(5)
+
+            def forward(self, x):
+                x = torch.cat((x,), 1)
+                tmp = x.size()
+                x = torch.nn.functional.linear(x, self.w, self.b)
+                y = x * tmp[0]
+                return y
+
+        model = M().eval()
+        qconfig_dict = {
+            "": None,
+            "object_type": [
+                (torch.nn.functional.linear, default_qconfig),
+            ],
+        }
+        m = prepare_fx(model, qconfig_dict)
+        m(torch.rand(5, 5))
+        m = convert_fx(m)
+        print(m)
 
 @skipIfNoFBGEMM
 class TestQuantizeFxOps(QuantizationTestCase):
