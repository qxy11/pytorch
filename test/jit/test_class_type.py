--- conflicted
+++ resolved
@@ -336,12 +336,7 @@
         self.assertEqual(y, f2.y)
 
     def test_class_specialization(self):
-<<<<<<< HEAD
-        global Foo  # see [local resolution in python]
-
-        @torch.jit.script
-=======
->>>>>>> 718e4b11
+        @torch.jit.script
         class Foo(object):  # noqa: B903
             def __init__(self, x, y):
                 self.x = x
@@ -366,12 +361,7 @@
         FileCheck().check_count("prim::GetAttr", 4).run(graphstr)
 
     def test_class_sorting(self):
-<<<<<<< HEAD
-        global Foo  # see [local resolution in python]
-
-        @torch.jit.script
-=======
->>>>>>> 718e4b11
+        @torch.jit.script
         class Foo(object):  # noqa: B903
             def __init__(self, x: int) -> None:
                 self.x = x
@@ -958,29 +948,6 @@
             # Make sure class constant is accessible from module
             self.assertEqual(m.w, m_loaded.w)
 
-<<<<<<< HEAD
-=======
-    def test_py_class_to_ivalue_missing_attribute(self):
-        class Foo(object):
-            i : int
-            f : float
-
-            def __init__(self, i : int, f : float):
-                self.i = i
-                self.f = f
-
-        make_global(Foo)  # see [local resolution in python]
-
-        @torch.jit.script
-        def test_fn(x : Foo) -> float:
-            return x.i + x.f
-
-        test_fn(Foo(3, 4.0))
-
-        with self.assertRaisesRegex(RuntimeError, 'missing attribute i'):
-            test_fn(torch.rand(3, 4))
-
->>>>>>> 718e4b11
     def test_unused_method(self):
         """
         Test unused methods on scripted classes.
