--- conflicted
+++ resolved
@@ -5566,75 +5566,7 @@
                 args=(x, y)
             )
 
-<<<<<<< HEAD
         rpc.shutdown()
-
-    @dist_init
-    def _test_rref_get_type_timeout(self, blocking):
-        # Test where we try to get the type of a RRef from an owner, but RRef
-        # creation is slower than timeout passed into _get_type.
-        dst_rank = (self.rank + 1) % self.world_size
-        dst = worker_name(dst_rank)
-        slow_rref = rpc.remote(dst, MyClass, args=(torch.ones(2, 2), True))
-        timeout = 0.5
-        expected_err = self.get_timeout_error_regex()
-        # Blocking: blocks on inline call
-        if blocking:
-            with self.assertRaisesRegex(RuntimeError, expected_err):
-                slow_rref._get_type(timeout=timeout, blocking=blocking)
-        # Non-blocking: blocks on wait
-        else:
-            fut = slow_rref._get_type(timeout=timeout, blocking=blocking)
-            with self.assertRaisesRegex(RuntimeError, expected_err):
-                fut.wait()
-
-    def test_rref_get_type_timeout_blocking(self):
-        self._test_rref_get_type_timeout(blocking=True)
-
-    def test_rref_get_type_timeout_non_blocking(self):
-        self._test_rref_get_type_timeout(blocking=False)
-
-    @dist_init
-    def test_op_with_invalid_args(self):
-        dst = worker_name((self.rank + 1) % self.world_size)
-        with self.assertRaisesRegex(
-            RuntimeError, "Overloaded torch operator invoked from Python failed to many any schema"
-        ):
-            rpc.rpc_sync(dst, torch.add, args=())
-
-    def _test_rref_proxy_timeout(self, rref_proxy_api):
-        dst_rank = (self.rank + 1) % self.world_size
-        dst = worker_name(dst_rank)
-        rref = rpc.remote(dst, MyClass, args=(torch.ones(2, 2), ))
-        # Ensure RRef is created on remote node.
-        rref.to_here()
-        rref_api = getattr(rref, rref_proxy_api)
-        self.assertTrue(rref_api is not None, f"Failed to get RRef proxy api: {rref_proxy_api}")
-        expected_error = self.get_timeout_error_regex()
-        timeout = 2
-        with self.assertRaisesRegex(RuntimeError, expected_error):
-            result = rref_api(timeout=timeout).my_slow_method(torch.ones(2, 2))
-            if rref_api == rref.rpc_async:
-                result.wait()
-            elif rref_api == rref.remote:
-                result._get_future().wait()
-
-        # Case where rpc.remote() is stuck and exceeds timeout
-        slow_rref = rpc.remote(dst, MyClass, args=(torch.ones(2, 2), True))
-        timeout = 0.01
-        rref_api = getattr(slow_rref, rref_proxy_api)
-        # Note that even when we call rref.rpc_async() in this case, we
-        # time out in future creation, not waiting for future. This is because
-        # rref proxy function calls rref._get_type before returning future,
-        # which blocks on the RRef being created on owner node, until the
-        # specified timeout.
-        with self.assertRaisesRegex(RuntimeError, expected_error):
-            rref_api(timeout=timeout).my_instance_method(torch.ones(2, 2))
-
-    @dist_init
-    def test_rref_proxy_timeout(self):
-        for rpc_api in ["rpc_sync", "rpc_async", "remote"]:
-            self._test_rref_proxy_timeout(rpc_api)
 
     @skip_if_lt_x_gpu(1)
     def test_rref_to_here_synchronization(self):
@@ -5692,6 +5624,4 @@
                 expected = rref.rpc_sync().forward(x)
                 self.assertEqual(actual, expected)
 
-=======
->>>>>>> dc452998
         rpc.shutdown()