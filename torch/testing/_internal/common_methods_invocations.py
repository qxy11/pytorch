from functools import reduce, wraps, partial
from itertools import product
from operator import mul, itemgetter
import collections
import operator

import torch
import numpy as np
from torch._six import inf, istuple
from torch.autograd import Variable
import collections.abc

from typing import List, Tuple, Dict, Any

from torch.testing import \
    (make_non_contiguous, _dispatch_dtypes, floating_types, floating_types_and,
     floating_and_complex_types, floating_and_complex_types_and,
     all_types_and_complex_and, all_types_and, all_types_and_complex, all_types,
     integral_types)
from torch.testing._internal.common_device_type import \
    (skipIf, skipCUDAIfNoMagma, skipCPUIfNoLapack, skipCPUIfNoMkl,
     skipCUDAIfRocm, expectedAlertNondeterministic, precisionOverride)
from torch.testing._internal.common_cuda import CUDA11OrLater
from torch.testing._internal.common_utils import \
    (prod_single_zero, random_square_matrix_of_rank,
     random_symmetric_matrix, random_symmetric_psd_matrix,
     random_symmetric_pd_matrix, make_nonzero_det,
     random_fullrank_matrix_distinct_singular_value, set_rng_seed,
     TEST_WITH_ROCM, IS_WINDOWS, IS_MACOS, make_tensor, TEST_SCIPY,
     torch_to_numpy_dtype_dict, slowTest, TEST_WITH_ASAN)

from distutils.version import LooseVersion

if TEST_SCIPY:
    import scipy.special


class DecorateInfo(object):
    """Describes which test, or type of tests, should be wrapped in the given
       decorators when testing an operator. Any test that matches all provided
       arguments will be decorated. The decorators will only be applied if the
       active_if argument is True."""

    __slots__ = ['decorators', 'cls_name', 'test_name', 'device_type', 'dtypes', 'active_if']

    def __init__(self, decorators, cls_name=None, test_name=None, *,
                 device_type=None, dtypes=None, active_if=True):
        self.decorators = list(decorators) if isinstance(decorators, collections.abc.Sequence) else [decorators]
        self.cls_name = cls_name
        self.test_name = test_name
        self.device_type = device_type
        self.dtypes = dtypes
        self.active_if = active_if

    def is_active(self, cls_name, test_name, device_type, dtype):
        return (
            self.active_if and
            (self.cls_name is None or self.cls_name == cls_name) and
            (self.test_name is None or self.test_name == test_name) and
            (self.device_type is None or self.device_type == device_type) and
            (self.dtypes is None or dtype in self.dtypes)
        )


class SkipInfo(DecorateInfo):
    """Describes which test, or type of tests, should be skipped when testing
       an operator. Any test that matches all provided arguments will be skipped.
       The skip will only be checked if the active_if argument is True."""

    def __init__(self, cls_name=None, test_name=None, *,
                 device_type=None, dtypes=None, active_if=True):
        super().__init__(decorators=skipIf(True, "Skipped!"), cls_name=cls_name,
                         test_name=test_name, device_type=device_type, dtypes=dtypes,
                         active_if=active_if)

class SampleInput(object):
    """Represents sample inputs to a function."""

    # output_process_fn_grad is a function that modifies the output of op compatible with input
    __slots__ = ['input', 'args', 'kwargs', 'output_process_fn_grad']

    def __init__(self, input, *, args=tuple(), kwargs=None, output_process_fn_grad=None):
        # test_ops.py expects input to be a tuple
        self.input = input if isinstance(input, tuple) else (input,)
        self.args = args
        self.kwargs = kwargs if kwargs is not None else {}
        self.output_process_fn_grad = output_process_fn_grad

    def __repr__(self):
        arguments = [
            f'input[{len(self.input)}]',
            f'args={self.args}' if len(self.args) > 0 else None,
            f'kwargs={self.kwargs}' if len(self.kwargs) > 0 else None,
            (f'output_process_fn_grad={self.output_process_fn_grad}'
             if self.output_process_fn_grad is not None else None)]

        return f'SampleInput({", ".join(a for a in arguments if a is not None)})'

class AliasInfo(object):
    """Class holds alias information. For example, torch.abs ->
    torch.absolute, torch.Tensor.absolute, torch.Tensor.absolute_
    """

    def __init__(self, alias_name):
        self.name = alias_name
        self.op = _getattr_qual(torch, alias_name)
        self.method_variant = getattr(torch.Tensor, alias_name, None)
        self.inplace_variant = getattr(torch.Tensor, alias_name + "_", None)

    def __call__(self, *args, **kwargs):
        return self.op(*args, **kwargs)


_NOTHING = object()  # Unique value to distinguish default from anything else


# Extension of getattr to support qualified names
# e.g. _getattr_qual(torch, 'linalg.norm') -> torch.linalg.norm
def _getattr_qual(obj, name, default=_NOTHING):
    try:
        for path in name.split('.'):
            obj = getattr(obj, path)
        return obj
    except AttributeError:
        if default is not _NOTHING:
            return default
        else:
            raise


# Classes and methods for the operator database
class OpInfo(object):
    """Operator information and helper functions for acquiring it."""

    def __init__(self,
                 name,  # the string name of the function
                 *,
                 op=None,  # the function variant of the operation, populated as torch.<name> if None
                 dtypes=floating_types(),  # dtypes this function is expected to work with
                 dtypesIfCPU=None,  # dtypes this function is expected to work with on CPU
                 dtypesIfCUDA=None,  # dtypes this function is expected to work with on CUDA
                 dtypesIfROCM=None,  # dtypes this function is expected to work with on ROCM
                 default_test_dtypes=None,  # dtypes to test with by default. Gets intersected
                                            # with the dtypes support on the tested device
                 test_inplace_grad=True,  # whether to gradcheck and gradgradcheck the inplace variant
                 test_complex_grad=True,  # whether to gradcheck and gradgradcheck for complex dtypes
                 skip_bfloat16_grad=False,  # whether to skip grad and gradgradcheck for bfloat16 dtype
                 assert_autodiffed=False,  # if a op's aten::node is expected to be symbolically autodiffed
                 autodiff_nonfusible_nodes=None,  # a list of strings with node names that are expected to be in a
                                                  # DifferentiableGraph when autodiffed. Ex: ['aten::add', 'aten::mm'],
                                                  # default is populated to be ['aten::(name of Python operator)']
                 autodiff_fusible_nodes=None,  # a list of strings with node names that are expected to be in FusionGroups
                                               # inside of DifferentiableGraphs when this operation is autodiffed.
                                               # Ex: ['aten::add', 'aten::mm'], defaults to an empty list
                                               # Note: currently no ops use fusible nodes
                 output_func=lambda x: x,  # fn mapping output to part that should be gradcheck'ed
                 supports_tensor_out=True,  # whether the op supports the out kwarg, returning a Tensor
                 skips=tuple(),  # information about which tests to skip
                 decorators=None,  # decorators to apply to generated tests
                 safe_casts_outputs=False,  # whether op allows safe casting when writing to out arguments
                 sample_inputs_func=None,  # function to generate sample inputs
                 aten_name=None,  # name of the corresponding aten:: operator
                 aliases=None,  # iterable of aliases, e.g. ("absolute",) for torch.abs
                 variant_test_name='',  # additional string to include in the test name
                 supports_sparse=False,  # supported for sparse
                 check_batched_grad=True,  # check batched grad when doing gradcheck
                 check_batched_gradgrad=True,  # check batched grad grad when doing gradgradcheck
                 ):

        # Validates the dtypes are generated from the dispatch-related functions
        for dtype_list in (dtypes, dtypesIfCPU, dtypesIfCUDA, dtypesIfROCM):
            assert isinstance(dtype_list, (_dispatch_dtypes, type(None)))

        self.name = name
        self.aten_name = aten_name if aten_name is not None else name
        self.variant_test_name = variant_test_name

        self.dtypes = set(dtypes)
        self.dtypesIfCPU = set(dtypesIfCPU) if dtypesIfCPU is not None else self.dtypes
        self.dtypesIfCUDA = set(dtypesIfCUDA) if dtypesIfCUDA is not None else self.dtypes
        self.dtypesIfROCM = set(dtypesIfROCM) if dtypesIfROCM is not None else self.dtypes
        self._default_test_dtypes = set(default_test_dtypes) if default_test_dtypes is not None else None

        # NOTE: if the op is unspecified it is assumed to be under the torch namespace
        self.op = op if op else _getattr_qual(torch, self.name)
        self.method_variant = getattr(torch.Tensor, name, None)
        inplace_name = name + "_"
        self.inplace_variant = getattr(torch.Tensor, inplace_name, None)
        self.operator_variant = getattr(operator, name, None)
        self.skip_bfloat16_grad = skip_bfloat16_grad

        self.test_inplace_grad = test_inplace_grad
        self.test_complex_grad = test_complex_grad
        self.supports_tensor_out = supports_tensor_out
        self.safe_casts_outputs = safe_casts_outputs

        self.skips = skips
        self.decorators = decorators
        self.output_func = output_func
        self.sample_inputs_func = sample_inputs_func

        self.assert_autodiffed = assert_autodiffed
        self.autodiff_fusible_nodes = autodiff_fusible_nodes if autodiff_fusible_nodes else []
        if autodiff_nonfusible_nodes is None:
            self.autodiff_nonfusible_nodes = ['aten::' + self.name]
        else:
            self.autodiff_nonfusible_nodes = autodiff_nonfusible_nodes
        self.supports_sparse = supports_sparse
        self.check_batched_grad = check_batched_grad
        self.check_batched_gradgrad = check_batched_gradgrad

        self.aliases = ()  # type: ignore
        if aliases is not None:
            self.aliases = tuple(AliasInfo(a) for a in aliases)  # type: ignore

    def __call__(self, *args, **kwargs):
        """Calls the function variant of the operator."""
        return self.op(*args, **kwargs)

    def get_op(self):
        """Returns the function variant of the operator, torch.<op_name>."""
        return self.op

    def get_method(self):
        """Returns the method variant of the operator, torch.Tensor.<op_name>.
        Returns None if the operator has no method variant.
        """
        return self.method_variant

    def get_inplace(self):
        """Returns the inplace variant of the operator, torch.Tensor.<op_name>_.
        Returns None if the operator has no inplace variant.
        """
        return self.inplace_variant

    def get_operator_variant(self):
        """Returns operator variant of the operator, e.g. operator.neg
        Returns None if the operator has no operator variant.
        """
        return self.operator_variant

    def sample_inputs(self, device, dtype, requires_grad=False):
        """Returns an iterable of SampleInputs.

        These samples should be sufficient to test the function works correctly
        with autograd, TorchScript, etc.
        """
        return self.sample_inputs_func(self, device, dtype, requires_grad)

    # Returns True if the test should be skipped and False otherwise
    def should_skip(self, cls_name, test_name, device_type, dtype):
        return any(si.is_active(cls_name, test_name, device_type, dtype)
                   for si in self.skips)

    def supported_dtypes(self, device_type):
        if device_type == 'cpu':
            return self.dtypesIfCPU
        if device_type == 'cuda':
            return self.dtypesIfROCM if TEST_WITH_ROCM else self.dtypesIfCUDA
        else:
            return self.dtypes


    def supports_dtype(self, dtype, device_type):
        return dtype in self.supported_dtypes(device_type)

    def default_test_dtypes(self, device_type):
        """Returns the default dtypes used to test this operator on the device.

        Equal to the operator's default_test_dtypes filtered to remove dtypes
        not supported by the device.
        """
        supported = self.supported_dtypes(device_type)
        return (supported if self._default_test_dtypes is None
                else supported.intersection(self._default_test_dtypes))


L = 20
M = 10
S = 5


def sample_inputs_unary(op_info, device, dtype, requires_grad):
    low, high = op_info.domain
    low = low if low is None else low + op_info._domain_eps
    high = high if high is None else high - op_info._domain_eps

    return (SampleInput(make_tensor((L,), device, dtype,
                                    low=low, high=high,
                                    requires_grad=requires_grad)),
            SampleInput(make_tensor((), device, dtype,
                                    low=low, high=high,
                                    requires_grad=requires_grad)))

# Metadata class for unary "universal functions (ufuncs)" that accept a single
# tensor and have common properties like:
class UnaryUfuncInfo(OpInfo):
    """Operator information for 'universal unary functions (unary ufuncs).'
    These are functions of a single tensor with common properties like:
      - they are elementwise functions
      - the input shape is the output shape
      - they typically have method and inplace variants
      - they typically support the out kwarg
      - they typically have NumPy or SciPy references
    See NumPy's universal function documentation
    (https://numpy.org/doc/1.18/reference/ufuncs.html) for more details
    about the concept of ufuncs.
    """

    def __init__(self,
                 name,  # the string name of the function
                 *,
                 ref,  # a reference function
                 dtypes=floating_types(),
                 dtypesIfCPU=floating_and_complex_types_and(torch.bfloat16),
                 dtypesIfCUDA=floating_and_complex_types_and(torch.half),
                 dtypesIfROCM=floating_types_and(torch.half),
                 domain=(None, None),  # the [low, high) domain of the function
                 handles_large_floats=True,  # whether the op correctly handles large float values (like 1e20)
                 handles_extremals=True,  # whether the op correctly handles extremal values (like inf)
                 handles_complex_extremals=True,  # whether the op correct handles complex extremals (like inf -infj)
                 supports_complex_to_float=False,  # op supports casting from complex input to real output safely eg. angle
                 sample_inputs_func=sample_inputs_unary,
                 supports_sparse=False,
                 **kwargs):
        super(UnaryUfuncInfo, self).__init__(name,
                                             dtypes=dtypes,
                                             dtypesIfCPU=dtypesIfCPU,
                                             dtypesIfCUDA=dtypesIfCUDA,
                                             dtypesIfROCM=dtypesIfROCM,
                                             sample_inputs_func=sample_inputs_func,
                                             supports_sparse=supports_sparse,
                                             **kwargs)
        self.ref = ref
        self.domain = domain
        self.handles_large_floats = handles_large_floats
        self.handles_extremals = handles_extremals
        self.handles_complex_extremals = handles_complex_extremals
        self.supports_complex_to_float = supports_complex_to_float

        # Epsilon to ensure grad and gradgrad checks don't test values
        #   outside a function's domain.
        self._domain_eps = 1e-5

def sample_inputs_tensor_split(op_info, device, dtype, requires_grad):
    return (SampleInput(make_tensor((S, S, S), device, dtype,
                                    low=None, high=None,
                                    requires_grad=requires_grad),
                        args=(torch.tensor([1, 2, 3]),),),
            SampleInput(make_tensor((S, S, S), device, dtype,
                                    low=None, high=None,
                                    requires_grad=requires_grad),
                        args=(torch.tensor(1),),),
            SampleInput(make_tensor((S, S, S), device, dtype,
                                    low=None, high=None,
                                    requires_grad=requires_grad),
                        args=(torch.tensor([1, 2, 3]),),
                        kwargs=dict(dim=1)),)

def sample_inputs_linalg_norm(op_info, device, dtype, requires_grad):
    test_sizes = [
        (S,),
        (0,),
        (S, S),
        (0, 0),
        (S, 0),
        (0, S),
        (S, S, S),
        (0, S, S),
        (S, 0, S),
        (0, 0, 0),
    ]

    vector_ords = (None, 0, 0.5, 1, 2, 3.5, inf, -0.5, -1, -2, -3.5, -inf)
    matrix_ords = (None, 'fro', 'nuc', 1, 2, inf, -1, -2, -inf)

    inputs = []

    is_dtype_half = dtype in [torch.float16, torch.bfloat16]

    for test_size in test_sizes:
        is_vector_norm = len(test_size) == 1
        is_matrix_norm = len(test_size) == 2

        for keepdim in [False, True]:
            inputs.append(SampleInput(
                make_tensor(
                    test_size, device, dtype, low=None, high=None,
                    requires_grad=requires_grad),
                kwargs=dict(
                    keepdim=keepdim)))

            if not (is_vector_norm or is_matrix_norm):
                continue

            ords = vector_ords if is_vector_norm else matrix_ords

            for ord in ords:
                # TODO: remove this check when `max` is implemented for
                #       float16 and bfloat16. Issue:
                #       https://github.com/pytorch/pytorch/issues/50790
                if is_vector_norm and is_dtype_half and ord in [inf, -inf]:
                    continue

                inputs.append(SampleInput(
                    make_tensor(
                        test_size, device, dtype,
                        low=None, high=None,
                        requires_grad=requires_grad),
                    args=(ord,),
                    kwargs=dict(
                        keepdim=keepdim)))

                if ord in ['nuc', 'fro']:
                    inputs.append(SampleInput(
                        make_tensor(
                            test_size, device, dtype,
                            low=None, high=None,
                            requires_grad=requires_grad),
                        kwargs=dict(
                            ord=ord,
                            keepdim=keepdim,
                            dim=(0, 1))))
        return inputs

def sample_inputs_slogdet(op_info, device, dtype, requires_grad):
    # original test cases from 'method_tests' have too many test_inputs
    # we don't actually need all of them to check the autograd and jit correctness
    # sample inputs with shapes 0x0, 0xSxS, 2x0x0 are added
    test_inputs = (
        torch.randn(0, 0, dtype=dtype, device=device),  # '0x0'
        torch.randn(S, S, dtype=dtype, device=device),  # 'SxS'
        torch.randn(0, S, S, dtype=dtype, device=device),  # 'zero_batched_SxS'
        torch.randn(2, 0, 0, dtype=dtype, device=device),  # 'batched_0x0'
        torch.randn(2, S, S, dtype=dtype, device=device),  # 'batched_SxS'
    )
    out = []
    for a in test_inputs:
        a.requires_grad = requires_grad
        out.append(SampleInput(a))
    return out

def sample_inputs_addmm(op_info, device, dtype, requires_grad):
    input = SampleInput((make_tensor((S, S), device, dtype,
                                     low=None, high=None,
                                     requires_grad=requires_grad),
                         make_tensor((S, S), device, dtype,
                                     low=None, high=None,
                                     requires_grad=requires_grad),
                         make_tensor((S, S), device, dtype,
                                     low=None, high=None,
                                     requires_grad=False)))
    if dtype.is_complex:
        another_input = SampleInput((make_tensor((S, S), device, dtype,
                                     low=None, high=None,
                                     requires_grad=requires_grad),
                                     make_tensor((S, S), device, dtype,
                                     low=None, high=None,
                                     requires_grad=requires_grad),
                                     make_tensor((S, S), device, dtype,
                                     low=None, high=None,
                                     requires_grad=False)),
                                    kwargs=dict(beta=1 + 2j, alpha=2 + 3j))
        return (input, another_input)
    else:
        return (input, )

def sample_inputs_addr(op_info, device, dtype, requires_grad):
    input1 = SampleInput((make_tensor((S, M), device, dtype,
                          low=None, high=None,
                          requires_grad=requires_grad),
                          make_tensor((S, ), device, dtype,
                          low=None, high=None,
                          requires_grad=requires_grad),
                          make_tensor((M, ), device, dtype,
                          low=None, high=None,
                          requires_grad=requires_grad)))

    input2 = SampleInput((make_tensor((), device, dtype,
                          low=None, high=None,
                          requires_grad=requires_grad),
                          make_tensor((S, ), device, dtype,
                          low=None, high=None,
                          requires_grad=requires_grad),
                          make_tensor((M, ), device, dtype,
                          low=None, high=None,
                          requires_grad=requires_grad)))
    if dtype.is_complex:
        alpha, beta = 0.1 + 0.3j, 0.4 + 0.6j
    elif dtype.is_floating_point:
        alpha, beta = 0.2, 0.6
    else:
        alpha, beta = 2, 3

    input3 = SampleInput((make_tensor((S, M), device, dtype,
                          low=None, high=None,
                          requires_grad=requires_grad),
                          make_tensor((S, ), device, dtype,
                          low=None, high=None,
                          requires_grad=requires_grad),
                          make_tensor((M, ), device, dtype,
                          low=None, high=None,
                          requires_grad=requires_grad)),
                         kwargs=dict(beta=beta, alpha=alpha))

    input4 = SampleInput((make_tensor((), device, dtype,
                          low=None, high=None,
                          requires_grad=requires_grad),
                          make_tensor((S, ), device, dtype,
                          low=None, high=None,
                          requires_grad=requires_grad),
                          make_tensor((M, ), device, dtype,
                          low=None, high=None,
                          requires_grad=requires_grad)),
                         kwargs=dict(beta=beta, alpha=alpha))

    return (input1, input2, input3, input4)

def sample_inputs_xlogy(self, device, dtype, requires_grad):
    return (SampleInput((make_tensor((S, S), device, dtype,
                                     low=None, high=None,
                                     requires_grad=requires_grad),
                         make_tensor((S, S), device, dtype,
                                     low=0, high=None,
                                     requires_grad=requires_grad))),)

def sample_inputs_trace(self, device, dtype, requires_grad):
    return (SampleInput((make_tensor((S, S), device, dtype,
                                     low=None, high=None,
                                     requires_grad=requires_grad))),)

def sample_inputs_linalg_inv(op_info, device, dtype, requires_grad=False):
    """
    This function generates always invertible input for torch.linalg.inv using
    random_fullrank_matrix_distinct_singular_value.
    The input is generated as the itertools.product of 'batches' and 'ns'.
    In total this function generates 8 SampleInputs
    'batches' cases include:
        () - single input,
        (0,) - zero batched dimension,
        (2,) - batch of two matrices,
        (2, 3) - 2x3 batch of matrices
    'ns' gives 0x0 and 5x5 matrices.
    Zeros in dimensions are edge cases in the implementation and important to test for in order to avoid unexpected crashes.
    """
    from torch.testing._internal.common_utils import random_fullrank_matrix_distinct_singular_value

    batches = [(), (0, ), (2, ), (2, 3)]
    ns = [0, 5]
    out = []
    for batch, n in product(batches, ns):
        a = random_fullrank_matrix_distinct_singular_value(n, *batch, dtype=dtype).to(device)
        a.requires_grad = requires_grad
        out.append(SampleInput(a))
    return out

def np_sinc_with_fp16_as_fp32(x):
    # Wraps numpy's sinc function so that fp16 values are promoted to fp32
    # before sinc is invoked. Context: numpy's sinc returns NaN when evaluated
    # at 0 for fp16.
    if x.dtype == np.float16:
        return np.sinc(x.astype(np.float32))
    else:
        return np.sinc(x)

def sample_inputs_broadcast_to(op_info, device, dtype, requires_grad):
    test_cases = (
        ((S, 1, 1), (S, S, S)),
        ((S, 1, S), (S, S, S)),
        ((S, 1), (S, S, S)),
        ((1,), (S, S, S)),
        ((1, S), (1, 1, S)),
        ((), ()),
        ((), (1, 3, 2)),
    )

    return tuple(SampleInput((make_tensor(size, device, dtype,
                                          low=None, high=None,
                                          requires_grad=requires_grad), shape))
                 for size, shape in test_cases)

def sample_inputs_div(self, device, dtype, requires_grad, rounding_mode=None):
    a = make_tensor((S, S, S), device, dtype, low=None, high=None, requires_grad=requires_grad)
    is_integral = not dtype.is_floating_point and not dtype.is_complex
    b = make_tensor((S, S, S), device, dtype, low=1 if is_integral else 0.1, high=None,
                    requires_grad=requires_grad)

    kwargs = None
    if rounding_mode is not None:
        kwargs = dict(rounding_mode=rounding_mode)

    return [
        SampleInput((a, b), kwargs=kwargs),
        SampleInput((a,), args=(2,)),
    ]

def sample_inputs_stack(op_info, device, dtype, requires_grad):
    return (SampleInput((make_tensor((S, S), device, dtype,
                                     low=None, high=None,
                                     requires_grad=requires_grad),
                        make_tensor((S, S), device, dtype,
                                    low=None, high=None,
                                    requires_grad=requires_grad),
                        make_tensor((S, S), device, dtype,
                                    low=None, high=None,
                                    requires_grad=requires_grad)), kwargs=dict(idx=0)),)

def sample_inputs_hstack_dstack_vstack(op_info, device, dtype, requires_grad):
    return (SampleInput((make_tensor((S, S), device, dtype,
                                     low=None, high=None,
                                     requires_grad=requires_grad),
                        make_tensor((S, S), device, dtype,
                                    low=None, high=None,
                                    requires_grad=requires_grad),
                        make_tensor((S, S), device, dtype,
                                    low=None, high=None,
                                    requires_grad=requires_grad))),)

def sample_inputs_gather(op_info, device, dtype, requires_grad):
    return (SampleInput((make_tensor((M, S), device, dtype,
                                     low=None, high=None,
                                     requires_grad=requires_grad),
                        0, gather_variable((S, S), 1, M, True, device=device))),
            SampleInput((make_tensor((M, S), device, dtype,
                                     low=None, high=None,
                                     requires_grad=requires_grad),
                        1, gather_variable((M, S // 2), 0, S, True, device=device))),
            SampleInput((make_tensor((), device, dtype,
                                     low=None, high=None,
                                     requires_grad=requires_grad),
                        0, torch.tensor([0], dtype=torch.int64, device=device))),
            SampleInput((make_tensor((S,), device, dtype,
                                     low=None, high=None,
                                     requires_grad=requires_grad),
                        0, torch.tensor(0, dtype=torch.int64, device=device))),
            SampleInput((make_tensor((), device, dtype,
                                     low=None, high=None,
                                     requires_grad=requires_grad),
                        0, torch.tensor(0, dtype=torch.int64, device=device))),
            )

def sample_inputs_diff(op_info, device, dtype, requires_grad):
    test_cases = (
        ((1,), 0, None, None),
        ((S,), 0, None, None),
        ((S, 1), 0, None, None),
        ((S, 1), 1, None, None),
        ((S, S), 0, None, None),
        ((S, S), 1, None, None),
        ((S, S), 0, (1, S), (2, S)),
        ((S, S), 0, None, (2, S)),
        ((S, S, S), 1, None, None),
        ((S, S, S), 1, (S, 1, S), (S, 1, S)),)

    sample_inputs = []
    for size, dim, size_prepend, size_append in test_cases:
        args = (make_tensor(size, device, dtype,
                            low=None, high=None,
                            requires_grad=requires_grad), 1, dim,
                make_tensor(size_prepend, device, dtype,
                            low=None, high=None,
                            requires_grad=requires_grad) if size_prepend else None,
                make_tensor(size_append, device, dtype,
                            low=None, high=None,
                            requires_grad=requires_grad) if size_append else None)
        sample_inputs += [SampleInput(args)]

    return tuple(sample_inputs)

def sample_inputs_index_select(op_info, device, dtype, requires_grad):
    return (SampleInput((make_tensor((S, S, S), device, dtype,
                                     low=None, high=None,
                                     requires_grad=requires_grad),
                        0, index_variable(2, S, device=device))),
            SampleInput((make_tensor((), device, dtype,
                                     low=None, high=None,
                                     requires_grad=requires_grad),
                        0, torch.tensor([0], dtype=torch.int64, device=device))),
            SampleInput((make_tensor((), device, dtype,
                                     low=None, high=None,
                                     requires_grad=requires_grad),
                        0, torch.tensor(0, dtype=torch.int64, device=device))),
            )

def sample_inputs_index_fill(op_info, device, dtype, requires_grad):
    samples = []
    t = make_tensor((S, S, S), device, dtype,
                    low=None, high=None,
                    requires_grad=requires_grad)
    fill_val = torch.tensor(-1 + 1j if t.is_complex() else -1)
    # non-contiguous input
    t01 = t.transpose(0, 1)
    t02 = t.transpose(0, 2)
    t12 = t.transpose(1, 2)
    idx = index_variable(1, S, device=device)
    # non-contiguous index
    idx_nonctg = torch.empty_strided((S,), (2,), device=device, dtype=torch.int64)
    idx_nonctg.copy_(idx)
    for d in range(t.dim()):
        for tensor in [t, t01, t02, t12]:
            samples.append(SampleInput((tensor, d, idx, fill_val)))
            samples.append(SampleInput((tensor, d, -idx - 1, fill_val)))
            samples.append(SampleInput((tensor, d, idx_nonctg, fill_val)))
    return samples

def sample_movedim_moveaxis(op_info, device, dtype, requires_grad):
    return (SampleInput((make_tensor((4, 3, 2, 1), device, dtype,
                                     low=None, high=None,
                                     requires_grad=requires_grad),
                        (0, 1, 2, 3), (3, 2, 1, 0))),
            SampleInput((make_tensor((4, 3, 2, 1), device, dtype,
                                     low=None, high=None,
                                     requires_grad=requires_grad),
                        (0, -1, -2, -3), (-3, -2, -1, -0))))


def sample_repeat_tile(op_info, device, dtype, requires_grad):
    rep_dims = ((), (0, ), (1, ), (0, 2), (1, 1), (2, 3), (2, 3, 2), (0, 2, 3), (2, 1, 1, 1),)
    shapes = ((), (0,), (2,), (3, 0), (3, 2), (3, 0, 1))

    if requires_grad:
        # Tests for variant_consistency_jit, grad, gradgrad
        # are slower. Use smaller bags of `rep_dims` and `shapes`
        # in this case.
        rep_dims = ((), (0, ), (0, 2), (1, 1), (2, 3), (1, 3, 2), (3, 1, 1))  # type: ignore
        shapes = ((), (0,), (2,), (3, 2))  # type: ignore

    tensors = [make_tensor(shape, device, dtype,
                           low=None, high=None,
                           requires_grad=requires_grad) for shape in shapes]

    samples = []
    for rep_dim, tensor in product(rep_dims, tensors):
        for t in (tensor, tensor.T):
            if op_info.name == 'repeat' and len(rep_dim) >= t.dim():
                # `torch.repeat` errors for `len(rep_dims) < t.dim()`,
                # so we filter such combinations.
                samples.append(SampleInput((t, rep_dim),))
            elif op_info.name == 'tile':
                samples.append(SampleInput((t, rep_dim),))

    return samples

def np_unary_ufunc_integer_promotion_wrapper(fn):
    # Wrapper that passes PyTorch's default scalar
    #   type as an argument to the wrapped NumPy
    #   unary ufunc when given an integer input.
    #   This mimicks PyTorch's integer->floating point
    #   type promotion.
    #
    # This is necessary when NumPy promotes
    #   integer types to double, since PyTorch promotes
    #   integer types to the default scalar type.

    # Helper to determine if promotion is needed
    def is_integral(dtype):
        return dtype in [np.bool, np.uint8, np.int8, np.int16, np.int32, np.int64]

    # NOTE: Promotion in PyTorch is from integer types to the default dtype
    np_dtype = torch_to_numpy_dtype_dict[torch.get_default_dtype()]

    @wraps(fn)
    def wrapped_fn(x):
        if is_integral(x.dtype):
            return fn(x, dtype=np_dtype)
        return fn(x)

    return wrapped_fn


# Metadata class for Fast Fourier Transforms in torch.fft.
class SpectralFuncInfo(OpInfo):
    """Operator information for torch.fft transforms. """

    def __init__(self,
                 name,  # the string name of the function
                 *,
                 ref=None,  # Reference implementation (probably in np.fft namespace)
                 dtypes=floating_and_complex_types(),
                 ndimensional: bool,  # Whether dim argument can be a tuple
                 decorators=None,
                 **kwargs):
        decorators = list(decorators) if decorators is not None else []
        decorators += [
            skipCPUIfNoMkl,
            skipCUDAIfRocm,
            # gradgrad is quite slow
            DecorateInfo(slowTest, 'TestGradients', 'test_fn_gradgrad'),
        ]

        super().__init__(name=name,
                         dtypes=dtypes,
                         decorators=decorators,
                         **kwargs)
        self.ref = ref if ref is not None else _getattr_qual(np, name)
        self.ndimensional = ndimensional


    def sample_inputs(self, device, dtype, requires_grad=False):
        nd_tensor = make_tensor((S, S + 1, S + 2), device, dtype, low=None, high=None,
                                requires_grad=requires_grad)
        tensor = make_tensor((31,), device, dtype, low=None, high=None,
                             requires_grad=requires_grad)

        if self.ndimensional:
            return [
                SampleInput(nd_tensor, kwargs=dict(s=(3, 10), dim=(1, 2), norm='ortho')),
                SampleInput(nd_tensor, kwargs=dict(norm='ortho')),
                SampleInput(nd_tensor, kwargs=dict(s=(8,))),
                SampleInput(tensor),

                *(SampleInput(nd_tensor, kwargs=dict(dim=dim))
                  for dim in [-1, -2, -3, (0, -1)]),
            ]
        else:
            return [
                SampleInput(nd_tensor, kwargs=dict(n=10, dim=1, norm='ortho')),
                SampleInput(nd_tensor, kwargs=dict(norm='ortho')),
                SampleInput(nd_tensor, kwargs=dict(n=7)),
                SampleInput(tensor),

                *(SampleInput(nd_tensor, kwargs=dict(dim=dim))
                  for dim in [-1, -2, -3]),
            ]


class ShapeFuncInfo(OpInfo):
    """Early version of a specialized OpInfo for Shape manipulating operations like tile and roll"""
    def __init__(self,
                 name,  # the string name of the function
                 *,
                 ref,  # a reference function
                 dtypes=floating_types(),
                 dtypesIfCPU=None,
                 dtypesIfCUDA=None,
                 dtypesIfROCM=None,
                 sample_inputs_func=None,
                 **kwargs):
        super(ShapeFuncInfo, self).__init__(name,
                                            dtypes=dtypes,
                                            dtypesIfCPU=dtypesIfCPU,
                                            dtypesIfCUDA=dtypesIfCUDA,
                                            dtypesIfROCM=dtypesIfROCM,
                                            sample_inputs_func=sample_inputs_func,
                                            **kwargs)
        self.ref = ref

def sample_inputs_foreach(self, device, dtype, N):
    if dtype in [torch.bfloat16, torch.bool, torch.float16]:
        tensors = [torch.randn((N, N), device=device).to(dtype) for _ in range(N)]
    elif dtype in torch.testing.get_all_int_dtypes():
        tensors = [torch.randint(1, 100, (N, N), device=device, dtype=dtype) for _ in range(N)]
    else:
        tensors = [torch.randn((N, N), device=device, dtype=dtype) for _ in range(N)]

    return tensors

class ForeachFuncInfo(OpInfo):
    """Early version of a specialized OpInfo for foreach unary and pointwise functions"""
    def __init__(self,
                 name,
                 method,
                 inplace,
                 ref,  # torch reference function
                 dtypes=floating_and_complex_types(),
                 dtypesIfCPU=all_types_and_complex(),
                 dtypesIfCUDA=floating_and_complex_types_and(torch.half),
                 dtypesIfROCM=None,
                 safe_casts_outputs=True,
                 sample_inputs_func=sample_inputs_foreach,
                 **kwargs):
        super(ForeachFuncInfo, self).__init__(name,
                                              dtypes=dtypes,
                                              dtypesIfCPU=dtypesIfCPU,
                                              dtypesIfCUDA=dtypesIfCUDA,
                                              dtypesIfROCM=dtypesIfROCM,
                                              safe_casts_outputs=safe_casts_outputs,
                                              sample_inputs_func=sample_inputs_func,
                                              **kwargs)
        self.method_variant = method
        self.inplace_variant = inplace
        self.ref = ref

class ForeachBinaryFuncInfo(OpInfo):
    """Early version of a specialized OpInfo for foreach binary functions"""
    def __init__(self,
                 name,
                 method,
                 inplace,
                 ref,  # torch reference function
                 ref_name,  # torch reference function name
                 dtypes=all_types_and(torch.bool, torch.half, torch.bfloat16),
                 dtypesIfCPU=all_types_and(torch.bool, torch.half, torch.bfloat16),
                 dtypesIfCUDA=all_types_and(torch.bool, torch.half, torch.bfloat16),
                 dtypesIfROCM=None,
                 safe_casts_outputs=False,
                 sample_inputs_func=sample_inputs_foreach,
                 supports_alpha_param=False,
                 **kwargs):
        super(ForeachBinaryFuncInfo, self).__init__(name,
                                                    dtypes=dtypes,
                                                    dtypesIfCPU=dtypesIfCPU,
                                                    dtypesIfCUDA=dtypesIfCUDA,
                                                    dtypesIfROCM=dtypesIfROCM,
                                                    safe_casts_outputs=safe_casts_outputs,
                                                    sample_inputs_func=sample_inputs_func,
                                                    **kwargs)
        self.method_variant = method
        self.inplace_variant = inplace
        self.ref = ref
        self.ref_name = ref_name
        self.supports_alpha_param = supports_alpha_param

class HermitianOpInfo(OpInfo):
    """Operator information for Hermitian functions
    These are functions that take Hermitian matrices as input.
    They require a modified function to be tested for gradcheck, because the finite-difference algorithm
    for calculating derivatives does not preserve the Hermitian property of the input and returning incorrect results.
    """

    def get_op(self):
        """
        Returns the function variant of the operator, torch.<op_name>,
        compatible with gradcheck for Hermitian functions.
        It works only for single input argument.
        """
        def hermitian_func(non_hermitian_input, **kwargs):
            hermitian_input = non_hermitian_input + non_hermitian_input.conj().transpose(-2, -1)
            return self.op(hermitian_input, **kwargs)

        return hermitian_func


class TriangularOpInfo(OpInfo):
    """Operator information for function that take lower or upper triangular matrices as input.
    They require a modified function to be tested for gradcheck, because the finite-difference algorithm
    for calculating derivatives does not preserve the triangular property of the input and returning incorrect results.
    """

    def get_op(self):
        """
        Returns the function variant of the operator, torch.<op_name>,
        compatible with gradcheck for triangular input functions.
        It works only for single input argument and upper kwarg
        """
        def triangular_func(non_triangular_input, upper=False):
            if upper:
                triangular_input = non_triangular_input.triu()
            else:
                triangular_input = non_triangular_input.tril()
            return self.op(triangular_input, upper=upper)

        return triangular_func

    def get_method(self):
        """
        Returns the method variant of the operator
        compatible with gradcheck for triangular input functions.
        It works only for single input argument and upper kwarg
        """
        def triangular_func(non_triangular_input, upper=False):
            if upper:
                triangular_input = non_triangular_input.triu()
            else:
                triangular_input = non_triangular_input.tril()
            return self.method_variant(triangular_input, upper=upper)

        return triangular_func

    def sample_inputs(self, device, dtype, requires_grad=False):
        """
        This function generates Cholesky factors of positive-definite (non-singular) Hermitian (symmetric) matrices
        for cholesky_inverse.
        """
        from torch.testing._internal.common_utils import random_hermitian_pd_matrix
        inputs = (
            torch.zeros(0, 0, dtype=dtype, device=device),  # 0x0 matrix
            torch.zeros(0, 2, 2, dtype=dtype, device=device),  # zero batch of matrices
            random_hermitian_pd_matrix(S, dtype=dtype, device=device),  # single matrix
            random_hermitian_pd_matrix(S, 2, dtype=dtype, device=device),  # batch of matrices
        )
        test_cases = (torch.linalg.cholesky(a) for a in inputs)
        out = []
        for a in test_cases:
            a.requires_grad = requires_grad
            out.append(SampleInput(a))
            out.append(SampleInput(a, kwargs=dict(upper=True)))
        return out


def sample_inputs_linalg_pinv(op_info, device, dtype, requires_grad=False):
    """
    This function generates input for torch.linalg.pinv with distinct singular values so that autograd is always stable
    Implementation of torch.linalg.pinv depends on torch.svd and torch.linalg.eigh, therefore it's sufficient to
    check only square S x S matrix and the batched (3 x S x S) input.
    """
    from torch.testing._internal.common_utils import random_fullrank_matrix_distinct_singular_value

    test_cases = (
        random_fullrank_matrix_distinct_singular_value(S, dtype=dtype).to(device),  # single matrix
        random_fullrank_matrix_distinct_singular_value(S, 3, dtype=dtype).to(device),  # batch of matrices
    )

    out = []
    for a in test_cases:
        a.requires_grad = requires_grad
        out.append(SampleInput(a))
    return out


def sample_inputs_linalg_pinv_hermitian(op_info, device, dtype, requires_grad=False):
    """
    This function generates input for torch.linalg.pinv with hermitian=True keyword argument.
    """
    out = sample_inputs_linalg_pinv(op_info, device, dtype, requires_grad)
    for o in out:
        o.kwargs = {"hermitian": True}
    return out

def sample_inputs_linalg_solve(op_info, device, dtype, requires_grad=False, vector_rhs_allowed=True):
    """
    This function generates always solvable input for torch.linalg.solve
    Using random_fullrank_matrix_distinct_singular_value gives a non-singular (=invertible, =solvable) matrices 'a'.
    The first input to torch.linalg.solve is generated as the itertools.product of 'batches' and 'ns'.
    The second input is generated as the product of 'batches', 'ns' and 'nrhs'.
    In total this function generates 18 SampleInputs
    'batches' cases include:
        () - single input,
        (0,) - zero batched dimension,
        (2,) - batch of two matrices.
    'ns' gives 0x0 and 5x5 matrices.
    and 'nrhs' controls the number of vectors to solve for:
        () - using 1 as the number of vectors implicitly
        (1,) - same as () but explicit
        (3,) - solve for 3 vectors.
    Zeros in dimensions are edge cases in the implementation and important to test for in order to avoid unexpected crashes.
    'vector_rhs_allowed' controls whether to include nrhs = () to the list of SampleInputs.
    torch.solve / triangular_solve / cholesky_solve (opposed to torch.linalg.solve) do not allow
    1D tensors (vectors) as the right-hand-side.
    Once torch.solve / triangular_solve / cholesky_solve and its testing are removed,
    'vector_rhs_allowed' may be removed here as well.
    """
    from torch.testing._internal.common_utils import random_fullrank_matrix_distinct_singular_value

    batches = [(), (0, ), (2, )]
    ns = [0, 5]
    if vector_rhs_allowed:
        nrhs = [(), (1,), (3,)]
    else:
        nrhs = [(1,), (3,)]
    out = []
    for n, batch, rhs in product(ns, batches, nrhs):
        a = random_fullrank_matrix_distinct_singular_value(n, *batch, dtype=dtype).to(device)
        a.requires_grad = requires_grad
        b = torch.randn(*batch, n, *rhs, dtype=dtype, device=device)
        b.requires_grad = requires_grad
        out.append(SampleInput((a, b)))
    return out


def sample_inputs_legacy_solve(op_info, device, dtype, requires_grad=False):
    """
    This function generates always solvable input for legacy solve functions
    (the ones that are not in torch.linalg module).
    The difference from sample_inputs_linalg_solve is that here the right-hand-side of A x = b equation
    should have b.ndim >= 2, vectors are not allowed.
    Also the arguments order is swapped.
    """
    out = sample_inputs_linalg_solve(
        op_info, device, dtype, requires_grad=requires_grad, vector_rhs_allowed=False
    )
    for sample in out:
        sample.input = tuple(reversed(sample.input))
    return out


def sample_inputs_std_var(op_info, device, dtype, requires_grad):
    tensor_nd = make_tensor((S, S, S), device=device, dtype=dtype,
                            low=None, high=None, requires_grad=requires_grad)
    tensor_1d = make_tensor((S,), device=device, dtype=dtype,
                            low=None, high=None, requires_grad=requires_grad)

    return [
        SampleInput(tensor_nd),
        SampleInput(tensor_nd, kwargs=dict(dim=1)),
        SampleInput(tensor_nd, kwargs=dict(dim=1, unbiased=True, keepdim=True)),
        SampleInput(tensor_1d, kwargs=dict(dim=0, unbiased=True, keepdim=True)),
        SampleInput(tensor_1d, kwargs=dict(dim=0, unbiased=False, keepdim=False)),
    ]


def _sample_inputs_svd(op_info, device, dtype, requires_grad=False, is_linalg_svd=False):
    """
    This function generates input for torch.svd with distinct singular values so that autograd is always stable.
    Matrices of different size:
        square matrix - S x S size
        tall marix - S x (S-2)
        wide matrix - (S-2) x S
    and batched variants of above are generated.
    Each SampleInput has a function 'output_process_fn_grad' attached to it that is applied on the output of torch.svd
    It is needed for autograd checks, because backward of svd doesn't work for an arbitrary loss function.
    """
    from torch.testing._internal.common_utils import random_fullrank_matrix_distinct_singular_value

    # svd and linalg.svd returns V and V.conj().T, respectively. So we need to slice
    # along different dimensions when needed (this is used by
    # test_cases2:wide_all and wide_all_batched below)
    if is_linalg_svd:
        def slice_V(v):
            return v[..., :(S - 2), :]

        def uv_loss(usv):
            u00 = usv[0][0, 0]
            v00_conj = usv[2][0, 0]
            return u00 * v00_conj
    else:
        def slice_V(v):
            return v[..., :, :(S - 2)]

        def uv_loss(usv):
            u00 = usv[0][0, 0]
            v00_conj = usv[2][0, 0].conj()
            return u00 * v00_conj

    test_cases1 = (  # some=True (default)
        # loss functions for complex-valued svd have to be "gauge invariant",
        # i.e. loss functions shouldn't change when sigh of the singular vectors change.
        # the simplest choice to satisfy this requirement is to apply 'abs'.
        (random_fullrank_matrix_distinct_singular_value(S, dtype=dtype).to(device),
            lambda usv: usv[1]),  # 'check_grad_s'
        (random_fullrank_matrix_distinct_singular_value(S, dtype=dtype).to(device),
            lambda usv: abs(usv[0])),  # 'check_grad_u'
        (random_fullrank_matrix_distinct_singular_value(S, dtype=dtype).to(device),
            lambda usv: abs(usv[2])),  # 'check_grad_v'
        # this test is important as it checks the additional term that is non-zero only for complex-valued inputs
        # and when the loss function depends both on 'u' and 'v'
        (random_fullrank_matrix_distinct_singular_value(S, dtype=dtype).to(device),
            uv_loss),  # 'check_grad_uv'
        (random_fullrank_matrix_distinct_singular_value(S, dtype=dtype).to(device)[:(S - 2)],
            lambda usv: (abs(usv[0]), usv[1], abs(usv[2][..., :, :(S - 2)]))),  # 'wide'
        (random_fullrank_matrix_distinct_singular_value(S, dtype=dtype).to(device)[:, :(S - 2)],
            lambda usv: (abs(usv[0]), usv[1], abs(usv[2]))),  # 'tall'
        (random_fullrank_matrix_distinct_singular_value(S, 2, dtype=dtype).to(device),
            lambda usv: (abs(usv[0]), usv[1], abs(usv[2]))),  # 'batched'
        (random_fullrank_matrix_distinct_singular_value(S, 2, dtype=dtype).to(device)[..., :(S - 2), :],
            lambda usv: (abs(usv[0]), usv[1], abs(usv[2]))),  # 'wide_batched'
        (random_fullrank_matrix_distinct_singular_value(S, 2, dtype=dtype).to(device)[..., :, :(S - 2)],
            lambda usv: (abs(usv[0]), usv[1], abs(usv[2]))),  # 'tall_batched'
    )
    test_cases2 = (  # some=False
        (random_fullrank_matrix_distinct_singular_value(S, dtype=dtype).to(device)[:(S - 2)],
            lambda usv: (abs(usv[0]), usv[1], abs(slice_V(usv[2])))),  # 'wide_all'
        (random_fullrank_matrix_distinct_singular_value(S, dtype=dtype).to(device)[:, :(S - 2)],
            lambda usv: (abs(usv[0][:, :(S - 2)]), usv[1], abs(usv[2]))),  # 'tall_all'
        (random_fullrank_matrix_distinct_singular_value(S, 2, dtype=dtype).to(device)[..., :(S - 2), :],
            lambda usv: (abs(usv[0]), usv[1], abs(slice_V(usv[2])))),  # 'wide_all_batched'
        (random_fullrank_matrix_distinct_singular_value(S, 2, dtype=dtype).to(device)[..., :, :(S - 2)],
            lambda usv: (abs(usv[0][..., :, :(S - 2)]), usv[1], abs(usv[2]))),  # 'tall_all_batched'
    )

    out = []
    for a, out_fn in test_cases1:
        a.requires_grad = requires_grad
        if is_linalg_svd:
            kwargs = {'full_matrices': False}
        else:
            kwargs = {'some': True}
        out.append(SampleInput(a, kwargs=kwargs, output_process_fn_grad=out_fn))

    for a, out_fn in test_cases2:
        a.requires_grad = requires_grad
        if is_linalg_svd:
            kwargs = {'full_matrices': True}
        else:
            kwargs = {'some': False}
        out.append(SampleInput(a, kwargs=kwargs, output_process_fn_grad=out_fn))

    return out

def sample_inputs_svd(op_info, device, dtype, requires_grad=False):
    return _sample_inputs_svd(op_info, device, dtype, requires_grad, is_linalg_svd=False)

def sample_inputs_linalg_svd(op_info, device, dtype, requires_grad=False):
    return _sample_inputs_svd(op_info, device, dtype, requires_grad, is_linalg_svd=True)

def sample_inputs_pinverse(op_info, device, dtype, requires_grad=False):
    """
    This function generates input for torch.pinverse with distinct singular values so that autograd is always stable.
    Implementation of torch.pinverse depends on torch.svd, therefore it's sufficient to check only square S x S matrix
    and the batched (3 x S x S) input.
    """
    from torch.testing._internal.common_utils import random_fullrank_matrix_distinct_singular_value

    test_cases = (
        random_fullrank_matrix_distinct_singular_value(S, dtype=dtype).to(device),  # pinverse
        random_fullrank_matrix_distinct_singular_value(S, 3, dtype=dtype).to(device),  # pinverse 'batched'
    )

    out = []
    for a in test_cases:
        a.requires_grad = requires_grad
        out.append(SampleInput(a))
    return out


def sample_inputs_flip(op_info, device, dtype, requires_grad):
    tensors = (
        make_tensor((S, M, S), device, dtype, low=None, high=None, requires_grad=requires_grad),
        make_tensor((S, 0, M), device, dtype, low=None, high=None, requires_grad=requires_grad)
    )

    dims = ((0, 1, 2), (0,), (0, 2), (-1,), ())

    samples = [SampleInput(tensor, kwargs={'dims': dim}) for tensor, dim in product(tensors, dims)]

    return samples

def sample_inputs_fliplr_flipud(op_info, device, dtype, requires_grad):
    tensors = (
        make_tensor((S, M, S), device, dtype, low=None, high=None, requires_grad=requires_grad),
        make_tensor((S, 0, M), device, dtype, low=None, high=None, requires_grad=requires_grad)
    )
    return [SampleInput(tensor) for tensor in tensors]

<<<<<<< HEAD
=======
def sample_inputs_diag(op_info, device, dtype, requires_grad):
    vec_sample = SampleInput(make_tensor((M, ), device, dtype, low=None, high=None, requires_grad=requires_grad))

    tensors = (
        make_tensor((M, M), device, dtype, low=None, high=None, requires_grad=requires_grad),
        make_tensor((3, 5), device, dtype, low=None, high=None, requires_grad=requires_grad),
        make_tensor((5, 3), device, dtype, low=None, high=None, requires_grad=requires_grad),
    )

    args = ((), (2,), (-2,), (1,), (2,))

    samples = []
    for tensor, arg in product(tensors, args):
        samples.append(SampleInput(tensor, args=arg))

    return samples + [vec_sample]

def sample_inputs_logit(op_info, device, dtype, requires_grad):
    low, high = op_info.domain

    # Note: Operator is very sensitive at points near the
    # start and end of domain and leads to NaN for float16
    # if domain_eps is 1e-5.
    domain_eps = op_info._domain_eps if dtype != torch.float16 else 3e-2

    low = low + domain_eps
    high = high - domain_eps

    samples = (
        SampleInput(make_tensor((S, S, S), device, dtype, low=low, high=high, requires_grad=requires_grad)),
        SampleInput(make_tensor((S, S, S), device, dtype, low=low,
                                high=high, requires_grad=requires_grad), args=(0.2,)),
        SampleInput(make_tensor((), device, dtype, low=low, high=high, requires_grad=requires_grad)),
        SampleInput(make_tensor((), device, dtype, low=low,
                                high=high, requires_grad=requires_grad), args=(0.2,)),
    )

    return samples

>>>>>>> 128cb850
def sample_inputs_masked_scatter(op_info, device, dtype, requires_grad):
    samples = (
        SampleInput(make_tensor((M, M), device, dtype, low=None, high=None, requires_grad=requires_grad),
                    args=(torch.randn(M, M, device=device) > 0,
                          make_tensor((M, M), device, dtype, low=None, high=None, requires_grad=requires_grad))),

        SampleInput(make_tensor((M, M), device, dtype, low=None, high=None, requires_grad=requires_grad),
                    args=(torch.randn((M,), device=device) > 0,
                          make_tensor((M, M), device, dtype, low=None, high=None, requires_grad=requires_grad))),

        SampleInput(make_tensor((M, M), device, dtype, low=None, high=None, requires_grad=requires_grad),
                    args=(bernoulli_scalar().to(device),
                          make_tensor((M, M), device, dtype, low=None, high=None, requires_grad=requires_grad))),
    )

    return samples

def sample_inputs_masked_select(op_info, device, dtype, requires_grad):
    samples = (
        SampleInput(make_tensor((M, M), device, dtype, low=None, high=None, requires_grad=requires_grad),
                    args=(torch.randn(M, M, device=device) > 0,)),

        SampleInput(make_tensor((M, M), device, dtype, low=None, high=None, requires_grad=requires_grad),
                    args=(torch.randn((M,), device=device) > 0,)),

        SampleInput(make_tensor((M,), device, dtype, low=None, high=None, requires_grad=requires_grad),
                    args=(torch.randn((M, M), device=device) > 0,)),

        SampleInput(make_tensor((M, 1, M), device, dtype, low=None, high=None, requires_grad=requires_grad),
                    args=(torch.randn((M, M), device=device) > 0,)),

        SampleInput(make_tensor((), device, dtype, low=None, high=None, requires_grad=requires_grad),
                    args=(torch.tensor(1, device=device, dtype=torch.bool),)),

        SampleInput(make_tensor((M, M), device, dtype, low=None, high=None, requires_grad=requires_grad),
                    args=(torch.tensor(1, device=device, dtype=torch.bool),)),

        SampleInput(make_tensor((), device, dtype, low=None, high=None, requires_grad=requires_grad),
                    args=(torch.randn((M, M), device=device) > 0,)),
    )

    return samples

# Foreach pointwise ops
foreach_pointwise_op_db: List[OpInfo] = [
    ForeachFuncInfo('_foreach_addcmul',
                    method=torch._foreach_addcmul,
                    inplace=torch._foreach_addcmul_,
                    ref=torch.addcmul,
                    dtypes=all_types(),
                    dtypesIfCPU=all_types(),
                    dtypesIfCUDA=all_types()),

    ForeachFuncInfo('_foreach_addcdiv',
                    method=torch._foreach_addcdiv,
                    inplace=torch._foreach_addcdiv_,
                    ref=torch.addcdiv,
                    dtypes=floating_types(),
                    dtypesIfCPU=floating_types(),
                    dtypesIfCUDA=floating_types()),
]

# Foreach min/max ops
foreach_min_max_op_db: List[OpInfo] = [
    ForeachFuncInfo('_foreach_maximum',
                    method=torch._foreach_maximum,
                    inplace=None,
                    ref=torch.max,
                    dtypes=all_types(),
                    dtypesIfCPU=all_types(),
                    dtypesIfCUDA=all_types(),
                    skips=(
                        # cannot convert float infinity to integer
                        SkipInfo('TestForeach', 'test_min_max_inf_nan',
                                 device_type='cpu', dtypes=[*integral_types()]),
                        SkipInfo('TestForeach', 'test_min_max_inf_nan',
                                 device_type='cuda', dtypes=[*integral_types()]),
                    )),

    ForeachFuncInfo('_foreach_minimum',
                    method=torch._foreach_minimum,
                    inplace=None,
                    ref=torch.min,
                    dtypes=all_types(),
                    dtypesIfCPU=all_types(),
                    dtypesIfCUDA=all_types(),
                    skips=(
                        # cannot convert float infinity to integer
                        SkipInfo('TestForeach', 'test_min_max_inf_nan',
                                 device_type='cpu', dtypes=[*integral_types()]),
                        SkipInfo('TestForeach', 'test_min_max_inf_nan',
                                 device_type='cuda', dtypes=[*integral_types()]),
                    )),
]

# Foreach binary ops
foreach_binary_op_db: List[OpInfo] = [
    ForeachBinaryFuncInfo('_foreach_add',
                          method=torch._foreach_add,
                          inplace=torch._foreach_add_,
                          ref=torch.add,
                          ref_name='add',
                          supports_alpha_param=True),

    ForeachBinaryFuncInfo('_foreach_sub',
                          method=torch._foreach_sub,
                          inplace=torch._foreach_sub_,
                          ref=torch.sub,
                          ref_name='sub',
                          supports_alpha_param=True),

    ForeachBinaryFuncInfo('_foreach_mul',
                          method=torch._foreach_mul,
                          inplace=torch._foreach_mul_,
                          ref=torch.mul,
                          ref_name='mul'),

    ForeachBinaryFuncInfo('_foreach_div',
                          method=torch._foreach_div,
                          inplace=torch._foreach_div_,
                          ref=torch.div,
                          ref_name='div',
                          safe_casts_outputs=True),
]

# Foreach unary ops
foreach_unary_op_db: List[OpInfo] = [
    ForeachFuncInfo('_foreach_neg',
                    method=torch._foreach_neg,
                    inplace=torch._foreach_neg_,
                    ref=torch.neg,
                    dtypes=all_types_and_complex(),
                    dtypesIfCPU=all_types_and_complex(),
                    dtypesIfCUDA=all_types_and_complex(),
                    sample_inputs_func=sample_inputs_foreach,
                    safe_casts_outputs=False),

    ForeachFuncInfo('_foreach_sqrt',
                    method=torch._foreach_sqrt,
                    inplace=torch._foreach_sqrt_,
                    ref=torch.sqrt,
                    dtypes=floating_types(),
                    dtypesIfCPU=floating_and_complex_types_and(torch.bfloat16),
                    dtypesIfCUDA=floating_and_complex_types_and(torch.half)),

    ForeachFuncInfo('_foreach_exp',
                    method=torch._foreach_exp,
                    inplace=torch._foreach_exp_,
                    ref=torch.exp),

    ForeachFuncInfo('_foreach_acos',
                    method=torch._foreach_acos,
                    inplace=torch._foreach_acos_,
                    ref=torch.acos),

    ForeachFuncInfo('_foreach_asin',
                    method=torch._foreach_asin,
                    inplace=torch._foreach_asin_,
                    ref=torch.asin),

    ForeachFuncInfo('_foreach_atan',
                    method=torch._foreach_atan,
                    inplace=torch._foreach_atan_,
                    ref=torch.atan),

    ForeachFuncInfo('_foreach_cos',
                    method=torch._foreach_cos,
                    inplace=torch._foreach_cos_,
                    ref=torch.cos),

    ForeachFuncInfo('_foreach_cosh',
                    method=torch._foreach_cosh,
                    inplace=torch._foreach_cosh_,
                    ref=torch.cosh),

    ForeachFuncInfo('_foreach_log',
                    method=torch._foreach_log,
                    inplace=torch._foreach_log_,
                    ref=torch.log),

    ForeachFuncInfo('_foreach_log10',
                    method=torch._foreach_log10,
                    inplace=torch._foreach_log10_,
                    ref=torch.log10),

    ForeachFuncInfo('_foreach_log2',
                    method=torch._foreach_log2,
                    inplace=torch._foreach_log2_,
                    ref=torch.log2),

    ForeachFuncInfo('_foreach_tan',
                    method=torch._foreach_tan,
                    inplace=torch._foreach_tan_,
                    ref=torch.tan),

    ForeachFuncInfo('_foreach_tanh',
                    method=torch._foreach_tanh,
                    inplace=torch._foreach_tanh_,
                    ref=torch.tanh),

    ForeachFuncInfo('_foreach_sin',
                    method=torch._foreach_sin,
                    inplace=torch._foreach_sin_,
                    ref=torch.sin),

    ForeachFuncInfo('_foreach_sinh',
                    method=torch._foreach_sinh,
                    inplace=torch._foreach_sinh_,
                    ref=torch.sinh),

    ForeachFuncInfo('_foreach_ceil',
                    method=torch._foreach_ceil,
                    inplace=torch._foreach_ceil_,
                    ref=torch.ceil,
                    dtypes=floating_types(),
                    dtypesIfCPU=floating_types_and(torch.bfloat16),
                    dtypesIfCUDA=floating_types_and(torch.half)),

    ForeachFuncInfo('_foreach_erf',
                    method=torch._foreach_erf,
                    inplace=torch._foreach_erf_,
                    ref=torch.erf,
                    dtypes=floating_types(),
                    dtypesIfCPU=floating_types_and(torch.bfloat16),
                    dtypesIfCUDA=floating_types_and(torch.half)),

    ForeachFuncInfo('_foreach_erfc',
                    method=torch._foreach_erfc,
                    inplace=torch._foreach_erfc_,
                    ref=torch.erfc,
                    dtypes=floating_types(),
                    dtypesIfCPU=floating_types_and(torch.bfloat16),
                    dtypesIfCUDA=floating_types_and(torch.half)),

    ForeachFuncInfo('_foreach_expm1',
                    method=torch._foreach_expm1,
                    inplace=torch._foreach_expm1_,
                    ref=torch.expm1,
                    dtypes=floating_types(),
                    dtypesIfCPU=floating_types_and(torch.bfloat16),
                    dtypesIfCUDA=floating_types_and(torch.half)),

    ForeachFuncInfo('_foreach_floor',
                    method=torch._foreach_floor,
                    inplace=torch._foreach_floor_,
                    ref=torch.floor,
                    dtypes=floating_types(),
                    dtypesIfCPU=floating_types_and(torch.bfloat16),
                    dtypesIfCUDA=floating_types_and(torch.half)),

    ForeachFuncInfo('_foreach_log1p',
                    method=torch._foreach_log1p,
                    inplace=torch._foreach_log1p_,
                    ref=torch.log1p,
                    dtypes=floating_types(),
                    dtypesIfCPU=floating_types_and(torch.bfloat16),
                    dtypesIfCUDA=floating_types_and(torch.half)),

    ForeachFuncInfo('_foreach_round',
                    method=torch._foreach_round,
                    inplace=torch._foreach_round_,
                    ref=torch.round,
                    dtypes=floating_types(),
                    dtypesIfCPU=floating_types_and(torch.bfloat16),
                    dtypesIfCUDA=floating_types_and(torch.half)),

    ForeachFuncInfo('_foreach_frac',
                    method=torch._foreach_frac,
                    inplace=torch._foreach_frac_,
                    ref=torch.frac,
                    dtypes=floating_types(),
                    dtypesIfCPU=floating_types_and(torch.bfloat16),
                    dtypesIfCUDA=floating_types_and(torch.half)),

    ForeachFuncInfo('_foreach_reciprocal',
                    method=torch._foreach_reciprocal,
                    inplace=torch._foreach_reciprocal_,
                    ref=torch.reciprocal,
                    dtypes=floating_types(),
                    dtypesIfCPU=floating_types_and(torch.bfloat16),
                    dtypesIfCUDA=floating_types_and(torch.half)),

    ForeachFuncInfo('_foreach_sigmoid',
                    method=torch._foreach_sigmoid,
                    inplace=torch._foreach_sigmoid_,
                    ref=torch.sigmoid,
                    dtypes=floating_types(),
                    dtypesIfCPU=floating_types_and(torch.bfloat16),
                    dtypesIfCUDA=floating_types_and(torch.half)),

    ForeachFuncInfo('_foreach_trunc',
                    method=torch._foreach_trunc,
                    inplace=torch._foreach_trunc_,
                    ref=torch.trunc,
                    dtypes=floating_types(),
                    dtypesIfCPU=floating_types_and(torch.bfloat16),
                    dtypesIfCUDA=floating_types_and(torch.half)),

    ForeachFuncInfo('_foreach_abs',
                    method=torch._foreach_abs,
                    inplace=torch._foreach_abs_,
                    ref=torch.abs,
                    dtypes=floating_types(),
                    dtypesIfCPU=floating_and_complex_types_and(torch.bfloat16, torch.half),
                    dtypesIfCUDA=floating_and_complex_types_and(torch.bfloat16, torch.half)),
]

# Operator database (sorted alphabetically)
op_db: List[OpInfo] = [
    UnaryUfuncInfo('abs',
                   aliases=('absolute', ),
                   ref=np.abs,
                   dtypes=all_types_and_complex_and(torch.half, torch.bfloat16),
                   dtypesIfCPU=all_types_and_complex_and(torch.half, torch.bfloat16),
                   dtypesIfCUDA=all_types_and_complex_and(torch.bool, torch.half, torch.bfloat16),
                   skips=(
                       SkipInfo('TestUnaryUfuncs', 'test_reference_numerics',
                                dtypes=[torch.cfloat, torch.cdouble]),
                       # Reference: https://github.com/pytorch/pytorch/issues/49224
                       SkipInfo('TestUnaryUfuncs', 'test_reference_numerics',
                                dtypes=[torch.int8], active_if=TEST_WITH_ASAN),
                       SkipInfo('TestUnaryUfuncs', 'test_variant_consistency',
                                dtypes=[torch.cfloat, torch.cdouble]),
                       # TODO: Fix test_out_arg_all_dtypes as torch.empty_like(expected_output) where expected_output=op(input)
                       # We can break the logic of the loop over all possible types but it is OK.
                       # https://github.com/pytorch/pytorch/blob/master/test/test_unary_ufuncs.py#L440-L449
                       SkipInfo('TestUnaryUfuncs', 'test_out_arg_all_dtypes',
                                dtypes=[torch.cfloat, torch.cdouble]),
                       SkipInfo('TestCommon', 'test_variant_consistency_eager',
                                dtypes=[torch.cfloat, torch.cdouble]),
                       SkipInfo('TestCommon', 'test_variant_consistency_jit',
                                dtypes=[torch.cfloat, torch.cdouble, torch.bfloat16]),
                       SkipInfo('TestCommon', 'test_jit_alias_remapping',
                                dtypes=[torch.cfloat, torch.cdouble, torch.bfloat16]),
                   ),
                   test_inplace_grad=False,
                   assert_autodiffed=True),
    # NOTE: CPU complex acos produces incorrect outputs (https://github.com/pytorch/pytorch/issues/42952)
    UnaryUfuncInfo('acos',
                   aliases=('arccos', ),
                   ref=np.arccos,
                   domain=(-1, 1),
                   handles_complex_extremals=False,
                   dtypes=all_types_and_complex_and(torch.bool),
                   dtypesIfCPU=all_types_and_complex_and(torch.bool, torch.bfloat16),
                   dtypesIfCUDA=all_types_and_complex_and(torch.bool, torch.half),
                   default_test_dtypes=[torch.long, torch.half, torch.bfloat16, torch.float32, torch.cfloat],
                   skip_bfloat16_grad=True,
                   assert_autodiffed=True,
                   decorators=(precisionOverride({torch.float16: 1e-2,
                                                  torch.bfloat16: 1e-1,
                                                  torch.complex64: 1e-2}),),
                   safe_casts_outputs=True,
                   skips=(
                       SkipInfo('TestUnaryUfuncs', 'test_reference_numerics',
                                device_type='cpu', dtypes=[torch.cfloat, torch.cdouble]),
                       SkipInfo('TestUnaryUfuncs', 'test_reference_numerics',
                                dtypes=[torch.cfloat, torch.cdouble], active_if=IS_WINDOWS),
                       SkipInfo('TestGradients', 'test_fn_grad',
                                dtypes=[torch.cdouble], active_if=IS_WINDOWS),
                       SkipInfo('TestGradients', 'test_method_grad',
                                dtypes=[torch.cdouble], active_if=IS_WINDOWS),
                       SkipInfo('TestGradients', 'test_inplace_grad',
                                dtypes=[torch.cdouble], active_if=IS_WINDOWS),
                   )),
    # NOTE: the derivative for inplace acosh is not implemented
    UnaryUfuncInfo('acosh',
                   ref=np.arccosh,
                   domain=(1, float('inf')),
                   dtypes=all_types_and_complex_and(torch.bool),
                   dtypesIfCPU=all_types_and_complex_and(torch.bool),
                   dtypesIfCUDA=all_types_and_complex_and(torch.bool, torch.half, torch.bfloat16),
                   safe_casts_outputs=True,
                   decorators=(precisionOverride({torch.bfloat16: 5e-2}),),
                   test_inplace_grad=False,
                   skips=(
                       # RuntimeError: "rsqrt_cuda" not implemented for 'BFloat16'
                       SkipInfo('TestCommon', 'test_variant_consistency_jit',
                                device_type='cuda', dtypes=[torch.bfloat16]),
                       SkipInfo('TestUnaryUfuncs', 'test_reference_numerics',
                                device_type='cpu', dtypes=[torch.cfloat, torch.cdouble]),
                       SkipInfo('TestUnaryUfuncs', 'test_reference_numerics',
                                device_type='cuda', dtypes=[torch.cfloat, torch.cdouble],
                                active_if=IS_WINDOWS),
                       # Reference: https://github.com/pytorch/pytorch/issues/50692
                       SkipInfo('TestGradients', 'test_fn_grad',
                                device_type='cuda', dtypes=[torch.cdouble], active_if=IS_WINDOWS),
                       SkipInfo('TestGradients', 'test_method_grad',
                                device_type='cuda', dtypes=[torch.cdouble], active_if=IS_WINDOWS),
                   )),
    OpInfo('addmm',
           dtypes=floating_types(),
           dtypesIfCPU=all_types_and_complex_and(torch.float16, torch.bfloat16),
           # BFloat16 support on CUDA requires CUDA 11 and SM53
           dtypesIfCUDA=floating_types_and(torch.float16, torch.complex64, torch.complex128,
                                           *[torch.bfloat16] if CUDA11OrLater else []),
           dtypesIfROCM=floating_types_and(torch.half),
           assert_autodiffed=True,
           autodiff_nonfusible_nodes=['aten::add', 'aten::mm'],
           skips=(
               SkipInfo('TestCommon', 'test_variant_consistency_jit',
                        dtypes=[torch.bfloat16, torch.float16, torch.cfloat, torch.cdouble]),),
           sample_inputs_func=sample_inputs_addmm),
    OpInfo('addr',
           dtypes=all_types_and_complex_and(torch.bool, torch.bfloat16, torch.float16),
           # Reference: https://github.com/pytorch/pytorch/issues/50747
           test_inplace_grad=False,
           skips=(
               SkipInfo('TestCommon', 'test_variant_consistency_jit',
                        dtypes=[torch.float16, torch.cfloat, torch.cdouble, torch.bfloat16]),
               # Reference: https://github.com/pytorch/pytorch/issues/50747
               SkipInfo('TestCommon', 'test_variant_consistency_eager',
                        dtypes=all_types_and_complex_and(torch.bool, torch.bfloat16, torch.float16)),),
           sample_inputs_func=sample_inputs_addr),

    UnaryUfuncInfo('asin',
                   aliases=('arcsin', ),
                   ref=np.arcsin,
                   domain=(-1, 1),
                   supports_sparse=True,
                   decorators=(precisionOverride({torch.bfloat16: 1e-2}),),
                   safe_casts_outputs=True,
                   dtypes=all_types_and_complex_and(torch.bool),
                   dtypesIfCPU=all_types_and_complex_and(torch.bool, torch.bfloat16),
                   dtypesIfCUDA=all_types_and_complex_and(torch.bool, torch.half),
                   assert_autodiffed=True,
                   skip_bfloat16_grad=True,
                   skips=(
                       SkipInfo('TestUnaryUfuncs', 'test_reference_numerics',
                                device_type='cpu', dtypes=[torch.cfloat, torch.cdouble]),
                       SkipInfo('TestUnaryUfuncs', 'test_reference_numerics',
                                device_type='cuda', dtypes=[torch.cfloat, torch.cdouble],
                                active_if=IS_WINDOWS)
                   )),
    # NOTE: derivative for inplace asinh is not implemented
    UnaryUfuncInfo('asinh',
                   ref=np.arcsinh,
                   dtypes=all_types_and_complex_and(torch.bool),
                   dtypesIfCPU=all_types_and_complex_and(torch.bool),
                   dtypesIfCUDA=all_types_and_complex_and(torch.bool, torch.half, torch.bfloat16),
                   safe_casts_outputs=True,
                   decorators=(precisionOverride({torch.bfloat16: 5e-2}),),
                   test_inplace_grad=False,
                   skips=(
                       # RuntimeError: "rsqrt_cuda" not implemented for 'BFloat16'
                       SkipInfo('TestCommon', 'test_variant_consistency_jit',
                                device_type='cuda', dtypes=[torch.bfloat16]),
                       SkipInfo('TestUnaryUfuncs', 'test_reference_numerics',
                                device_type='cpu', dtypes=[torch.cfloat, torch.cdouble]),
                       SkipInfo('TestUnaryUfuncs', 'test_reference_numerics',
                                device_type='cuda', dtypes=[torch.cfloat, torch.cdouble],
                                active_if=IS_WINDOWS),
                   )),
    UnaryUfuncInfo('atan',
                   ref=np.arctan,
                   dtypes=all_types_and_complex_and(torch.bool),
                   dtypesIfCPU=all_types_and_complex_and(torch.bool, torch.bfloat16),
                   dtypesIfCUDA=all_types_and_complex_and(torch.bool, torch.half),
                   assert_autodiffed=True,
                   skip_bfloat16_grad=True,
                   decorators=(precisionOverride({torch.bfloat16: 1e-2}),),
                   safe_casts_outputs=True,
                   skips=(
                       SkipInfo('TestUnaryUfuncs', 'test_reference_numerics',
                                device_type='cpu', dtypes=[torch.cfloat, torch.cdouble]),
                       SkipInfo('TestUnaryUfuncs', 'test_reference_numerics',
                                device_type='cuda', dtypes=[torch.cfloat, torch.cdouble],
                                active_if=IS_WINDOWS),
                   )),
    UnaryUfuncInfo('atanh',
                   ref=np.arctanh,
                   domain=(-1, 1),
                   dtypes=all_types_and_complex_and(torch.bool),
                   dtypesIfCPU=all_types_and_complex_and(torch.bool),
                   dtypesIfCUDA=all_types_and_complex_and(torch.bool, torch.half, torch.bfloat16),
                   safe_casts_outputs=True,
                   decorators=(precisionOverride({torch.bfloat16: 1e-2}),),
                   test_inplace_grad=False,
                   skips=(
                       SkipInfo('TestUnaryUfuncs', 'test_reference_numerics',
                                device_type='cpu', dtypes=[torch.cfloat, torch.cdouble]),
                       SkipInfo('TestUnaryUfuncs', 'test_reference_numerics',
                                device_type='cuda', dtypes=[torch.cfloat, torch.cdouble],
                                active_if=IS_WINDOWS),
                   )),
    OpInfo('broadcast_to',
           dtypes=all_types_and_complex_and(torch.bool, torch.float16, torch.bfloat16),
           supports_tensor_out=False,
           test_inplace_grad=False,
           sample_inputs_func=sample_inputs_broadcast_to),
    UnaryUfuncInfo('ceil',
                   ref=np.ceil,
                   dtypes=floating_types_and(torch.half),
                   dtypesIfCPU=floating_types_and(torch.bfloat16),
                   dtypesIfCUDA=floating_types_and(torch.half),
                   assert_autodiffed=True),
    TriangularOpInfo('cholesky_inverse',
                     op=torch.cholesky_inverse,
                     dtypes=floating_and_complex_types(),
                     # TODO: RuntimeError: cholesky_inverse does not support automatic differentiation for outputs
                     # with complex dtype.
                     test_complex_grad=False,
                     test_inplace_grad=False,
                     check_batched_gradgrad=False,
                     supports_tensor_out=True,
                     decorators=[skipCUDAIfNoMagma, skipCPUIfNoLapack],
                     skips=(
                         # These tests do not take into account custom op.get_op()
                         # TODO: implement op.input_func instead of modifying op.get_op()
                         # See https://github.com/pytorch/pytorch/issues/50837
                         SkipInfo('TestCommon', 'test_variant_consistency_jit'),
                         SkipInfo('TestCommon', 'test_variant_consistency_eager',
                                  dtypes=[torch.complex64, torch.complex128]),)),
    UnaryUfuncInfo('cos',
                   ref=np.cos,
                   dtypes=all_types_and_complex_and(torch.bool, torch.bfloat16),
                   dtypesIfCPU=all_types_and_complex_and(torch.bool, torch.bfloat16),
                   dtypesIfCUDA=all_types_and_complex_and(torch.bool, torch.half, torch.bfloat16),
                   assert_autodiffed=True,
                   skip_bfloat16_grad=True,
                   handles_large_floats=False,
                   safe_casts_outputs=True,
                   decorators=(precisionOverride({torch.bfloat16: 1e-2}),),
                   skips=(
                       SkipInfo('TestUnaryUfuncs', 'test_reference_numerics',
                                dtypes=[torch.cfloat, torch.cdouble], active_if=IS_WINDOWS),
                       SkipInfo('TestUnaryUfuncs', 'test_reference_numerics', device_type='cpu',
                                dtypes=[torch.cfloat, torch.cdouble], active_if=IS_MACOS),
                   )),
    UnaryUfuncInfo('cosh',
                   ref=np_unary_ufunc_integer_promotion_wrapper(np.cosh),
                   dtypesIfCPU=all_types_and_complex_and(torch.bool),
                   dtypesIfCUDA=all_types_and_complex_and(torch.bool, torch.half),
                   safe_casts_outputs=True,
                   assert_autodiffed=True,
                   skips=(
                       # Reference: https://github.com/pytorch/pytorch/issues/48641
                       SkipInfo('TestUnaryUfuncs', 'test_reference_numerics',
                                device_type='cpu', dtypes=[torch.int8]),
                       SkipInfo('TestUnaryUfuncs', 'test_reference_numerics',
                                dtypes=[torch.cfloat, torch.cdouble], active_if=IS_WINDOWS),
                       SkipInfo('TestUnaryUfuncs', 'test_reference_numerics', device_type='cpu',
                                dtypes=[torch.cfloat, torch.cdouble], active_if=IS_MACOS),
                       SkipInfo('TestCommon', 'test_variant_consistency_jit',
                                device_type='cuda', dtypes=[torch.float16]),
                   )),
    OpInfo('diff',
           op=torch.diff,
           dtypes=all_types_and_complex_and(torch.bool, torch.float16, torch.bfloat16),
           sample_inputs_func=sample_inputs_diff,
           test_inplace_grad=False),
    OpInfo('div',
           variant_test_name='no_rounding_mode',
           dtypes=all_types_and_complex_and(torch.bool, torch.half, torch.bfloat16),
           sample_inputs_func=sample_inputs_div,
           assert_autodiffed=True),
    OpInfo('div',
           variant_test_name='true_rounding',
           dtypes=all_types_and_complex_and(torch.bool, torch.half, torch.bfloat16),
           sample_inputs_func=partial(sample_inputs_div, rounding_mode='true'),
           assert_autodiffed=True),
    OpInfo('div',
           variant_test_name='trunc_rounding',
           dtypes=all_types_and(torch.half, torch.bfloat16),
           sample_inputs_func=partial(sample_inputs_div, rounding_mode='trunc'),
           assert_autodiffed=True),
    OpInfo('div',
           variant_test_name='floor_rounding',
           dtypes=all_types_and(torch.half, torch.bfloat16),
           sample_inputs_func=partial(sample_inputs_div, rounding_mode='floor'),
           assert_autodiffed=True),
    UnaryUfuncInfo('exp',
                   ref=np_unary_ufunc_integer_promotion_wrapper(np.exp),
                   dtypes=all_types_and_complex_and(torch.bool, torch.half),
                   dtypesIfCPU=all_types_and_complex_and(torch.bool, torch.bfloat16),
                   dtypesIfCUDA=all_types_and_complex_and(torch.bool, torch.half, torch.bfloat16),
                   skips=(
                       # Reference: https://github.com/pytorch/pytorch/pull/50093#pullrequestreview-561791547
                       SkipInfo('TestUnaryUfuncs', 'test_reference_numerics', dtypes=[torch.bfloat16]),
                       # Reference: https://github.com/pytorch/pytorch/issues/48010
                       SkipInfo('TestUnaryUfuncs', 'test_reference_numerics',
                                device_type='cpu', dtypes=[torch.cfloat, torch.cdouble]),
                   ),
                   assert_autodiffed=True,
                   safe_casts_outputs=True),
    OpInfo('diag',
           dtypes=all_types_and_complex_and(torch.bool),
           dtypesIfCPU=all_types_and_complex_and(torch.bool),
           dtypesIfCUDA=all_types_and_complex_and(torch.bool, torch.half),
           sample_inputs_func=sample_inputs_diag,
           test_inplace_grad=False),
    SpectralFuncInfo('fft.fft',
                     aten_name='fft_fft',
                     ref=np.fft.fft,
                     ndimensional=False,
                     dtypes=all_types_and_complex_and(torch.bool),
                     default_test_dtypes=floating_and_complex_types(),
                     supports_tensor_out=True,
                     test_inplace_grad=False,),
    SpectralFuncInfo('fft.fftn',
                     aten_name='fft_fftn',
                     ref=np.fft.fftn,
                     ndimensional=True,
                     dtypes=all_types_and_complex_and(torch.bool),
                     default_test_dtypes=floating_and_complex_types(),
                     supports_tensor_out=True,
                     test_inplace_grad=False,
                     decorators=[precisionOverride(
                         {torch.float: 1e-4, torch.cfloat: 1e-4})],),
    SpectralFuncInfo('fft.hfft',
                     aten_name='fft_hfft',
                     ref=np.fft.hfft,
                     ndimensional=False,
                     dtypes=all_types_and_complex_and(torch.bool),
                     default_test_dtypes=floating_and_complex_types(),
                     supports_tensor_out=True,
                     check_batched_gradgrad=False,
                     test_inplace_grad=False,),
    SpectralFuncInfo('fft.rfft',
                     aten_name='fft_rfft',
                     ref=np.fft.rfft,
                     ndimensional=False,
                     dtypes=all_types_and(torch.bool),
                     default_test_dtypes=floating_and_complex_types(),
                     supports_tensor_out=True,
                     check_batched_grad=False,
                     check_batched_gradgrad=False,
                     test_inplace_grad=False,),
    SpectralFuncInfo('fft.rfftn',
                     aten_name='fft_rfftn',
                     ref=np.fft.rfftn,
                     ndimensional=True,
                     dtypes=all_types_and(torch.bool),
                     default_test_dtypes=floating_and_complex_types(),
                     supports_tensor_out=True,
                     test_inplace_grad=False,
                     check_batched_grad=False,
                     check_batched_gradgrad=False,
                     decorators=[precisionOverride({torch.float: 1e-4})],),
    SpectralFuncInfo('fft.ifft',
                     aten_name='fft_ifft',
                     ref=np.fft.ifft,
                     ndimensional=False,
                     dtypes=all_types_and_complex_and(torch.bool),
                     default_test_dtypes=floating_and_complex_types(),
                     supports_tensor_out=True,
                     test_inplace_grad=False,),
    SpectralFuncInfo('fft.ifftn',
                     aten_name='fft_ifftn',
                     ref=np.fft.ifftn,
                     ndimensional=True,
                     dtypes=all_types_and_complex_and(torch.bool),
                     default_test_dtypes=floating_and_complex_types(),
                     supports_tensor_out=True,
                     test_inplace_grad=False,),
    SpectralFuncInfo('fft.ihfft',
                     aten_name='fft_ihfft',
                     ref=np.fft.ihfft,
                     ndimensional=False,
                     dtypes=all_types_and(torch.bool),
                     default_test_dtypes=floating_types(),
                     supports_tensor_out=True,
                     check_batched_grad=False,
                     test_inplace_grad=False,),
    SpectralFuncInfo('fft.irfft',
                     aten_name='fft_irfft',
                     ref=np.fft.irfft,
                     ndimensional=False,
                     dtypes=all_types_and_complex_and(torch.bool),
                     default_test_dtypes=floating_and_complex_types(),
                     supports_tensor_out=True,
                     check_batched_gradgrad=False,
                     test_inplace_grad=False,),
    SpectralFuncInfo('fft.irfftn',
                     aten_name='fft_irfftn',
                     ref=np.fft.irfftn,
                     ndimensional=True,
                     dtypes=all_types_and_complex_and(torch.bool),
                     default_test_dtypes=floating_and_complex_types(),
                     supports_tensor_out=True,
                     check_batched_gradgrad=False,
                     test_inplace_grad=False,),
    UnaryUfuncInfo('floor',
                   ref=np.floor,
                   dtypes=floating_types_and(torch.half),
                   dtypesIfCPU=floating_types_and(torch.bfloat16),
                   dtypesIfCUDA=floating_types_and(torch.half),
                   assert_autodiffed=True),
    OpInfo('flip',
           op=torch.flip,
           dtypes=all_types_and_complex_and(torch.bool, torch.half, torch.bfloat16),
           sample_inputs_func=sample_inputs_flip,
           test_inplace_grad=False,
           supports_tensor_out=False),
    OpInfo('fliplr',
           op=torch.fliplr,
           dtypes=all_types_and_complex_and(torch.bool, torch.half, torch.bfloat16),
           sample_inputs_func=sample_inputs_fliplr_flipud,
           test_inplace_grad=False,
           supports_tensor_out=False),
    OpInfo('flipud',
           op=torch.flipud,
           dtypes=all_types_and_complex_and(torch.bool, torch.half, torch.bfloat16),
           sample_inputs_func=sample_inputs_fliplr_flipud,
           test_inplace_grad=False,
           supports_tensor_out=False),
    OpInfo('linalg.norm',
           op=torch.linalg.norm,
           dtypes=floating_and_complex_types_and(torch.float16, torch.bfloat16),
           test_inplace_grad=False,
           supports_tensor_out=True,
           decorators=[skipCUDAIfNoMagma, skipCPUIfNoLapack],
           sample_inputs_func=sample_inputs_linalg_norm,
           aten_name='linalg_norm',
           skips=(
               # TODO: remove this once `pow` is implemented for float16
               #       and bfloat16 on CPU. Issue:
               #       https://github.com/pytorch/pytorch/issues/50789
               SkipInfo('TestCommon', 'test_variant_consistency_jit',
                        device_type='cpu',
                        dtypes=[torch.float16, torch.bfloat16]),
           )),
    OpInfo('linalg.slogdet',
           aten_name='linalg_slogdet',
           op=torch.linalg.slogdet,
           dtypes=floating_and_complex_types(),
           test_inplace_grad=False,
           supports_tensor_out=False,
           sample_inputs_func=sample_inputs_slogdet,
           output_func=itemgetter(1),
           decorators=[skipCUDAIfNoMagma, skipCPUIfNoLapack]),
    UnaryUfuncInfo('log',
                   ref=np.log,
                   domain=(0, float('inf')),
                   dtypes=all_types_and_complex_and(torch.bool, torch.bfloat16),
                   dtypesIfCPU=all_types_and_complex_and(torch.bool, torch.bfloat16),
                   dtypesIfCUDA=all_types_and_complex_and(torch.bool, torch.half, torch.bfloat16),
                   assert_autodiffed=True,
                   skip_bfloat16_grad=True,
                   safe_casts_outputs=True,
                   decorators=(precisionOverride({torch.bfloat16: 5e-2}),),
                   skips=(
                       SkipInfo('TestUnaryUfuncs', 'test_reference_numerics',
                                device_type='cpu', dtypes=[torch.bfloat16]),
                       SkipInfo('TestUnaryUfuncs', 'test_reference_numerics',
                                device_type='cuda', dtypes=[torch.cfloat, torch.cdouble]),
                       SkipInfo('TestUnaryUfuncs', 'test_reference_numerics',
                                device_type='cpu', dtypes=[torch.cfloat, torch.cdouble],
                                active_if=IS_WINDOWS),
                   )),
    UnaryUfuncInfo('log10',
                   ref=np.log10,
                   domain=(0, float('inf')),
                   decorators=(precisionOverride({torch.bfloat16: 5e-2}),),
                   dtypes=all_types_and_complex_and(torch.bool, torch.bfloat16),
                   dtypesIfCPU=all_types_and_complex_and(torch.bool, torch.bfloat16),
                   assert_autodiffed=True,
                   skip_bfloat16_grad=True,
                   dtypesIfCUDA=all_types_and_complex_and(torch.bool, torch.half, torch.bfloat16),
                   safe_casts_outputs=True,
                   skips=(
                       SkipInfo('TestUnaryUfuncs', 'test_reference_numerics',
                                device_type='cuda', dtypes=[torch.cfloat, torch.cdouble]),
                       SkipInfo('TestUnaryUfuncs', 'test_reference_numerics',
                                device_type='cpu', dtypes=[torch.cfloat, torch.cdouble],
                                active_if=IS_WINDOWS),
                   )),
    UnaryUfuncInfo('log1p',
                   ref=np.log1p,
                   domain=(-1, float('inf')),
                   dtypesIfCPU=all_types_and(torch.bool, torch.bfloat16),
                   dtypesIfCUDA=all_types_and(torch.bool, torch.half, torch.bfloat16),
                   decorators=(precisionOverride({torch.bfloat16: 1e-1}),),
                   safe_casts_outputs=True,
                   assert_autodiffed=True,
                   skip_bfloat16_grad=True),
    UnaryUfuncInfo('log2',
                   ref=np.log2,
                   domain=(0, float('inf')),
                   dtypes=all_types_and_complex_and(torch.bool, torch.bfloat16),
                   dtypesIfCPU=all_types_and_complex_and(torch.bool, torch.bfloat16),
                   dtypesIfCUDA=all_types_and_complex_and(torch.bool, torch.half, torch.bfloat16),
                   assert_autodiffed=True,
                   skip_bfloat16_grad=True,
                   safe_casts_outputs=True,
                   decorators=(precisionOverride({torch.bfloat16: 1e-1}),),
                   skips=(
                       SkipInfo('TestUnaryUfuncs', 'test_reference_numerics',
                                device_type='cpu', dtypes=[torch.bfloat16]),
                       SkipInfo('TestUnaryUfuncs', 'test_reference_numerics',
                                dtypes=[torch.cfloat, torch.cdouble]),
                   )),
    OpInfo('masked_scatter',
           dtypes=all_types_and_complex_and(torch.bool, torch.half, torch.bfloat16),
           dtypesIfCPU=all_types_and_complex_and(torch.bool, torch.half, torch.bfloat16),
           dtypesIfCUDA=all_types_and_complex_and(torch.bool, torch.half, torch.bfloat16),
           sample_inputs_func=sample_inputs_masked_scatter,
           skips=(
               # _th_masked_fill_bool_ not supported for Complex Types.
               SkipInfo('TestGradients', 'test_fn_grad',
                        device_type='cuda', dtypes=[torch.complex128]),
               SkipInfo('TestGradients', 'test_fn_gradgrad',
                        device_type='cuda', dtypes=[torch.complex128]),
               SkipInfo('TestGradients', 'test_inplace_grad',
                        device_type='cuda', dtypes=[torch.complex128]),
               SkipInfo('TestGradients', 'test_inplace_gradgrad',
                        device_type='cuda', dtypes=[torch.complex128]),
               SkipInfo('TestCommon', 'test_variant_consistency_jit',
                        dtypes=[torch.cfloat, torch.cdouble]),
           ),
           supports_tensor_out=False),
    OpInfo('masked_select',
           dtypes=all_types_and_complex_and(torch.bool, torch.half, torch.bfloat16),
           dtypesIfCPU=all_types_and_complex_and(torch.bool, torch.half, torch.bfloat16),
           dtypesIfCUDA=all_types_and_complex_and(torch.bool, torch.half, torch.bfloat16),
           sample_inputs_func=sample_inputs_masked_select,
           test_inplace_grad=False,
           supports_tensor_out=True),
    UnaryUfuncInfo('neg',
                   ref=np.negative,
                   skip_bfloat16_grad=True,
                   dtypes=all_types_and_complex_and(torch.half, torch.bfloat16),
                   dtypesIfCPU=all_types_and_complex_and(torch.half, torch.bfloat16),
                   dtypesIfCUDA=all_types_and_complex_and(torch.half, torch.bfloat16),
                   assert_autodiffed=True,),
    UnaryUfuncInfo('round',
                   ref=np.round,
                   dtypes=floating_types_and(torch.half),
                   dtypesIfCPU=floating_types_and(torch.bfloat16),
                   dtypesIfCUDA=floating_types_and(torch.half),
                   assert_autodiffed=True,),
    UnaryUfuncInfo('sin',
                   ref=np.sin,
                   dtypes=all_types_and_complex_and(torch.bool, torch.bfloat16),
                   dtypesIfCPU=all_types_and_complex_and(torch.bool, torch.bfloat16),
                   dtypesIfCUDA=all_types_and_complex_and(torch.bool, torch.half),
                   assert_autodiffed=True,
                   skip_bfloat16_grad=True,
                   handles_large_floats=False,
                   handles_complex_extremals=False,
                   safe_casts_outputs=True,
                   decorators=(precisionOverride({torch.bfloat16: 1e-2}),),
                   skips=(
                       SkipInfo('TestUnaryUfuncs', 'test_reference_numerics',
                                dtypes=[torch.cfloat, torch.cdouble], active_if=IS_WINDOWS),
                   )),
    UnaryUfuncInfo('sinc',
                   ref=np_sinc_with_fp16_as_fp32,
                   dtypes=all_types_and_complex_and(torch.bool, torch.bfloat16),
                   dtypesIfCPU=all_types_and_complex_and(torch.bool, torch.bfloat16),
                   dtypesIfCUDA=all_types_and_complex_and(torch.bool, torch.half),
                   skip_bfloat16_grad=True,
                   handles_large_floats=False,
                   handles_complex_extremals=False,
                   safe_casts_outputs=True,
                   decorators=(precisionOverride({torch.bfloat16: 1e-2,
                                                  torch.float16: 1e-2}),),
                   skips=(
                       # Reference: https://github.com/pytorch/pytorch/issues/49133
                       SkipInfo('TestUnaryUfuncs', 'test_reference_numerics',
                                dtypes=[torch.cfloat]),
                       SkipInfo('TestUnaryUfuncs', 'test_reference_numerics',
                                dtypes=[torch.cfloat, torch.cdouble], active_if=IS_WINDOWS),
                   )),
    UnaryUfuncInfo('sinh',
                   ref=np_unary_ufunc_integer_promotion_wrapper(np.sinh),
                   dtypesIfCPU=all_types_and_complex_and(torch.bool),
                   dtypesIfCUDA=all_types_and_complex_and(torch.bool, torch.half),
                   safe_casts_outputs=True,
                   assert_autodiffed=True,
                   decorators=(precisionOverride({torch.float16: 1e-2}),),
                   skips=(
                       SkipInfo('TestUnaryUfuncs', 'test_reference_numerics',
                                device_type='cpu', dtypes=[torch.cfloat, torch.cdouble],
                                active_if=(IS_MACOS or IS_WINDOWS)),
                       SkipInfo('TestUnaryUfuncs', 'test_reference_numerics',
                                device_type='cuda', dtypes=[torch.cfloat, torch.cdouble],
                                active_if=IS_WINDOWS),
                       # Reference: https://github.com/pytorch/pytorch/issues/48641
                       SkipInfo('TestUnaryUfuncs', 'test_reference_numerics',
                                device_type='cpu', dtypes=[torch.int8]),
                       SkipInfo('TestCommon', 'test_variant_consistency_jit',
                                device_type='cuda', dtypes=[torch.float16]),
                   )),
    OpInfo('std',
           dtypes=floating_types_and(),
           dtypesIfCUDA=floating_and_complex_types_and(torch.half, torch.bfloat16),
           sample_inputs_func=sample_inputs_std_var,
           supports_tensor_out=False,
           test_complex_grad=False,
           test_inplace_grad=False,
           # std has only partial support for complex and half (#51127)
           skips=(SkipInfo('TestOpInfo', 'test_unsupported_dtypes',
                           dtypes=[torch.half, torch.complex64, torch.complex128]),),
           assert_autodiffed=True,
           ),
    UnaryUfuncInfo('tan',
                   ref=np.tan,
                   dtypes=all_types_and_complex_and(torch.bool, torch.bfloat16),
                   dtypesIfCPU=all_types_and_complex_and(torch.bool, torch.bfloat16),
                   dtypesIfCUDA=all_types_and_complex_and(torch.bool, torch.half),
                   assert_autodiffed=True,
                   skip_bfloat16_grad=True,
                   safe_casts_outputs=True,
                   skips=(
                       SkipInfo('TestUnaryUfuncs', 'test_reference_numerics',
                                device_type='cuda', dtypes=[torch.cfloat, torch.cdouble]),
                       SkipInfo('TestUnaryUfuncs', 'test_reference_numerics',
                                device_type='cpu', dtypes=[torch.bfloat16]),
                       SkipInfo('TestUnaryUfuncs', 'test_reference_numerics',
                                device_type='cpu', dtypes=[torch.cfloat, torch.cdouble],
                                active_if=(IS_MACOS or IS_WINDOWS)),
                       SkipInfo('TestUnaryUfuncs', 'test_reference_numerics',
                                device_type='cuda', dtypes=[torch.float64],
                                active_if=TEST_WITH_ROCM),
                   )),
    UnaryUfuncInfo('tanh',
                   ref=np.tanh,
                   decorators=(precisionOverride({torch.bfloat16: 1e-2}),),
                   dtypes=all_types_and_complex_and(torch.bool),
                   dtypesIfCPU=all_types_and_complex_and(torch.bool, torch.bfloat16),
                   dtypesIfCUDA=all_types_and_complex_and(torch.bool, torch.half, torch.bfloat16),
                   assert_autodiffed=True,
                   skip_bfloat16_grad=True,
                   safe_casts_outputs=True,
                   skips=(
                       SkipInfo('TestUnaryUfuncs', 'test_reference_numerics',
                                device_type='cuda', dtypes=[torch.cfloat, torch.cdouble]),
                       SkipInfo('TestUnaryUfuncs', 'test_reference_numerics',
                                device_type='cpu', dtypes=[torch.cfloat, torch.cdouble],
                                active_if=(IS_MACOS or IS_WINDOWS)),
                   )),
    OpInfo('tensor_split',
           dtypes=all_types_and_complex_and(torch.bool),
           dtypesIfCPU=all_types_and_complex_and(torch.bool, torch.bfloat16, torch.float16),
           dtypesIfCUDA=all_types_and_complex_and(torch.bool, torch.bfloat16, torch.float16),
           supports_tensor_out=False,
           test_inplace_grad=False,
           sample_inputs_func=sample_inputs_tensor_split,),
    OpInfo('triangular_solve',
           op=torch.triangular_solve,
           dtypes=floating_and_complex_types(),
           test_inplace_grad=False,
           supports_tensor_out=False,
           sample_inputs_func=sample_inputs_legacy_solve,
           check_batched_gradgrad=False,
           decorators=[skipCUDAIfNoMagma, skipCPUIfNoLapack],
           # CUDA gradchecks are slow and triangular solve backward is a composite operation
           # see discussion https://github.com/pytorch/pytorch/pull/47761#issuecomment-747316775
           skips=(SkipInfo('TestGradients', 'test_fn_gradgrad', device_type='cuda'),)),
    UnaryUfuncInfo('exp2',
                   ref=np_unary_ufunc_integer_promotion_wrapper(np.exp2),
                   dtypes=all_types_and(torch.bool, torch.half),
                   dtypesIfCPU=all_types_and(torch.bool, torch.half),
                   dtypesIfCUDA=all_types_and(torch.bool, torch.half),
                   safe_casts_outputs=True),
    UnaryUfuncInfo('expm1',
                   ref=np_unary_ufunc_integer_promotion_wrapper(np.expm1),
                   dtypes=all_types_and(torch.bool, torch.half),
                   dtypesIfCPU=all_types_and(torch.bool, torch.bfloat16),
                   dtypesIfCUDA=all_types_and(torch.bool, torch.half),
                   safe_casts_outputs=True,
                   assert_autodiffed=True,
                   skips=(
                       # Reference: https://github.com/pytorch/pytorch/pull/48926#issuecomment-739734774
                       SkipInfo('TestUnaryUfuncs', 'test_reference_numerics',
                                device_type='cpu', dtypes=[torch.bfloat16]),
                   )),
    UnaryUfuncInfo('nan_to_num',
                   ref=np.nan_to_num,
                   dtypes=all_types_and(torch.half, torch.bool),
                   dtypesIfCPU=None,
                   dtypesIfCUDA=None),
    UnaryUfuncInfo('reciprocal',
                   ref=np_unary_ufunc_integer_promotion_wrapper(np.reciprocal),
                   dtypes=all_types_and_complex_and(torch.bool, torch.half, torch.bfloat16),
                   dtypesIfCPU=None,
                   dtypesIfCUDA=None,
                   assert_autodiffed=True,
                   skip_bfloat16_grad=True,
                   safe_casts_outputs=True,
                   skips=(
                       # Reference: https://github.com/pytorch/pytorch/issues/45690
                       SkipInfo('TestUnaryUfuncs', 'test_reference_numerics',
                                dtypes=[torch.cfloat, torch.cdouble]),
                       # Reference: https://github.com/pytorch/pytorch/pull/49102#issuecomment-744604601
                       SkipInfo('TestUnaryUfuncs', 'test_reference_numerics',
                                dtypes=[torch.bfloat16]),
                   )),
    UnaryUfuncInfo('rsqrt',
                   ref=lambda x: np.reciprocal(np.sqrt(x)),
                   domain=(0, float('inf')),
                   dtypes=all_types_and_complex_and(torch.bool),
                   dtypesIfCPU=all_types_and_complex_and(torch.bool),
                   dtypesIfCUDA=all_types_and_complex_and(torch.bool, torch.half),
                   decorators=(precisionOverride({torch.half: 5e-2}),),
                   safe_casts_outputs=True,
                   assert_autodiffed=True,
                   handles_complex_extremals=False),
    UnaryUfuncInfo('sqrt',
                   ref=np.sqrt,
                   supports_sparse=True,
                   domain=(0, float('inf')),
                   dtypes=all_types_and_complex_and(torch.bool, torch.bfloat16),
                   dtypesIfCPU=all_types_and_complex_and(torch.bool, torch.bfloat16),
                   dtypesIfCUDA=all_types_and_complex_and(torch.bool, torch.half, torch.bfloat16),
                   assert_autodiffed=True,
                   skip_bfloat16_grad=True,
                   decorators=(precisionOverride({torch.bfloat16: 7e-2}),),
                   skips=(
                       # Reference: https://github.com/pytorch/pytorch/issues/47358
                       SkipInfo('TestUnaryUfuncs', 'test_reference_numerics',
                                device_type='cpu', dtypes=[torch.cfloat, torch.cdouble],
                                active_if=IS_MACOS),
                       # Reference: https://github.com/pytorch/pytorch/pull/47293#issuecomment-721774436
                       SkipInfo('TestUnaryUfuncs', 'test_reference_numerics',
                                dtypes=[torch.bfloat16])),
                   safe_casts_outputs=True,
                   handles_complex_extremals=False),
    OpInfo('linalg.inv',
           aten_name='linalg_inv',
           op=torch.linalg.inv,
           dtypes=floating_and_complex_types(),
           test_inplace_grad=False,
           supports_tensor_out=True,
           sample_inputs_func=sample_inputs_linalg_inv,
           check_batched_gradgrad=False,
           decorators=[skipCUDAIfNoMagma, skipCPUIfNoLapack]),
    UnaryUfuncInfo('angle',
                   ref=np.angle,
                   dtypes=all_types_and_complex_and(torch.bool),
                   dtypesIfCPU=all_types_and_complex_and(torch.bool, torch.bfloat16, torch.float16),
                   dtypesIfCUDA=all_types_and_complex_and(torch.bool),
                   dtypesIfROCM=all_types_and_complex_and(torch.bool),
                   decorators=(precisionOverride({torch.float16: 1e-2,
                                                  torch.bfloat16: 1e-2}),),
                   safe_casts_outputs=True,
                   supports_complex_to_float=True,
                   test_inplace_grad=False),
    OpInfo('linalg.solve',
           aten_name='linalg_solve',
           op=torch.linalg.solve,
           dtypes=floating_and_complex_types(),
           test_inplace_grad=False,
           supports_tensor_out=True,
           sample_inputs_func=sample_inputs_linalg_solve,
           check_batched_gradgrad=False,
           decorators=[skipCUDAIfNoMagma, skipCPUIfNoLapack]),
    OpInfo('linalg.pinv',
           aten_name='linalg_pinv',
           op=torch.linalg.pinv,
           dtypes=floating_and_complex_types(),
           test_inplace_grad=False,
           supports_tensor_out=False,
           sample_inputs_func=sample_inputs_linalg_pinv,
           decorators=[skipCUDAIfNoMagma, skipCPUIfNoLapack]),
    HermitianOpInfo('linalg.pinv',
                    variant_test_name='hermitian',
                    aten_name='linalg_pinv',
                    op=torch.linalg.pinv,
                    dtypes=floating_and_complex_types(),
                    test_inplace_grad=False,
                    supports_tensor_out=False,
                    sample_inputs_func=sample_inputs_linalg_pinv_hermitian,
                    decorators=[skipCUDAIfNoMagma, skipCPUIfNoLapack],
                    skips=(
                        # These tests do not take into account custom op.get_op()
                        SkipInfo('TestCommon', 'test_variant_consistency_jit'),)
                    ),
    OpInfo('svd',
           op=torch.svd,
           dtypes=floating_and_complex_types(),
           test_inplace_grad=False,
           supports_tensor_out=False,
           sample_inputs_func=sample_inputs_svd,
           decorators=[
               skipCUDAIfNoMagma,
               skipCPUIfNoLapack,
               # gradgrad checks are slow
               DecorateInfo(slowTest, 'TestGradients', 'test_fn_gradgrad'),
           ],
           skips=(
               # cuda gradchecks are very slow
               # see discussion https://github.com/pytorch/pytorch/pull/47761#issuecomment-747316775
               SkipInfo('TestGradients', 'test_fn_gradgrad', device_type='cuda'),)),
    OpInfo('linalg.svd',
           op=torch.linalg.svd,
           aten_name='linalg_svd',
           dtypes=floating_and_complex_types(),
           test_inplace_grad=False,
           supports_tensor_out=False,
           sample_inputs_func=sample_inputs_linalg_svd,
           decorators=[
               skipCUDAIfNoMagma,
               skipCPUIfNoLapack,
               # gradgrad checks are slow
               DecorateInfo(slowTest, 'TestGradients', 'test_fn_gradgrad'),
           ],
           skips=(
               # cuda gradchecks are very slow
               # see discussion https://github.com/pytorch/pytorch/pull/47761#issuecomment-747316775
               SkipInfo('TestGradients', 'test_fn_gradgrad', device_type='cuda'),)),
    OpInfo('pinverse',
           op=torch.pinverse,
           dtypes=floating_and_complex_types(),
           test_inplace_grad=False,
           supports_tensor_out=False,
           sample_inputs_func=sample_inputs_linalg_pinv,
           decorators=[skipCUDAIfNoMagma, skipCPUIfNoLapack]),
    OpInfo('gather',
           dtypes=all_types_and_complex_and(torch.bool, torch.float16),
           dtypesIfCUDA=all_types_and_complex_and(torch.bool, torch.float16, torch.bfloat16),
           test_inplace_grad=False,
           sample_inputs_func=sample_inputs_gather),
    OpInfo('index_fill',
           dtypes=all_types_and_complex_and(torch.bool, torch.float16, torch.bfloat16),
           test_inplace_grad=False,
           supports_tensor_out=False,
           sample_inputs_func=sample_inputs_index_fill),
    OpInfo('index_select',
           dtypes=all_types_and_complex_and(torch.bool, torch.float16, torch.bfloat16),
           test_inplace_grad=False,
           skips=(
               # https://github.com/pytorch/pytorch/issues/49707
               SkipInfo('TestCommon', 'test_variant_consistency_eager',
                        dtypes=[torch.float16, torch.bfloat16]),
               SkipInfo('TestCommon', 'test_variant_consistency_jit', dtypes=[torch.float16, torch.bfloat16]),
           ),
           sample_inputs_func=sample_inputs_index_select),
    OpInfo('stack',
           # gradcheck expects the input arguments as a flat list
           op=lambda *args, idx: torch.stack([*args], idx),
           dtypes=all_types_and_complex_and(torch.bool, torch.float16, torch.bfloat16),
           test_inplace_grad=False,
           supports_tensor_out=False,
           skips=(
               SkipInfo('TestCommon', 'test_variant_consistency_jit',
                        dtypes=all_types_and_complex_and(torch.bool, torch.float16, torch.bfloat16)),
           ),
           sample_inputs_func=sample_inputs_stack),
    OpInfo('hstack',
           # gradcheck expects the input arguments as a flat list
           op=lambda *args: torch.hstack([*args]),
           dtypes=all_types_and_complex_and(torch.bool, torch.float16, torch.bfloat16),
           test_inplace_grad=False,
           supports_tensor_out=False,
           skips=(
               SkipInfo('TestCommon', 'test_variant_consistency_jit',
                        dtypes=all_types_and_complex_and(torch.bool, torch.float16, torch.bfloat16)),
           ),
           sample_inputs_func=sample_inputs_hstack_dstack_vstack),
    OpInfo('vstack',
           # gradcheck expects the input arguments as a flat list
           op=lambda *args: torch.vstack([*args]),
           dtypes=all_types_and_complex_and(torch.bool, torch.float16, torch.bfloat16),
           test_inplace_grad=False,
           supports_tensor_out=False,
           skips=(
               SkipInfo('TestCommon', 'test_variant_consistency_jit',
                        dtypes=all_types_and_complex_and(torch.bool, torch.float16, torch.bfloat16)),
           ),
           sample_inputs_func=sample_inputs_hstack_dstack_vstack),
    OpInfo('dstack',
           # gradcheck expects the input arguments as a flat list
           op=lambda *args: torch.dstack([*args]),
           dtypes=all_types_and_complex_and(torch.bool, torch.float16, torch.bfloat16),
           test_inplace_grad=False,
           supports_tensor_out=False,
           skips=(
               SkipInfo('TestCommon', 'test_variant_consistency_jit',
                        dtypes=all_types_and_complex_and(torch.bool, torch.float16, torch.bfloat16)),
           ),
           sample_inputs_func=sample_inputs_hstack_dstack_vstack),
    OpInfo('movedim',
           dtypes=all_types_and_complex_and(torch.bool, torch.float16, torch.bfloat16),
           test_inplace_grad=False,
           supports_tensor_out=False,
           sample_inputs_func=sample_movedim_moveaxis),
    OpInfo('moveaxis',
           dtypes=all_types_and_complex_and(torch.bool, torch.float16, torch.bfloat16),
           test_inplace_grad=False,
           supports_tensor_out=False,
           sample_inputs_func=sample_movedim_moveaxis),
    ShapeFuncInfo('repeat',
                  op=lambda x, dims: x.repeat(dims),
                  ref=np.tile,
                  dtypes=all_types_and_complex_and(torch.bool, torch.float16, torch.bfloat16),
                  supports_tensor_out=False,
                  test_inplace_grad=False,
                  skips=(
                      # torch.repeat does not exist so we get a RuntimeError.
                      SkipInfo('TestCommon', 'test_variant_consistency_jit',
                               dtypes=all_types_and_complex_and(torch.bool, torch.float16, torch.bfloat16)),
                  ),
                  sample_inputs_func=sample_repeat_tile),
    ShapeFuncInfo('tile',
                  ref=np.tile,
                  dtypes=all_types_and_complex_and(torch.bool, torch.float16, torch.bfloat16),
                  supports_tensor_out=False,
                  test_inplace_grad=False,
                  sample_inputs_func=sample_repeat_tile),
    OpInfo('var',
           dtypes=floating_types_and(),
           dtypesIfCUDA=floating_and_complex_types_and(torch.half, torch.bfloat16),
           sample_inputs_func=sample_inputs_std_var,
           supports_tensor_out=False,
           test_complex_grad=False,
           test_inplace_grad=False,
           # var has only partial support for complex and half (#51127)
           skips=(SkipInfo('TestOpInfo', 'test_unsupported_dtypes',
                           dtypes=[torch.half, torch.complex64, torch.complex128]),),
           assert_autodiffed=True,
           ),
]

if TEST_SCIPY:
    def reference_sigmoid(x):
        # 'scipy.special.expit' not supported for the input types
        if x.dtype in [np.complex64, np.complex128]:
            return (1 / (1 + np.exp(-x)))
        return scipy.special.expit(x)

    def reference_lgamma(x):
        # scipy.special.gammaln returns `-inf` when input is `-inf`.
        # While Pytorch, C and C++, all return `inf` when input is `-inf`.
        # Reference:
        # https://en.cppreference.com/w/cpp/numeric/math/lgamma
        # https://en.cppreference.com/w/c/numeric/math/lgamma

        # To handle the above discrepancy,
        # we replace -inf with inf so values
        # that were originally -inf map to inf as expected
        if x.dtype.kind == 'f':
            x = np.where(x == float('-inf'), np.array(float('inf'), dtype=x.dtype), x)

        out = scipy.special.gammaln(x)

        if x.dtype == np.float16:
            # `scipy.special.gammaln` returns output of float32 when input is float16,
            # while `torch.lgamma` preserves `float16`. But due to smaller range of float16,
            # Pytorch version outputs `inf` while SciPy returns finite values.
            out = out.astype(np.float16)

        return out

    op_db_scipy_reference: List[OpInfo] = [
        UnaryUfuncInfo('sigmoid',
                       ref=reference_sigmoid,
                       decorators=(precisionOverride({torch.float16: 1e-2,
                                                      torch.bfloat16: 1e-2}),),
                       skips=(
                           SkipInfo('TestUnaryUfuncs', 'test_reference_numerics',
                                    device_type='cpu', dtypes=[torch.cfloat, torch.cdouble]),
                           # RuntimeError: sigmoid does not support automatic differentiation for outputs with complex dtype.
                           SkipInfo('TestCommon', 'test_variant_consistency_jit',
                                    dtypes=[torch.complex64, torch.complex128]),
                           SkipInfo('TestCommon', 'test_variant_consistency_eager',
                                    dtypes=[torch.complex64, torch.complex128]),),
                       dtypes=all_types_and_complex_and(torch.bool, torch.bfloat16),
                       dtypesIfCPU=all_types_and_complex_and(torch.bool, torch.bfloat16),
                       dtypesIfCUDA=all_types_and(torch.bool, torch.half, torch.bfloat16),
                       safe_casts_outputs=True,
                       assert_autodiffed=True,
                       test_complex_grad=False),  # Reference: https://github.com/pytorch/pytorch/issues/48552
        UnaryUfuncInfo('digamma',
                       ref=scipy.special.digamma,
                       decorators=(precisionOverride({torch.float16: 5e-1}),),
                       dtypes=all_types_and(torch.bool),
                       dtypesIfCPU=all_types_and(torch.bool),
                       dtypesIfCUDA=all_types_and(torch.bool, torch.half),
                       skips=(
                           # In some cases, output is NaN (for input close to
                           # negative integers) especially due to reduced precision
                           # in float16 and NaN's can't be tested for equality.
                           SkipInfo('TestCommon', 'test_variant_consistency_jit',
                                    device_type='cuda', dtypes=[torch.float16]),),
                       safe_casts_outputs=True),
        UnaryUfuncInfo('erf',
                       ref=scipy.special.erf,
                       decorators=(precisionOverride({torch.float16: 1e-2,
                                                      torch.bfloat16: 1e-2}),),
                       dtypes=all_types_and(torch.bool),
                       dtypesIfCPU=all_types_and(torch.bool, torch.bfloat16),
                       dtypesIfCUDA=all_types_and(torch.bool, torch.half, torch.bfloat16),
                       skips=(
                           # RuntimeError: "pow" not implemented for 'BFloat16'
                           SkipInfo('TestCommon', 'test_variant_consistency_jit',
                                    dtypes=[torch.bfloat16]),),
                       assert_autodiffed=True,
                       safe_casts_outputs=True),
        UnaryUfuncInfo('erfc',
                       ref=scipy.special.erfc,
                       decorators=(precisionOverride({torch.float16: 1e-2,
                                                      torch.bfloat16: 1e-2}),),
                       dtypes=all_types_and(torch.bool),
                       dtypesIfCPU=all_types_and(torch.bool, torch.bfloat16),
                       dtypesIfCUDA=all_types_and(torch.bool, torch.half),
                       skips=(
                           # RuntimeError: "pow" not implemented for 'BFloat16'
                           SkipInfo('TestCommon', 'test_variant_consistency_jit',
                                    dtypes=[torch.bfloat16]),),
                       assert_autodiffed=True,
                       safe_casts_outputs=True),
        UnaryUfuncInfo('erfinv',
                       ref=scipy.special.erfinv,
                       decorators=(precisionOverride({torch.float16: 1e-2,
                                                      torch.bfloat16: 1e-2,
                                                      torch.float32: 1e-4}),),
                       dtypes=all_types_and(torch.bool),
                       dtypesIfCPU=all_types_and(torch.bool, torch.bfloat16),
                       dtypesIfCUDA=all_types_and(torch.bool, torch.half),
                       safe_casts_outputs=True,
                       domain=(-1, 1),
                       skips=(
                           # Reference: https://github.com/pytorch/pytorch/pull/49155#issuecomment-742664611
                           SkipInfo('TestUnaryUfuncs', 'test_reference_numerics',
                                    active_if=LooseVersion(scipy.__version__) < "1.4.0"),
                           # RuntimeError: "pow" not implemented for 'BFloat16'
                           SkipInfo('TestCommon', 'test_variant_consistency_jit',
                                    dtypes=[torch.bfloat16]),
                       )
                       ),
        UnaryUfuncInfo('lgamma',
                       ref=reference_lgamma,
                       decorators=(precisionOverride({torch.float16: 7e-1}),),
                       dtypes=all_types_and(torch.bool),
                       dtypesIfCPU=all_types_and(torch.bool, torch.bfloat16),
                       dtypesIfCUDA=all_types_and(torch.bool, torch.half),
                       skips=(
                           # Reference: https://github.com/pytorch/pytorch/pull/50140#discussion_r552615345
                           SkipInfo('TestUnaryUfuncs', 'test_reference_numerics',
                                    dtypes=[torch.bfloat16]),
                           # Reference: https://github.com/pytorch/pytorch/pull/50140#issuecomment-756150214
                           SkipInfo('TestUnaryUfuncs', 'test_reference_numerics',
                                    dtypes=[torch.float32, torch.float64], active_if=IS_WINDOWS),
                           # Backward of `lgamma` uses `digamma` but `digamma`
                           # is not implemented for `BFloat16`
                           # Error Raised:
                           #   RuntimeError: "digamma" not implemented for 'BFloat16'
                           SkipInfo('TestCommon', 'test_variant_consistency_jit',
                                    dtypes=[torch.bfloat16]),
                       ),
                       safe_casts_outputs=True),
        UnaryUfuncInfo('logit',
                       ref=scipy.special.logit,
                       domain=(0, 1),
                       decorators=(precisionOverride({torch.bfloat16: 5e-1,
                                                      torch.float16: 5e-1}),),
                       dtypes=floating_types_and(torch.half),
                       dtypesIfCPU=floating_types_and(torch.bfloat16),
                       dtypesIfCUDA=floating_types_and(torch.half, torch.bfloat16),
                       sample_inputs_func=sample_inputs_logit),
        OpInfo('xlogy',
               dtypes=all_types_and(torch.bool),
               dtypesIfCPU=all_types_and(torch.bool, torch.half, torch.bfloat16),
               dtypesIfCUDA=all_types_and(torch.bool, torch.half, torch.bfloat16),
               test_inplace_grad=True,
               supports_tensor_out=True,
               safe_casts_outputs=True,
               sample_inputs_func=sample_inputs_xlogy),
        OpInfo('trace',
               dtypes=all_types_and_complex(),
               dtypesIfCUDA=all_types_and_complex_and(torch.bool, torch.half),
               test_inplace_grad=False,
               supports_tensor_out=False,
               sample_inputs_func=sample_inputs_trace)
    ]
    op_db = op_db + op_db_scipy_reference

# Common operator groupings
unary_ufuncs = [op for op in op_db if isinstance(op, UnaryUfuncInfo)]
spectral_funcs = [op for op in op_db if isinstance(op, SpectralFuncInfo)]
sparse_unary_ufuncs = [op for op in op_db if isinstance(op, UnaryUfuncInfo) and op.supports_sparse is True]
shape_funcs = [op for op in op_db if isinstance(op, ShapeFuncInfo)]

def index_variable(shape, max_indices, device=torch.device('cpu')):
    if not isinstance(shape, tuple):
        shape = (shape,)
    index = torch.rand(*shape, device=device).mul_(max_indices).floor_().long()
    return index


def index_perm_variable(shape, max_indices):
    if not isinstance(shape, tuple):
        shape = (shape,)

    index = torch.randperm(max_indices).narrow(0, 0, reduce(mul, shape)).view(shape)
    return index


def gather_variable(shape, index_dim, max_indices, duplicate=False, device=torch.device('cpu')):
    assert len(shape) == 2
    assert index_dim < 2
    batch_dim = 1 - index_dim
    index = torch.zeros(*shape, dtype=torch.long, device=device)
    for i in range(shape[index_dim]):
        index.select(index_dim, i).copy_(
            torch.randperm(max_indices, device=device)[:shape[batch_dim]])
    if duplicate:
        index.select(batch_dim, 0).copy_(index.select(batch_dim, 1))
    return index


def bernoulli_scalar():
    return torch.tensor(0, dtype=torch.bool).bernoulli_()


def mask_not_all_zeros(shape):
    assert len(shape) > 0
    while True:
        result = torch.randn(shape).gt(0)
        if result.sum() > 0:
            return result


def uniform_scalar(offset=0, requires_grad=False):
    v = torch.rand(()) + offset
    v.requires_grad = requires_grad
    return v


def normal_scalar_clamp(amin, amax, requires_grad=False):
    v = torch.randn(()).clamp(amin, amax)
    v.requires_grad = requires_grad
    return v


def prod_zeros(dim_size, dim_select):
    assert len(dim_select) == 2
    result = torch.randn(dim_size, dim_size, dim_size)
    result.narrow(dim_select[0], 0, 1).narrow(dim_select[1], 1, 1).zero_()
    result.narrow(dim_select[0], 2, 1).narrow(dim_select[1], 3, 1).zero_()
    result.narrow(dim_select[0], 4, 1).narrow(dim_select[1], 3, 1).zero_()
    return result


non_differentiable = collections.namedtuple('non_differentiable', ['tensor'])


class dont_convert(tuple):
    pass


class NoArgsClass(object):
    def __iter__(self):
        return self

    def __next__(self):
        raise StopIteration()
    next = __next__  # Python 2 compatibility

    def __len__(self):
        return 0

NO_ARGS = NoArgsClass()

def ident(x):
    return x

# Do NOT add to this list. Method tests are being DEPRECATED and replaced by OpInfos.
# See https://github.com/pytorch/pytorch/wiki/Writing-tests-in-PyTorch-1.8
#
# (
#   method name,
#   input size/constructing fn,
#   args (tuple represents shape of a tensor arg),
#   test variant name (will be used at test name suffix),    // optional
#   (should_check_autodiff[bool], nonfusible_nodes, fusible_nodes) for autodiff, // optional
#   indices for possible dim arg,                            // optional
#   fn mapping output to part that should be gradcheck'ed,   // optional
#   kwargs                                                   // optional
# )
# Note: some functions have separate schema for (Tensor other) and (Scalar other),
#       and it's possible that we only support AD for Scalar version but not Tensor
#       version, and vice versa.
#       When writing tests, only scalar(float/int) input triggers the Scalar schema.
#       uniform_scalar produces a scalar **Tensor** which won't match Scalar input.
def method_tests():
    set_rng_seed(0)
    return [
        ('add', (S, S, S), ((S, S, S),), '', (True,)),
        ('add', (S, S, S), ((S, S),), 'broadcast_rhs', (True,)),
        ('add', (S, S), ((S, S, S),), 'broadcast_lhs', (True,)),
        ('add', (S, 1, S), ((M, S),), 'broadcast_all', (True,)),
        ('add', (), ((),), 'scalar', (True,)),
        ('add', (S, S, S), ((),), 'scalar_broadcast_rhs', (True,)),
        ('add', (), ((S, S, S),), 'scalar_broadcast_lhs', (True,)),
        ('add', (S, S, S), (3.14,), 'constant', (True,)),
        ('add', (), (3.14,), 'scalar_constant', (True,)),
        ('add', (S, S, S), (3.14j,), 'complex_scalar_constant', (True,)),
        ('__radd__', (S, S, S), (3.14,), 'constant', (True, 'aten::add')),
        ('__radd__', (), (3.14,), 'scalar_constant', (True, 'aten::add')),
        ('sub', (S, S, S), ((S, S, S),), '', (True,)),
        ('sub', (S, S, S), ((S, S),), 'broadcast_rhs', (True,)),
        ('sub', (S, S), ((S, S, S),), 'broadcast_lhs', (True,)),
        ('sub', (S, 1, S), ((M, S),), 'broadcast_all', (True,)),
        ('sub', (S, S, S), ((),), 'scalar_broadcast_rhs', (True,)),
        ('sub', (), ((S, S, S),), 'scalar_broadcast_lhs', (True,)),
        ('sub', (S, S, S), (3.14,), 'constant', (True,)),
        ('sub', (), (3.14,), 'scalar_constant', (True,)),
        ('sub', (S, S, S), (3.14j,), 'complex_scalar_constant', (True,)),
        ('__rsub__', (S, S, S), (3.14,), 'constant', (True, 'aten::rsub')),
        ('__rsub__', (), (3.14,), 'scalar_constant', (True, 'aten::rsub')),
        ('mul', (S, S, S), ((S, S, S),), '', (True,)),
        ('mul', (), ((),), 'scalar', (True,)),
        ('mul', (S, S, S), ((S, S),), 'broadcast_rhs', (True,)),
        ('mul', (S, S), ((S, S, S),), 'broadcast_lhs', (True,)),
        ('mul', (S, 1, S), ((M, S),), 'broadcast_all', (True,)),
        ('mul', (S, S, S), ((),), 'scalar_broadcast_rhs', (True,)),
        ('mul', (), ((S, S, S),), 'scalar_broadcast_lhs', (True,)),
        ('mul', (S, S, S), (3.14,), 'constant', (True,)),
        ('mul', (), (3.14,), 'scalar_constant', (True,)),
        # TODO(@anjali411): enable these tests
        # ('mul', (S, S, S), (3.14j,), 'imaginary_constant', (True,)),
        # ('mul', (), (3.14j,), 'imaginary_scalar_constant', (True,)),
        ('__rmul__', (S, S, S), (3.14,), 'constant', (True, 'aten::mul')),
        ('__rmul__', (), (3.14,), 'scalar_constant', (True, 'aten::mul')),
        ('div', (S, S, S), (torch.rand(S, S, S) + 0.1,), '', (True,)),
        ('div', (S, S, S), (torch.rand(S, S) + 0.1,), 'broadcast_rhs', (True,)),
        ('div', (S, S), (torch.rand(S, S, S) + 0.1,), 'broadcast_lhs', (True,)),
        ('div', (S, 1, S), (torch.rand(M, S) + 0.1,), 'broadcast_all', (True,)),
        ('div', (), (uniform_scalar(0.1),), 'scalar', (True,)),
        ('div', (S, S, S), (uniform_scalar(0.1),), 'scalar_broadcast_rhs', (True,)),
        ('div', (), (uniform_scalar(0.1),), 'scalar_broadcast_lhs', (True,)),
        ('div', torch.rand(S, S, S) + 1e-1, (3.14,), 'constant', (True,)),
        ('div', uniform_scalar(1e-1, requires_grad=True), (3.14,), 'scalar_constant', (True,)),
        ('true_divide', (S, S, S), (torch.rand(S, S, S) + 0.1,), '', (True,)),
        ('true_divide', (S, S, S), (torch.rand(S, S) + 0.1,), 'broadcast_rhs', (True,)),
        ('true_divide', (S, S), (torch.rand(S, S, S) + 0.1,), 'broadcast_lhs', (True,)),
        ('true_divide', (S, 1, S), (torch.rand(M, S) + 0.1,), 'broadcast_all', (True,)),
        ('true_divide', (), (uniform_scalar(0.1),), 'scalar', (True,)),
        ('true_divide', (S, S, S), (uniform_scalar(0.1),), 'scalar_broadcast_rhs', (True,)),
        ('true_divide', (), (uniform_scalar(0.1),), 'scalar_broadcast_lhs', (True,)),
        ('true_divide', torch.rand(S, S, S) + 1e-1, (3.14,), 'constant', (True,)),
        ('true_divide', uniform_scalar(1e-1, requires_grad=True), (3.14,), 'scalar_constant', (True,)),
        ('__rdiv__', torch.rand(S, S, S) + 1e-1, (3.14,), 'constant',
            (True, [], ['aten::mul', 'aten::reciprocal'])),
        ('__rdiv__', uniform_scalar(1e-1, requires_grad=True), (3.14,), 'scalar_constant',
            (True, [], ['aten::mul', 'aten::reciprocal'])),
        ('__rdiv__', torch.rand(S, S, S, dtype=torch.cdouble) + 1e-1, (3.14j,), 'complex_constant',
            (True, [], ['aten::mul', 'aten::reciprocal'])),
        ('__rdiv__', uniform_scalar(1e-1 * (1 + 1j), requires_grad=True), (3.14j,), 'complex_scalar_constant',
            (True, [], ['aten::mul', 'aten::reciprocal'])),
        ('div', (S, S, S), (torch.rand(S, S, S, dtype=torch.cdouble) + 0.1,), 'complex', (True,)),
        ('div', (S, S, S), (torch.rand(S, S, dtype=torch.cdouble) + 0.1,), 'complex_broadcast_rhs', (True,)),
        ('div', (S, S), (torch.rand(S, S, S, dtype=torch.cdouble) + 0.1,), 'complex_broadcast_lhs', (True,)),
        ('div', (S, 1, S), (torch.rand(M, S, dtype=torch.cdouble) + 0.1,), 'complex_broadcast_all', (True,)),
        ('div', (), (uniform_scalar(0.1j),), 'complex_scalar', (True,)),
        ('div', (S, S, S), (uniform_scalar(0.1j),), 'complex_scalar_broadcast_rhs', (True,)),
        ('div', (), (uniform_scalar(0.1j),), 'complex_scalar_broadcast_lhs', (True,)),
        ('div', torch.rand(S, S, S, dtype=torch.cdouble) + 1e-1, (3.14j,), 'complex_constant', (True,)),
        ('div', uniform_scalar(1e-1j, requires_grad=True), (3.14j,), 'complex_scalar_constant', (True,)),
        ('pow', torch.rand(S, S, S) + 1e-3, (torch.rand(S, S, S) + 0.1,), '', (True,)),
        ('pow', torch.rand(S, S, S) + 1e-3, (torch.rand(1,) + 0.1,), 'broadcast_rhs', (True,)),
        ('pow', torch.rand(1,) + 1e-3, (torch.rand(S, S, S) + 0.1,), 'broadcast_lhs', (True,)),
        ('pow', torch.rand(S, 1, S) + 1e-3, (torch.rand(1, S, 1) + 0.1,), 'broadcast_all', (True,)),
        ('pow', uniform_scalar(1e-3, requires_grad=True), (uniform_scalar(0.1),), 'scalar', (True,)),
        ('pow', torch.rand(S, S, S) + 1e-3, (uniform_scalar(0.1),), 'scalar_broadcast_rhs', (True,)),
        ('pow', uniform_scalar(1e-3, requires_grad=True), (torch.rand(S, S, S) + 0.1,), 'scalar_broadcast_lhs', (True,)),
        ('pow', torch.rand(S, S, S) + 1e-3, (3.14,), 'constant', (True,)),
        ('pow', torch.rand(S, S, S, dtype=torch.cdouble) + 1e-3 * (1 + 1j), (3.14,), 'complex_constant', (True,)),
        ('__rpow__', torch.rand(S, S, S) + 1e-3, (3.14,), 'constant', (True, 'aten::pow')),
        ('pow', uniform_scalar(1e-3, requires_grad=True), (3.14,), 'scalar_constant', (True,)),
        ('pow', uniform_scalar(1e-3 * (1 + 1j), requires_grad=True), (3.14,), 'complex_scalar_constant', (True,)),
        ('pow', uniform_scalar(1e-3 * (1 + 1j), requires_grad=True), (3.14j,), 'complex_imaginary_exponent', (True,)),
        ('__rpow__', uniform_scalar(1e-3, requires_grad=True), (3.14,), 'scalar_constant', (True, 'aten::pow')),
        ('float_power', torch.rand(S, S, S) + 1e-3, (torch.rand(S, S, S) + 0.1,), ''),
        ('float_power', torch.rand(S, S, S) + 1e-3, (torch.rand(1,) + 0.1,), 'broadcast_rhs'),
        ('float_power', torch.rand(1,) + 1e-3, (torch.rand(S, S, S) + 0.1,), 'broadcast_lhs'),
        ('float_power', torch.rand(S, 1, S) + 1e-3, (torch.rand(1, S, 1) + 0.1,), 'broadcast_all'),
        ('float_power', uniform_scalar(1e-3, requires_grad=True), (uniform_scalar(0.1),), 'scalar'),
        ('float_power', torch.rand(S, S, S) + 1e-3, (uniform_scalar(0.1),), 'scalar_broadcast_rhs'),
        ('float_power', uniform_scalar(1e-3, requires_grad=True), (torch.rand(S, S, S) + 0.1,), 'scalar_broadcast_lhs'),
        ('float_power', torch.rand(S, S, S) + 1e-3, (3.14,), 'constant'),
        ('transpose', (1, 2, 3), (1, 2), 'dim', (False,), [0, 1]),
        ('transpose', (), (0, 0), 'scalar', (False,)),
        ('transpose', (1,), (0, 0), '1d', (False,)),
        ('transpose', (L, L), (0, 1), '2d', (False,)),
        ('transpose', (S, S, S), (2, 0), '3d', (False,)),
        ('swapdims', (1, 2, 3), (1, 2), 'dim', (False,), [0, 1]),
        ('swapdims', (), (0, 0), 'scalar', (False,)),
        ('swapdims', (1,), (0, 0), '1d', (False,)),
        ('swapdims', (L, L), (0, 1), '2d', (False,)),
        ('swapdims', (S, S, S), (2, 0), '3d', (False,)),
        ('swapaxes', (1, 2, 3), (1, 2), 'dim', (False,), [0, 1]),
        ('swapaxes', (), (0, 0), 'scalar', (False,)),
        ('swapaxes', (1,), (0, 0), '1d', (False,)),
        ('swapaxes', (L, L), (0, 1), '2d', (False,)),
        ('swapaxes', (S, S, S), (2, 0), '3d', (False,)),
        ('t', (1, 2), NO_ARGS, '', (False,)),
        ('view', (S, S, S), (S * S, S), '', (False,)),
        ('view', (torch.Size([S * S, S]),), (S, S, S), 'size', (False,)),
        ('view', (S,), (S,), '1d', (False,)),
        ('view', (), (dont_convert(()),), 'scalar_to_scalar', (False,)),
        ('view', (), (1,), 'scalar_to_1d', (False,)),
        ('ravel', (S, S, S), NO_ARGS, '', (False,)),
        ('reshape', (S, S, S), (S * S, S), '', (False,)),
        ('reshape', (torch.Size([S * S, S]),), (S, S, S), 'size', (False,)),
        ('reshape', (S,), (S,), '1d', (False,)),
        ('reshape', (), (dont_convert(()),), 'scalar_to_scalar', (False,)),
        ('reshape', (), (1,), 'scalar_to_1d', (False,)),
        ('reshape_as', (S, S, S), (non_differentiable(torch.rand(S * S, S)),)),
        ('reshape_as', (), (non_differentiable(torch.tensor(42.)),), 'scalar'),
        ('reshape_as', (), (non_differentiable(torch.rand(1, 1)),), 'scalar_to_dims'),
        ('roll', (S, S, S), (0, 0), 'd0'),
        ('roll', (S, S, S), (1, 2), 'd12'),
        ('roll', (S, S, S), (0, 2,), 'd02'),
        ('roll', (S, S, S), (2, 0,), 'd20'),
        ('roll', (S, S, S), (-1, 0), 'neg_shift'),
        ('roll', (S, S, S), (10000, 1), 'loop_shift'),
        ('roll', (S, S, S), (2,), 'flattened'),
        ('roll', (S, S, S), ([1, 2, -1], [0, 1, 2]), 'three_dims'),
        ('rot90', (S, S, S), (1, [0, 1],), 'k1_d01'),
        ('rot90', (S, S, S), (1, [1, 2],), 'k1_d12'),
        ('rot90', (S, S, S), (1, [1, -1],), 'k1_neg_d'),
        ('rot90', (S, S, S), (), 'default'),
        ('view_as', (S, S, S), (non_differentiable(torch.rand(S * S, S)),)),
        ('view_as', (), (non_differentiable(torch.tensor(5.5)),), 'scalar'),
        ('view_as', (), (non_differentiable(torch.rand(1, 1)),), 'scalar_to_dims'),
        ('expand', (S, 1, 1), (S, S, S), '', (False,)),
        ('expand', (torch.Size([S, 1, S]),), (S, S, S), 'size', (False,)),
        ('expand', (S, 1), (S, S, S), 'new_dim', (False,)),
        ('expand', (1,), (S, S, S), '1_element', (False,)),
        ('expand', (1, S), (1, 1, S), 'new_dim_front_old_front_1', (False,)),
        ('expand', (), (dont_convert(()),), 'scalar_to_scalar'),
        ('expand', (), (1, 3, 2), 'scalar_to_dims', (False,)),
        ('expand_as', (S, 1, 1), (torch.rand(S, S, S),), '', (False,)),
        ('conj', (S, S, S), NO_ARGS),
        ('copysign', (S, S, S), ((S, S, S),), '', (False,)),
        ('copysign', (S, S, S), ((S, S),), 'broadcast_rhs', (False,)),
        ('copysign', (S, S), ((S, S, S),), 'broadcast_lhs', (False,)),
        ('copysign', (S, 1, S), ((M, S),), 'broadcast_all', (False,)),
        ('copysign', (S, S), (3.14,), 'scalar', (False,)),
        ('copysign', (S, S), (0.0,), 'scalar_pos_zero', (False,)),
        # TorchScript does not recognize -0.0: Issue #46848
        # https://github.com/pytorch/pytorch/issues/46848
        # ('copysign', (S, S), (-0.0,), 'scalar_neg_zero', (False,)),
        ('real', (S, S, S), NO_ARGS, 'complex'),
        ('imag', (S, S, S), NO_ARGS, 'complex'),
        ('view_as_real', (S, S, S), NO_ARGS, 'complex'),
        ('view_as_complex', (S, S, 2), NO_ARGS),
        ('complex', (S, S, S), ((S, S, S),), ''),
        ('clamp', (S, S, S), (0, 1), '', (True,)),
        ('clamp', (S, S, S), (None, 0.5), 'min', (True,)),
        ('clamp', (S, S, S), (0.5, None), 'max', (True,)),
        ('clamp', (), (0, 1), 'scalar', (True,)),
        ('clamp', (), (None, 0.5), 'min_scalar', (True,)),
        ('clamp', (), (0.5, None), 'max_scalar', (True,)),
        ('clamp', (S, S), (), 'max_scalar_kwarg', (True,), (), (), ident, {'max': 1}),
        ('atan2', (S, S, S), ((S, S, S),)),
        ('atan2', (), ((),), 'scalar'),
        ('atan2', (S, S, S), ((S,),), 'broadcast_rhs'),
        ('atan2', (S,), ((S, S, S),), 'broadcast_lhs'),
        ('atan2', (S, 1, S), ((S, S),), 'broadcast_all'),
        ('sign', (S, S, S), NO_ARGS),
        ('sign', (), NO_ARGS, 'scalar'),
        ('sgn', (S, S, S), NO_ARGS),
        ('sgn', (), NO_ARGS, 'scalar'),
        ('trunc', (S, S, S), NO_ARGS, '', (True,)),
        ('trunc', (), NO_ARGS, 'scalar', (True,)),
        ('rad2deg', (S, S, S), NO_ARGS),
        ('deg2rad', (S, S, S), NO_ARGS),
        # Removing the 'rsqrt' entries leads to failure in
        # test_index_fill_variable_dim_*
        # TODO: Remove when fixed.
        # Reference: https://github.com/pytorch/pytorch/issues/48230
        ('rsqrt', torch.rand(S, S, S) + 1e-2, NO_ARGS, '', (True,)),
        ('rsqrt', uniform_scalar(1e-2, requires_grad=True), NO_ARGS, 'scalar', (True,)),
        ('rsqrt', torch.rand(S, S, S, dtype=torch.cfloat) + 1e-2, NO_ARGS, 'complex', (True,)),
        ('rsqrt', uniform_scalar(1e-2 * (1 + 1j), requires_grad=True), NO_ARGS, 'complex_scalar', (True,)),
        ('frac', (S, S, S), NO_ARGS, '', (True,)),
        ('frac', (), NO_ARGS, 'scalar', (True,)),
        ('fmod', (S, S, S), (1.5,), '', (True,)),
        ('fmod', (), (1.5,), 'scalar', (True,)),
        ('fmod', (S, S, S), (non_differentiable(torch.rand(S, S, S) + 1.5),), 'tensor'),
        ('fmod', (S,), (non_differentiable(torch.rand(S, S, S) + 1.5),), 'tensor_broadcast_lhs'),
        ('fmod', (S, S, S), (non_differentiable(torch.rand(S) + 1.5),), 'tensor_broadcast_rhs'),
        ('fmod', (S, 1, S), (non_differentiable(torch.rand(S, S) + 1.5),), 'tensor_broadcast_all'),
        ('fmod', (), (non_differentiable(uniform_scalar(1.5)),), 'scalar_tensor'),
        ('fmod', (), (non_differentiable(torch.rand(S, S, S) + 1.5),), 'scalar_tensor_broadcast_lhs'),
        ('fmod', (S, S, S), (non_differentiable(uniform_scalar(1.5)),), 'scalar_tensor_broadcast_rhs'),
        ('hypot', (S, S), ((S, S),)),
        ('remainder', (S, S, S), (1.5,), '', (True,)),
        ('remainder', (), (1.5,), 'scalar', (True,)),
        ('remainder', (S, S, S), (non_differentiable(torch.rand(S, S, S) + 1.5),), 'tensor'),
        ('remainder', (S,), (non_differentiable(torch.rand(S, S, S) + 1.5),), 'tensor_broadcast_lhs'),
        ('remainder', (S, 1, S), (non_differentiable(torch.rand(S, S) + 1.5),), 'tensor_broadcast_all'),
        ('remainder', (), (non_differentiable(uniform_scalar(1.5)),), 'scalar_tensor'),
        ('remainder', (), (non_differentiable(torch.rand(S, S, S) + 1.5),), 'scalar_tensor_broadcast_lhs'),
        ('lerp', (S, S, S), ((S, S, S), 0.4), 'scalar_no_broadcast', (True,)),
        ('lerp', (S, S, S), ((S,), 0.4), 'broadcast_rhs', (True,)),
        ('lerp', (S,), ((S, S, S), 0.4), 'broadcast_lhs', (True,)),
        ('lerp', (S, 1, S), ((S, S), 0.4), 'broadcast_all', (True,)),
        ('lerp', (), ((), 0.4), 'scalar', (True,)),
        ('lerp', (S, S, S), ((), 0.4), 'scalar_broadcast_rhs', (True,)),
        ('lerp', (), ((S, S, S), 0.4), 'scalar_broadcast_lhs', (True,)),
        ('max', (S, S, S), NO_ARGS),
        ('max', (S, S, S), (1,), 'dim', (), [0]),
        ('max', (S, S, S), (1, True,), 'keepdim_dim', (), [0]),
        ('max', (), NO_ARGS, 'scalar'),
        ('max', (), (0,), 'scalar_dim', (), [0]),
        ('max', (), (0, True,), 'scalar_keepdim_dim', (), [0]),
        ('max', (S, S, S), ((S, S, S),), 'elementwise', (True,)),
        ('max', (S, S, S), ((S,),), 'elementwise_broadcast_rhs', (True,)),
        ('max', (S,), ((S, S, S),), 'elementwise_broadcast_lhs', (True,)),
        ('max', (S, 1, S), ((S, S),), 'elementwise_broadcast_all', (True,)),
        ('max', (), ((),), 'scalar_elementwise', (True,)),
        ('max', (S, S, S), ((),), 'scalar_elementwise_broadcast_rhs', (True,)),
        ('max', (), ((S, S, S),), 'scalar_elementwise_broadcast_lhs', (True,)),
        ('min', (S, S, S), NO_ARGS, ),
        ('min', (S, S, S), (1,), 'dim', (), [0]),
        ('min', (S, S, S), (1, True,), 'keepdim_dim', (), [0]),
        ('min', (), NO_ARGS, 'scalar'),
        ('min', (), (0,), 'scalar_dim', (), [0]),
        ('min', (), (0, True,), 'scalar_keepdim_dim', (), [0]),
        ('min', (S, S, S), ((S, S, S),), 'elementwise', (True,)),
        ('min', (S, S, S), ((S,),), 'elementwise_broadcast_rhs', (True,)),
        ('min', (S,), ((S, S, S),), 'elementwise_broadcast_lhs', (True,)),
        ('min', (S, 1, S), ((S, S),), 'elementwise_broadcast_all', (True,)),
        ('min', (), ((),), 'scalar_elementwise', (True,)),
        ('min', (S, S, S), ((),), 'scalar_elementwise_broadcast_rhs', (True,)),
        ('min', (), ((S, S, S),), 'scalar_elementwise_broadcast_lhs', (True,)),
        ('amax', (S, S, S), NO_ARGS),
        ('amax', (S, S, S), (1,), 'dim'),
        ('amax', (S, S, S), ([1, 2],), 'multiple_dim'),
        ('amax', (S, S, S), (1, True,), 'keepdim_dim'),
        ('amax', (), NO_ARGS, 'scalar'),
        ('amax', (), (0,), 'scalar_dim'),
        ('amax', (), (0, True,), 'scalar_keepdim_dim'),
        ('amin', (S, S, S), NO_ARGS, ),
        ('amin', (S, S, S), (1,), 'dim',),
        ('amin', (S, S, S), ([1, 2],), 'multiple_dim'),
        ('amin', (S, S, S), (1, True,), 'keepdim_dim'),
        ('amin', (), NO_ARGS, 'scalar'),
        ('amin', (), (0,), 'scalar_dim'),
        ('amin', (), (0, True,), 'scalar_keepdim_dim'),
        ('mean', (S, S, S), NO_ARGS, '', (True,)),
        ('mean', (S, S, S), (1,), 'dim', (True,), [0]),
        ('mean', (S, S, S), (1, True,), 'keepdim_dim', (True,), [0]),
        ('mean', (), NO_ARGS, 'scalar', (True,)),
        ('mean', (), (0,), 'scalar_dim', (True,), [0]),
        ('mean', (), (0, True,), 'scalar_keepdim_dim', (True,), [0]),
        ('mean', (S, S, S), (), 'dtype', (True,), (), (), ident, {'dtype': torch.float64}),
        ('kthvalue', (S, S, S), (2,)),
        ('kthvalue', (S, S, S), (2, 1,), 'dim', (), [1]),
        ('kthvalue', (S, S, S), (2, 1,), 'dim_alert_nondeterministic', (), [1],
            [expectedAlertNondeterministic('kthvalue CUDA', 'cuda')]),
        ('kthvalue', (S, S, S), (2, 1, True,), 'keepdim_dim', (), [1]),
        ('kthvalue', (S,), (2, 0,), 'dim_1d', (), [1]),
        ('kthvalue', (S,), (2, 0, True,), 'keepdim_dim_1d', (), [1]),
        ('kthvalue', (), (1,), 'scalar', (), ()),
        ('kthvalue', (), (1, 0,), 'scalar_dim', (), [1]),
        ('kthvalue', (), (1, 0, True), 'scalar_keepdim_dim', (), [1]),
        ('quantile', (S, S, S), (0.5,)),
        ('quantile', (S, S, S), (0.5, 0), 'dim', (), [1]),
        ('quantile', (S, S, S), (0.5, None, True), 'keepdim'),
        ('quantile', (S, S, S), (0.5, 0, True), 'keepdim_dim', (), [1]),
        ('quantile', (), (0.5,), 'scalar'),
        ('nanquantile', (S, S, S), (0.5,)),
        ('nanquantile', (S, S, S), (0.5, 0), 'dim', (), [1]),
        ('nanquantile', (S, S, S), (0.5, None, True), 'keepdim'),
        ('nanquantile', (S, S, S), (0.5, 0, True), 'keepdim_dim', (), [1]),
        ('nanquantile', (), (0.5,), 'scalar'),
        ('median', (S, S, S), NO_ARGS),
        ('median', (S, S, S), (1,), 'dim', (), [0]),
        ('median', (S, S, S), (1,), 'dim_alert_nondeterministic', (), [0],
            [expectedAlertNondeterministic('median CUDA with indices output', 'cuda')]),
        ('median', (S, S, S), (1, True,), 'keepdim_dim', (), [0]),
        ('median', (), NO_ARGS, 'scalar'),
        ('median', (), (0,), 'scalar_dim', (), [0]),
        ('median', (), (0, True,), 'scalar_keepdim_dim', (), [0]),
        ('nanmedian', (S, S, S), NO_ARGS),
        ('nanmedian', (S, S, S), (1,), 'dim', (), [0]),
        ('nanmedian', (S, S, S), (1, True,), 'keepdim_dim', (), [0]),
        ('nanmedian', (), NO_ARGS, 'scalar'),
        ('nanmedian', (), (0,), 'scalar_dim', (), [0]),
        ('nanmedian', (), (0, True,), 'scalar_keepdim_dim', (), [0]),
        ('mode', (S, S, S), NO_ARGS),
        ('mode', (S, S, S), (1,), 'dim', (), [0]),
        ('mode', (S, S, S), (1, True,), 'keepdim_dim', (), [0]),
        ('mode', (), NO_ARGS, 'scalar'),
        ('mode', (), (0,), 'scalar_dim', (), [0]),
        ('mode', (), (0, True,), 'scalar_keepdim_dim', (), [0]),
        ('sum', (S, S, S), NO_ARGS),
        ('sum', (S, S, S), (1,), 'dim', (), [0]),
        ('sum', (S, S, S), (1, True,), 'keepdim_dim', (), [0]),
        ('sum', (), NO_ARGS, 'scalar'),
        ('sum', (), (0,), 'scalar_dim', (), [0]),
        ('sum', (), (0, True,), 'scalar_keepdim_dim', (), [0]),
        ('sum', (S, S, S), ([1, 2],), 'multi_dim'),
        ('sum', (S, S, S), ([1, 2], True,), 'multi_dim_keepdim'),
        ('nansum', (S, S, S), NO_ARGS),
        ('nansum', (S, S, S), (1,), 'dim', (), [0]),
        ('nansum', (S, S, S), (1, True,), 'keepdim_dim', (), [0]),
        ('nansum', (), NO_ARGS, 'scalar'),
        ('nansum', (), (0,), 'scalar_dim', (), [0]),
        ('nansum', (), (0, True,), 'scalar_keepdim_dim', (), [0]),
        ('nansum', (S, S, S), ([1, 2],), 'multi_dim'),
        ('nansum', (S, S, S), ([1, 2], True,), 'multi_dim_keepdim'),
        ('prod', (S, S, S), NO_ARGS),
        ('prod', (S, S, S), (1,), 'dim', (), [0]),
        ('prod', (S, S, S), (1, True,), 'keepdim_dim', (), [0]),
        ('prod', (), NO_ARGS, 'scalar'),
        ('prod', (), (0,), 'scalar_dim', (), [0]),
        ('prod', (), (0, True,), 'scalar_keepdim_dim', (), [0]),
        ('prod', prod_zeros(S, [0, 1]), NO_ARGS, 'zerodims2'),
        ('prod', prod_zeros(S, [0, 2]), NO_ARGS, 'zerodims1'),
        ('prod', prod_zeros(S, [1, 2]), NO_ARGS, 'zerodims0'),
        ('prod', prod_zeros(S, [0, 1]), (1,), 'zeros_dims2', (), [0]),
        ('prod', prod_zeros(S, [0, 2]), (1,), 'zeros_dims1', (), [0]),
        ('prod', prod_zeros(S, [1, 2]), (1,), 'zeros_dims0', (), [0]),
        ('prod', prod_zeros(S, [0, 1]), (1, True), 'keepdim_zeros_dims2', (), [0]),
        ('prod', prod_zeros(S, [0, 2]), (1, True), 'keepdim_zeros_dims1', (), [0]),
        ('prod', prod_zeros(S, [1, 2]), (1, True), 'keepdim_zeros_dims0', (), [0]),
        ('prod', prod_single_zero(S), NO_ARGS, 'single_zero'),
        ('prod', (torch.tensor(0., requires_grad=True)), NO_ARGS, 'scalar_zero'),
        ('prod', (torch.tensor(0., requires_grad=True)), (0,), 'scalar_dim_zero', (), [0]),
        ('prod', (torch.tensor(0., requires_grad=True)), (0, True,), 'scalar_keepdim_dim_zero', (), [0]),
        ('var_mean', (S, S, S), NO_ARGS, ''),
        ('var_mean', (S, S, S), (1,), 'dim', [0]),
        ('var_mean', (S, S, S), (1, True, True), 'keepdim_dim', [0]),
        ('var_mean', (S,), (0,), 'dim_1d', [0]),
        ('var_mean', (S,), (0, True, True), 'keepdim_dim_1d', [0]),
        ('std_mean', (S, S, S), NO_ARGS, ''),
        ('std_mean', (S, S, S), (1,), 'dim', [0]),
        ('std_mean', (S, S, S), (1, True, True), 'keepdim_dim', [0]),
        ('std_mean', (S,), (0,), 'dim_1d', [0]),
        ('std_mean', (S,), (0, True, True), 'keepdim_dim_1d', [0]),
        ('renorm', (S, S, S), (2, 1, 0.5), 'dim', (), [1]),
        ('renorm', (S, S, S), (1, 2, 3), 'norm_1'),
        ('renorm', (S, S, S), (inf, 2, 0.5), 'norm_inf'),
        ('logcumsumexp', (S, S, S), (0,), 'dim0', (), [0]),
        ('logcumsumexp', (S, S, S), (1,), 'dim1', (), [0]),
        ('logcumsumexp', (), (0,), 'dim0_scalar', (), [0]),
        ('cummax', (S, S, S), (0,), 'dim0', (), [0]),
        ('cummax', (S, S, S), (1,), 'dim1', (), [0]),
        ('cummax', (), (0,), 'dim0_scalar', (), [0]),
        ('cummin', (S, S, S), (0,), 'dim0', (), [0]),
        ('cummin', (S, S, S), (1,), 'dim1', (), [0]),
        ('cummin', (), (0,), 'dim0_scalar', (), [0]),
        ('cumsum', (S, S, S), (0,), 'dim0', (), [0]),
        ('cumsum', (S, S, S), (1,), 'dim1', (), [0]),
        ('cumsum', (S, S, S), (1,), 'dim1_cast', (), [0], (), ident, {'dtype': torch.float64}),
        ('cumsum', (), (0,), 'dim0_scalar', (), [0]),
        ('cumprod', (S, S, S), (0,)),
        ('cumprod', (S, S, S), (1,), 'dim1', (), [0]),
        ('cumprod', (), (0,), 'scalar'),
        ('cumprod', (torch.tensor(0., requires_grad=True)), (0,), 'scalar_zeros'),
        ('cumprod', prod_zeros(S, [0, 1]), (1,), 'zeros_dim2', (), [0]),
        ('cumprod', prod_zeros(S, [0, 2]), (1,), 'zeros_dim1', (), [0]),
        ('cumprod', prod_zeros(S, [1, 2]), (1,), 'zeros_dim0', (), [0]),
        ('cumprod', prod_zeros(S, [1, 2]), (1,), 'zeros_dim0_cast', (), [0], (), ident, {'dtype': torch.float64}),
        ('log_softmax', (S, S, S), (1, torch.float64,), 'kwarg_dtype_would_break_jit_loader', (True,)),
        ('unfold', (), (0, 1, 1), 'scalar', (), [0]),
        ('unfold', (S, S, S, S), (0, 3, 1), '4d_dim0_step1', (), [0]),
        ('unfold', (S, S, S, S), (1, 3, 1), '4d_dim1_step1', (), [0]),
        ('unfold', (S, S, S, S), (2, 3, 1), '4d_dim2_step1', (), [0]),
        ('unfold', (S, S, S, S), (3, 3, 1), '4d_dim3_step1', (), [0]),
        ('unfold', (S, S, S, S), (0, 3, 2), '4d_dim0_step2', (), [0]),
        ('unfold', (S, S, S, S), (1, 3, 2), '4d_dim1_step2', (), [0]),
        ('unfold', (S, S, S, S), (2, 3, 2), '4d_dim2_step2', (), [0]),
        ('unfold', (S, S, S, S), (3, 3, 2), '4d_dim3_step2', (), [0]),
        ('unfold', (S, S, S, S), (0, 4, 1), '4d_dim0_size4', (), [0]),
        ('unfold', (S, S, S, S), (1, 4, 1), '4d_dim1_size4', (), [0]),
        ('unfold', (S, S, S, S), (2, 4, 1), '4d_dim2_size4', (), [0]),
        ('unfold', (S, S, S, S), (3, 4, 1), '4d_dim3_size4', (), [0]),
        ('unfold', (M,), (0, 3, 1), '1d_step1', (), [0]),
        ('unfold', (M,), (0, 3, 2), '1d_step2', (), [0]),
        ('unfold', (M,), (0, 3, 3), '1d_step3', (), [0]),
        ('unfold', (1000,), (0, 3, 11), '1d_step_gt_size', (), [0]),
        ('unfold', (1000,), (0, 2, 27), '1d_step_gt_size2', (), [0]),
        ('unfold', (10, 10), (0, 1, 2), '2d_step_gt_size', (), [0]),
        ('unfold', (10, 10), (1, 2, 3), '2d_step_gt_size2', (), [0]),
        ('unfold', (10, 10), (1, 2, 2), '2d_step_ge_size2', (), [0]),
        ('unfold', (S, S, S), (2, 3, 2), 'lastdim', (), [0]),
        ('addmm', (S, M), ((S, S), (S, M)), '', (True, ['aten::add', 'aten::mm'])),
        ('addmm', (1,), ((S, S), (S, M)), 'broadcast_lhs', (True, ['aten::add', 'aten::mm'])),
        ('addmm', (S, M), ((S, S), (S, M)), 'coef', (True,), (), (), ident, {'beta': 0.2, 'alpha': 0.6}),
        ('addmm', (1,), ((S, S), (S, M)), 'broadcast_lhs_coef', (True,), (), (), ident, {'beta': 0.2, 'alpha': 0.6}),
        ('addmm', (), ((S, S), (S, M)), 'scalar_broadcast_lhs', (True, ['aten::add', 'aten::mm'])),
        ('addmm', (), ((S, S), (S, M)), 'scalar_broadcast_lhs_coef', (True,), (), (), ident, {'beta': 0.2, 'alpha': 0.6}),
        ('addbmm', (S, M), ((S, S, S), (S, S, M)),),
        ('addbmm', (1,), ((S, S, S), (S, S, M)), 'broadcast_lhs'),
        ('addbmm', (S, M), ((S, S, S), (S, S, M)), 'coef', (), (), (), ident, {'beta': 0.2, 'alpha': 0.6}),
        ('addbmm', (1,), ((S, S, S), (S, S, M)), 'broadcast_lhs_coef', (),
         (), (), ident, {'beta': 0.2, 'alpha': 0.6}),
        ('addbmm', (), ((S, S, S), (S, S, M)), 'scalar_broadcast_lhs'),
        ('addbmm', (), ((S, S, S), (S, S, M)), 'scalar_broadcast_lhs_coef', (), (), (), ident,
         {'beta': 0.2, 'alpha': 0.6}),
        ('baddbmm', (S, S, M), ((S, S, S), (S, S, M)),),
        ('baddbmm', (1,), ((S, S, S), (S, S, M)), 'broadcast_lhs'),
        ('baddbmm', (S, S, M), ((S, S, S), (S, S, M)), 'coef', (), (), (), ident, {'beta': 0.2, 'alpha': 0.6}),
        ('baddbmm', (1,), ((S, S, S), (S, S, M)), 'broadcast_lhs_coef', (),
         (), (), ident, {'beta': 0.2, 'alpha': 0.6}),
        ('baddbmm', (), ((S, S, S), (S, S, M)), 'scalar_broadcast_lhs'),
        ('baddbmm', (), ((S, S, S), (S, S, M)), 'scalar_broadcast_lhs_coef', (), (), (), ident,
         {'beta': 0.2, 'alpha': 0.6}),
        ('addmv', (S,), ((S, M), (M,)),),
        ('addmv', (1,), ((S, M), (M,)), 'broadcast_lhs'),
        ('addmv', (S,), ((S, M), (M,)), 'coef', (), (), (), ident, {'beta': 0.2, 'alpha': 0.6}),
        ('addmv', (1,), ((S, M), (M,)), 'broadcast_lhs_coef', (), (), (), ident, {'beta': 0.2, 'alpha': 0.6}),
        ('addmv', (), ((S, M), (M,)), 'scalar_broadcast_lhs'),
        ('addmv', (), ((S, M), (M,)), 'scalar_broadcast_lhs_coef', (), (), (), ident, {'beta': 0.2, 'alpha': 0.6}),
        ('dot', (L,), ((L,),), '', (True,)),
        ('vdot', (L,), ((L,),),),
        ('mm', (S, M), ((M, S),), '', (True,)),
        ('bmm', (M, S, M), ((M, M, S),), '', (True,)),
        ('mv', (S, M), ((M,),), '', (True,)),
        ('ger', (S,), ((M,),)),
        ('inner', (S,), ((S,),), "1d_1d", (False,)),
        ('inner', (), ((S, S),), "scalar_2d", (False,)),
        ('matmul', (L,), ((L,),), '', (True,)),
        ('matmul', (S, M), ((M,),), "2d_1d", (True,)),
        ('matmul', (M,), ((M, S),), "1d_2d", (True,)),
        ('matmul', (S, M), ((M, S),), "2d_2d", (True,)),
        ('matmul', (S, S, M), ((M,),), "3d_1d", (True,)),
        ('matmul', (S, S, M), ((M, S),), "3d_2d", (True,)),
        ('matmul', (M,), ((S, M, S),), "1d_3d", (True,)),
        ('matmul', (S, M), ((S, M, S),), "2d_3d", (True,)),
        ('matmul', (S, S, M, M), ((S, S, M, S),), "4d_4d", (True,)),
        ('matmul', (S, S, M, M), ((M,),), "4d_1d", (True,)),
        ('matmul', (M,), ((S, S, M, S),), "1d_4d", (True,)),
        ('matrix_power', (S, S), [2], "n=2"),
        ('matrix_power', (S, S, S), [3], "n=3"),
        ('matrix_power', (S, S, S), [1], "n=1"),
        ('matrix_power', (S, S, S), [0], "n=0"),
        ('matrix_power', lambda dtype, device: random_fullrank_matrix_distinct_singular_value(S), [-1], "n=-1", (),
         NO_ARGS, [skipCPUIfNoLapack, skipCUDAIfNoMagma]),
        ('matrix_power', lambda dtype, device: random_fullrank_matrix_distinct_singular_value(S), [-3], "n=-3", (),
         NO_ARGS, [skipCPUIfNoLapack, skipCUDAIfNoMagma]),
        ('matrix_power', lambda dtype, device: random_fullrank_matrix_distinct_singular_value(S, S), [-2], "n=-2", (),
         NO_ARGS, [skipCPUIfNoLapack, skipCUDAIfNoMagma]),
        ('matrix_exp', (S, S), NO_ARGS, "single_matrix"),
        ('matrix_exp', (S, S, S), NO_ARGS, "batch_of_matrices"),
        ('mvlgamma', torch.empty(S,).uniform_(0.5, 1), [1], "p=1"),
        ('mvlgamma', torch.empty(S,).uniform_(1, 2), [2], "p=2"),
        ('mvlgamma', torch.empty(S, S).uniform_(1.5, 3), [3], "p=3"),
        ('mvlgamma', torch.empty(S, S).uniform_(2.5, 5), [5], "p=5"),
        ('addcmul', (S, S), ((S, S), (S, S)), '', (True,)),
        ('addcmul', (S, S), ((S, 1), (1, S)), 'broadcast_rhs', (True,)),
        ('addcmul', (1,), ((S, S, 1), (1, S)), 'broadcast_all', (True,)),
        ('addcmul', (S, S), ((S, S), (S, S)), 'scale', (True,), (), (), ident, {'value': 0.5}),
        ('addcmul', (S, S), ((S, 1), (1, S)), 'scale_broadcast_rhs', (True,), (), (), ident, {'value': 0.5}),
        ('addcmul', (1,), ((S, S, 1), (1, S)), 'scale_broadcast_all', (True,), (), (), ident, {'value': 0.5}),
        ('addcmul', (), ((), ()), 'scalar', (True,)),
        ('addcmul', (S, S), ((), ()), 'scalar_broadcast_rhs', (True,)),
        ('addcmul', (), ((S, S, 1), (1, S)), 'scalar_broadcast_lhs', (True,)),
        ('addcmul', (), ((), ()), 'scalar_scale', (True,), (), (), ident, {'value': 0.5}),
        ('addcmul', (S, S), ((), ()), 'scalar_scale_broadcast_rhs', (True,), (), (), ident, {'value': 0.5}),
        ('addcmul', (), ((S, S, 1), (1, S)), 'scalar_scale_broadcast_lhs', (True,), (), (), ident, {'value': 0.5}),
        ('addcdiv', (S, S), ((S, S), (S, S))),
        ('addcdiv', (S, S), ((S, 1), (1, S)), 'broadcast_rhs'),
        ('addcdiv', (1,), ((S, S, 1), (1, S)), 'broadcast_all'),
        ('addcdiv', (S, S), ((S, S), (S, S)), 'scale', (), (), (), ident, {'value': 0.5}),
        ('addcdiv', (S, S), ((S, 1), (1, S)), 'scale_broadcast_rhs', (), (), (), ident, {'value': 0.5}),
        ('addcdiv', (1,), ((S, S, 1), (1, S)), 'scale_broadcast_all', (), (), (), ident, {'value': 0.5}),
        ('addcdiv', (), ((), ()), 'scalar'),
        ('addcdiv', (S, S), ((), ()), 'scalar_broadcast_rhs'),
        ('addcdiv', (), ((S, S, 1), (1, S)), 'scalar_broadcast_lhs'),
        ('addcdiv', (), ((), ()), 'scalar_scale', (), (), (), ident, {'value': 0.5}),
        ('addcdiv', (S, S), ((), ()), 'scalar_scale_broadcast_rhs', (), (), (), ident, {'value': 0.5}),
        ('addcdiv', (), ((S, S, 1), (1, S)), 'scalar_scale_broadcast_lhs', (), (), (), ident, {'value': 0.5}),
        ('zero_', (S, S, S), NO_ARGS),
        ('zero_', (), NO_ARGS, 'scalar'),
        ('logaddexp', (S, S), ((S, S),)),
        ('logaddexp2', (S, S), ((S, S),)),
        ('logsumexp', (S, S), (1,), '', (True,)),
        ('logsumexp', (), (0,), 'scalar', (True,)),
        ('norm', (S, S), (), 'default'),
        ('norm', (S, S), (2,), '2'),
        ('norm', (S, S), (0,), '0'),
        ('norm', (S, S), (0.5,), '0_5'),
        ('norm', (S, S), (1,), '1'),
        ('norm', (S, S), (3,), '3'),
        ('norm', (S, S), (inf,), 'inf'),
        ('norm', (S, S), (-inf,), '-inf'),
        ('norm', (S, S), ('fro',), 'fro_default'),
        ('norm', (S, S), ('fro', [0, 1],), 'fro'),
        ('norm', (S, S), ('nuc',), 'nuc', (), NO_ARGS, [skipCPUIfNoLapack, skipCUDAIfNoMagma]),
        ('norm', (S, S, S), ('nuc', [1, 2]), 'nuc_batched', (), NO_ARGS, [skipCPUIfNoLapack, skipCUDAIfNoMagma]),
        ('norm', (S, S), (-1,), 'neg_1'),
        ('norm', (S, S), (-2,), 'neg_2'),
        ('norm', (S, S), (-0.5,), 'neg_0_5'),
        ('norm', (S, S), (-1.5,), 'neg_1_5'),
        ('norm', (S, S), (-2, 1,), 'neg_2_2_dim', (), [1]),
        ('norm', (S, S), (-1, 1,), 'neg_1_2_dim', (), [1]),
        ('norm', (S, S), (0, 1,), '0_2_dim', (), [1]),
        ('norm', (S, S), (1, 1,), '1_2_dim', (), [1]),
        ('norm', (S, S), (2, 1,), '2_2_dim', (), [1]),
        ('norm', (S, S), (3, 1,), '3_2_dim', (), [1]),
        ('norm', (S, S), (inf, 1,), 'inf_2_dim'),
        ('norm', torch.rand(S, S, S) + 5e-2, (1.5,), '1_5_default'),
        ('norm', (S, S, S), (2, 1), '2_dim', (), [1]),
        ('norm', (S, S, S), (3, 1), '3_dim', (), [1]),
        ('norm', torch.rand(S, S, S) + 5e-2, (1.5, 1), '1_5_dim', (), [1]),
        ('norm', (S, S, S), (2, 1, True), 'keepdim_2_dim', (), [1]),
        ('norm', (S, S, S), (3, 1, True), 'keepdim_3_dim', (), [1]),
        ('norm', torch.rand(S, S, S) + 5e-2, (1.5, 1, True), 'keepdim_1_5_dim', (), [1]),
        ('norm', (), (2, 0), '2_dim_scalar', (), [1]),
        ('norm', (), (3, 0), '3_dim_scalar', (), [1]),
        ('norm', (), (2, 0, True), 'keepdim_2_dim_scalar', (), [1]),
        ('norm', (), (3, 0, True), 'keepdim_3_dim_scalar', (), [1]),
        ('clone', (S, M, S), NO_ARGS),
        ('clone', (), NO_ARGS, 'scalar'),
        ('contiguous', (S, S), NO_ARGS, '', (True,)),
        ('contiguous', torch.randn(S, S).transpose(0, 1), NO_ARGS, 'not_contiguous', (True,)),
        ('dist', (S, S, S), ((S, S, S),)),
        ('dist', (S, S, S), ((S,),), 'broadcast_rhs'),
        ('dist', (S,), ((S, S, S),), 'broadcast_lhs'),
        ('dist', (S, 1, S), ((S, S),), 'broadcast_all'),
        ('dist', (), ((),), 'scalar'),
        ('dist', (S, S, S), ((),), 'scalar_broadcast_rhs'),
        ('dist', (), ((S, S, S),), 'scalar_broadcast_lhs'),
        ('dist', (S, S, S), ((S, S, S), 4), '4'),
        ('dist', (S, S, S), ((S,), 4), '4_broadcast_rhs'),
        ('dist', (S,), ((S, S, S), 4), '4_broadcast_lhs'),
        ('dist', (S, 1, S), ((S, S), 4), '4_broadcast_all'),
        ('dist', (), ((), 4), 'scalar_4'),
        ('dist', (S, S, S), ((), 4), 'scalar_4_broadcast_rhs'),
        ('dist', (), ((S, S, S), 4), 'scalar_4_broadcast_lhs'),
        ('diag_embed', (S, S), NO_ARGS),
        ('diagonal', (M, M), NO_ARGS, '2d'),
        ('diagonal', (3, 5), NO_ARGS, '2d_wide'),
        ('diagonal', (3, 5), (2,), '2d_wide_pos'),
        ('diagonal', (3, 5), (-2,), '2d_wide_neg'),
        ('diagonal', (5, 3), NO_ARGS, '2d_tall'),
        ('diagonal', (5, 3), (2,), '2d_tall_pos'),
        ('diagonal', (5, 3), (-2,), '2d_tall_neg'),
        ('diagonal', (M, M), (1,), '2d_1'),
        ('diagonal', (M, M), (2,), '2d_2'),
        ('diagonal', (M, M, M), (1, 1, 2), '3d_1'),
        ('diagonal', (M, M, M), (2, 0, 1), '3d_2'),
        ('diagonal', (M, M, M), (-2, 0, 1), '3d_3'),
        ('tril', (M, M), NO_ARGS),
        ('tril', (M, M), (2,), 'idx'),
        ('tril', (S, M, M), NO_ARGS, 'batched'),
        ('tril', (S, M, M), (2,), 'batched_idx'),
        ('tril', (3, 3, S, S), NO_ARGS, 'more_batched'),
        ('triu', (M, M), NO_ARGS),
        ('triu', (M, M), (2,), 'idx'),
        ('triu', (S, M, M), NO_ARGS, 'batched'),
        ('triu', (S, M, M), (2,), 'batched_idx'),
        ('triu', (3, 3, S, S), NO_ARGS, 'more_batched'),
        ('cross', (S, 3), ((S, 3),)),
        ('cross', (S, 3, S), ((S, 3, S), 1), 'dim'),
        ('index_add', (S, S), (0, index_variable(2, S), (2, S)), 'dim', (), [0]),
        ('index_add', (), (0, torch.tensor([0], dtype=torch.int64), (1,)), 'scalar_input_dim', (), [0]),
        ('index_add', (), (0, torch.tensor(0, dtype=torch.int64), ()), 'scalar_all_dim', (), [0]),
        ('index_add', (S, S), (0, index_variable(2, S), (2, S)), 'alert_nondeterministic', (), [0],
            [expectedAlertNondeterministic('index_add_cuda_', 'cuda')]),
        ('index_copy', (S, S), (0, index_perm_variable(2, S), (2, S)), 'dim', (), [0]),
        ('index_copy', (S, S), (0, index_perm_variable(2, S), (2, S)), 'dim_alert_nondeterministic', (), [0],
            [expectedAlertNondeterministic('index_copy')]),
        ('index_copy', (), (0, torch.tensor([0], dtype=torch.int64), (1,)), 'scalar_input_dim', (), [0]),
        ('index_copy', (), (0, torch.tensor(0, dtype=torch.int64), ()), 'scalar_all_dim', (), [0]),
        ('index_fill', (S, S), (0, index_variable(2, S), 2), 'dim', (), [0]),
        ('index_fill', (S, S), (0, index_variable(2, S), ()), 'variable_dim', (), [0]),
        ('index_fill', (S, S), (0, torch.tensor(0, dtype=torch.int64), 2), 'scalar_index_dim', (), [0]),
        ('index_fill', (), (0, torch.tensor([0], dtype=torch.int64), 2), 'scalar_input_dim', (), [0]),
        ('index_fill', (), (0, torch.tensor(0, dtype=torch.int64), 2), 'scalar_both_dim', (), [0]),
        ('inverse', lambda dtype, device: random_fullrank_matrix_distinct_singular_value(S, dtype=dtype).to(device),
            NO_ARGS, '', (), NO_ARGS, [skipCPUIfNoLapack, skipCUDAIfNoMagma]),
        ('inverse', lambda dtype, device: random_fullrank_matrix_distinct_singular_value(S, 2, 3, dtype=dtype).to(device),
         NO_ARGS, 'batched', (), NO_ARGS, [skipCPUIfNoLapack, skipCUDAIfNoMagma]),
        ('det', (S, S), NO_ARGS, '', (), NO_ARGS, [skipCPUIfNoLapack, skipCUDAIfNoMagma]),
        ('det', (1, 1), NO_ARGS, '1x1', (), NO_ARGS, [skipCPUIfNoLapack, skipCUDAIfNoMagma]),
        ('det', lambda dtype, device: random_symmetric_matrix(S), NO_ARGS, 'symmetric', (),
            NO_ARGS, [skipCPUIfNoLapack, skipCUDAIfNoMagma]),
        ('det', lambda dtype, device: random_symmetric_psd_matrix(S),
            NO_ARGS, 'symmetric_psd', (), NO_ARGS, [skipCPUIfNoLapack, skipCUDAIfNoMagma]),
        ('det', lambda dtype, device: random_symmetric_pd_matrix(S),
            NO_ARGS, 'symmetric_pd', (), NO_ARGS, [skipCPUIfNoLapack, skipCUDAIfNoMagma]),
        ('det', lambda dtype, device: random_square_matrix_of_rank(S, S - 2),
            NO_ARGS, 'dim2_null', (), NO_ARGS, [skipCPUIfNoLapack, skipCUDAIfNoMagma]),
        ('det', lambda dtype, device: random_square_matrix_of_rank(S, 1), NO_ARGS, 'rank1', (),
            NO_ARGS, [skipCPUIfNoLapack, skipCUDAIfNoMagma]),
        ('det', lambda dtype, device: random_square_matrix_of_rank(S, 2), NO_ARGS, 'rank2', (),
            NO_ARGS, [skipCPUIfNoLapack, skipCUDAIfNoMagma]),
        ('det', lambda dtype, device: random_fullrank_matrix_distinct_singular_value(S), NO_ARGS,
         'distinct_singular_values', (), NO_ARGS, [skipCPUIfNoLapack, skipCUDAIfNoMagma]),
        ('det', (3, 3, S, S), NO_ARGS, 'batched', (), NO_ARGS, [skipCPUIfNoLapack, skipCUDAIfNoMagma]),
        ('det', (3, 3, 1, 1), NO_ARGS, 'batched_1x1', (), NO_ARGS, [skipCPUIfNoLapack, skipCUDAIfNoMagma]),
        ('det', lambda dtype, device: random_symmetric_matrix(S, 3),
            NO_ARGS, 'batched_symmetric', (), NO_ARGS, [skipCPUIfNoLapack, skipCUDAIfNoMagma]),
        ('det', lambda dtype, device: random_symmetric_psd_matrix(S, 3),
            NO_ARGS, 'batched_symmetric_psd', (), NO_ARGS, [skipCPUIfNoLapack, skipCUDAIfNoMagma]),
        ('det', lambda dtype, device: random_symmetric_pd_matrix(S, 3),
            NO_ARGS, 'batched_symmetric_pd', (), NO_ARGS, [skipCPUIfNoLapack, skipCUDAIfNoMagma]),
        ('det', lambda dtype, device: random_fullrank_matrix_distinct_singular_value(S, 3, 3), NO_ARGS,
         'batched_distinct_singular_values', (), NO_ARGS, [skipCPUIfNoLapack, skipCUDAIfNoMagma]),
        # For `logdet` the function at det=0 is not smooth.
        # We need to exclude tests with det=0 (e.g. dim2_null, rank1, rank2) and use
        # `make_nonzero_det` to make the random matrices have nonzero det. For
        # `logdet`, we also set `make_nonzero_det(matrix, sign=1)` to make the
        # matrix have positive det.
        ('logdet', lambda dtype, device: make_nonzero_det(torch.randn(S, S), 1),
            NO_ARGS, '', (), NO_ARGS, [skipCPUIfNoLapack, skipCUDAIfNoMagma]),
        ('logdet', lambda dtype, device: make_nonzero_det(torch.randn(1, 1), 1),
            NO_ARGS, '1x1', (), NO_ARGS, [skipCPUIfNoLapack, skipCUDAIfNoMagma]),
        ('logdet', lambda dtype, device: make_nonzero_det(random_symmetric_matrix(S), 1), NO_ARGS,
         'symmetric', (), NO_ARGS, [skipCPUIfNoLapack, skipCUDAIfNoMagma]),
        ('logdet', lambda dtype, device: make_nonzero_det(random_symmetric_pd_matrix(S), 1), NO_ARGS,
         'symmetric_pd', (), NO_ARGS, [skipCPUIfNoLapack, skipCUDAIfNoMagma]),
        ('logdet', lambda dtype, device: make_nonzero_det(random_fullrank_matrix_distinct_singular_value(S), 1, 0), NO_ARGS,
         'distinct_singular_values', (), NO_ARGS, [skipCPUIfNoLapack, skipCUDAIfNoMagma]),
        ('logdet', lambda dtype, device: make_nonzero_det(torch.randn(3, 3, S, S), 1),
            NO_ARGS, 'batched', (), NO_ARGS, [skipCPUIfNoLapack, skipCUDAIfNoMagma]),
        ('logdet', lambda dtype, device: make_nonzero_det(torch.randn(3, 3, 1, 1), 1),
            NO_ARGS, 'batched_1x1', (), NO_ARGS, [skipCPUIfNoLapack, skipCUDAIfNoMagma]),
        ('logdet', lambda dtype, device: make_nonzero_det(random_symmetric_matrix(S, 3), 1), NO_ARGS,
         'batched_symmetric', (), NO_ARGS, [skipCPUIfNoLapack, skipCUDAIfNoMagma]),
        ('logdet', lambda dtype, device: make_nonzero_det(random_symmetric_pd_matrix(S, 3), 1), NO_ARGS,
         'batched_symmetric_pd', (), NO_ARGS, [skipCPUIfNoLapack, skipCUDAIfNoMagma]),
        ('logdet', lambda dtype, device: make_nonzero_det(random_fullrank_matrix_distinct_singular_value(S, 3), 1, 0), NO_ARGS,
         'batched_distinct_singular_values', (), NO_ARGS, [skipCPUIfNoLapack, skipCUDAIfNoMagma]),
        ('qr', (S, S), (False,), 'square_single', (), NO_ARGS, [skipCPUIfNoLapack, skipCUDAIfNoMagma]),
        ('qr', (S, S - 2), (True,), 'tall_single' , (), NO_ARGS, [skipCPUIfNoLapack, skipCUDAIfNoMagma]),
        ('qr', (S - 2, S), (False,), 'wide_single' , (), NO_ARGS, [skipCPUIfNoLapack, skipCUDAIfNoMagma]),
        ('qr', (3, S, S), (False,), 'square_batched', (), NO_ARGS, [skipCPUIfNoLapack, skipCUDAIfNoMagma]),
        ('qr', (3, S, S - 2), (True,), 'tall_batched', (), NO_ARGS, [skipCPUIfNoLapack, skipCUDAIfNoMagma]),
        ('qr', (3, S - 2, S), (True,), 'wide_batched' , (), NO_ARGS, [skipCPUIfNoLapack, skipCUDAIfNoMagma]),
        ('qr', (3, 2, S, S), (False,), 'square_many_batched', (), NO_ARGS, [skipCPUIfNoLapack, skipCUDAIfNoMagma]),
        ('qr', (3, 2, S, S - 2), (True,), 'tall_many_batched', (), NO_ARGS, [skipCPUIfNoLapack, skipCUDAIfNoMagma]),
        ('qr', (3, 2, S - 2, S), (True,), 'wide_many_batched', (), NO_ARGS, [skipCPUIfNoLapack, skipCUDAIfNoMagma]),
        ('lu', (S, S), (True, False), 'square_single_no_info', (), NO_ARGS, [skipCPUIfNoLapack, skipCUDAIfNoMagma]),
        ('lu', (S, S), (True, True), 'square_single_with_info', (), NO_ARGS, [skipCPUIfNoLapack, skipCUDAIfNoMagma]),
        ('lu', (3, S, S), (True, False), 'square_batch_no_info', (), NO_ARGS, [skipCPUIfNoLapack, skipCUDAIfNoMagma]),
        ('lu', (3, S, S), (True, True), 'square_batch_with_info', (), NO_ARGS, [skipCPUIfNoLapack, skipCUDAIfNoMagma]),
        ('lu', (3, 3, S, S), (True, False), 'square_many_batches_no_info', (), NO_ARGS, [skipCPUIfNoLapack, skipCUDAIfNoMagma]),
        ('lu', (3, 3, S, S), (True, True), 'square_many_batches_with_info', (), NO_ARGS, [skipCPUIfNoLapack, skipCUDAIfNoMagma]),
        ('solve', (S, S), (lambda dtype, device: random_fullrank_matrix_distinct_singular_value(
            S, silent=True, dtype=dtype, device=device),), '', (), NO_ARGS, [skipCPUIfNoLapack, skipCUDAIfNoMagma]),
        ('solve', (S, S, S),
            (lambda dtype, device:
                random_fullrank_matrix_distinct_singular_value(S, S, silent=True, dtype=dtype, device=device),),
         'batched', (), NO_ARGS, [skipCPUIfNoLapack, skipCUDAIfNoMagma]),
        ('solve', (2, 3, S, S),
            (lambda dtype, device:
                random_fullrank_matrix_distinct_singular_value(S, 2, 3, silent=True, dtype=dtype, device=device),),
         'batched_dims', (), NO_ARGS, [skipCPUIfNoLapack, skipCUDAIfNoMagma]),
        ('solve', (2, 2, S, S),
            (lambda dtype, device:
                random_fullrank_matrix_distinct_singular_value(S, 1, silent=True, dtype=dtype, device=device),),
         'batched_broadcast_A', (), NO_ARGS, [skipCPUIfNoLapack, skipCUDAIfNoMagma]),
        ('solve', (1, S, S),
            (lambda dtype, device:
                random_fullrank_matrix_distinct_singular_value(S, 2, 2, silent=True, dtype=dtype, device=device),),
         'batched_broadcast_b', (), NO_ARGS, [skipCPUIfNoLapack, skipCUDAIfNoMagma]),
        ('fill_', (S, S, S), (1,), 'number'),
        ('fill_', (), (1,), 'number_scalar'),
        ('fill_', (S, S, S), ((),), 'variable'),
        ('eq_', (S, S, S), ((S, S, S),)),
        ('eq_', (S, S, S), ((1,),), 'broadcast_rhs'),
        ('eq_', (), ((),), 'scalar'),
        ('eq_', (S, S, S), ((),), 'scalar_broadcast_rhs'),
        ('ne_', (S, S, S), ((S, S, S),)),
        ('ne_', (S, S, S), ((1,),), 'broadcast_rhs'),
        ('ne_', (), ((),), 'scalar'),
        ('ne_', (S, S, S), ((),), 'scalar_broadcast_rhs'),
        ('gt_', (S, S, S), ((S, S, S),)),
        ('gt_', (S, S, S), ((1,),), 'broadcast_rhs'),
        ('gt_', (), ((),), 'scalar'),
        ('gt_', (S, S, S), ((),), 'scalar_broadcast_rhs'),
        ('ge_', (S, S, S), ((S, S, S),)),
        ('ge_', (S, S, S), ((1,),), 'broadcast_rhs'),
        ('ge_', (), ((),), 'scalar'),
        ('ge_', (S, S, S), ((),), 'scalar_broadcast_rhs'),
        ('lt_', (S, S, S), ((S, S, S),)),
        ('lt_', (S, S, S), ((1,),), 'broadcast_rhs'),
        ('lt_', (), ((),), 'scalar'),
        ('lt_', (S, S, S), ((),), 'scalar_broadcast_rhs'),
        ('le_', (S, S, S), ((S, S, S),)),
        ('le_', (S, S, S), ((1,),), 'broadcast_rhs'),
        ('le_', (), ((),), 'scalar'),
        ('le_', (S, S, S), ((),), 'scalar_broadcast_rhs'),
        ('eq_', (S, S, S), (0,), 'pyscalar'),
        ('ne_', (S, S, S), (0,), 'pyscalar'),
        ('gt_', (S, S, S), (0,), 'pyscalar'),
        ('ge_', (S, S, S), (0,), 'pyscalar'),
        ('le_', (S, S, S), (0,), 'pyscalar'),
        ('lt_', (), (0,), 'pyscalar'),
        ('eq_', (), (0,), 'pyscalar_scalar'),
        ('ne_', (), (0,), 'pyscalar_scalar'),
        ('gt_', (), (0,), 'pyscalar_scalar'),
        ('ge_', (), (0,), 'pyscalar_scalar'),
        ('lt_', (), (0,), 'pyscalar_scalar'),
        ('le_', (), (0,), 'pyscalar_scalar'),
        ('permute', (1, 2, 3, 4), (0, 2, 3, 1), '', (True,)),
        ('permute', (1, 2, 3, 4), (0, -2, -1, 1), 'neg_dim', (True,)),
        ('permute', (), (dont_convert(()),), 'scalar', (True,)),
        ('select', (S, S, S), (1, 2), 'dim', (), [0]),
        ('select', (S, S, S), (1, -1), 'wrap_dim', (), [0]),
        ('select', (S,), (0, 2), '1d'),
        ('narrow', (S, S, S), (1, 2, 2), 'dim', (), [0]),
        ('narrow', (S, S, S), (1, 0, 0), 'empty_dim', (), [0]),
        ('squeeze', (S, 1, S, 1), NO_ARGS, '', (True,)),
        ('squeeze', (1, 1, 1, 1), NO_ARGS, 'input_sizes_are_ones', (True,)),
        ('squeeze', (S, 1, S, 1), (1,), '1_dim', (True,), [0]),
        ('squeeze', (S, 1, S, 1), (2,), 'not_1_dim', (True,), [0]),
        ('squeeze', (), (0,), 'scalar', (True,), [0]),
        ('unsqueeze', (S, S, S), (0,), 'first', (True,), [0]),
        ('unsqueeze', (S, S, S), (1,), 'middle', (True,), [0]),
        ('unsqueeze', (S, S, S), (3,), 'last', (True,), [0]),
        ('unsqueeze', (), (0,), 'scalar', (True,), [0]),
        ('chunk', (S, S, S), (2,), '', (True, 'prim::ConstantChunk')),
        ('chunk', (S, S, S), (S, 1), 'dim', (True, 'prim::ConstantChunk'), [1]),
        ('split', (S, S, S), (2,), '', (True,)),
        ('split', (S, S, S), (S, 1), 'dim', (True,), [1]),
        ('split', (S, S, S), ([int(S / 3), S - int(S / 3) * 2, int(S / 3)],), 'size_list',
            (True, 'aten::split_with_sizes')),
        ('split', (S, S, S), ([int(S / 2), S - int(S / 2) * 2, int(S / 2)], 2), 'size_list_dim',
            (True, 'aten::split_with_sizes'), [1]),
        ('split_with_sizes', (S, S, S), ([int(S / 3), S - int(S / 3) * 2, int(S / 3)],), '', (True,)),
        ('split_with_sizes', (S, S, S), ([int(S / 3), S - int(S / 3), 0],), 'size_0', (True, )),
        ('split_with_sizes', (S, S, S), ([int(S / 3), S - int(S / 3) * 2, int(S / 3)],), 'dim', (True, ), [1]),
        ('tensor_split', (S, S, S), (3,), 'sections', (False,)),
        ('tensor_split', (S, S, S), (3, 1), 'sections_dim', (False,), [1]),
        ('tensor_split', (S, S, S), ([2, 4],), 'indices', (False,)),
        ('tensor_split', (S, S, S), ([2, 4], 1), 'indices_dim', (False,), [1]),
        ('scatter', (M, S), (0, gather_variable((S, S), 1, M), (S, S)), 'dim0', (), [0]),
        ('scatter', (M, S), (1, gather_variable((M, S // 2), 0, S), (M, S // 2)), 'dim1', (), [0]),
        ('scatter', (), (0, torch.tensor(0, dtype=torch.int64), ()), 'scalartensor_all_dim0', (), [0]),
        ('scatter', (), (0, torch.tensor(0, dtype=torch.int64), 2.5), 'scalar_all_dim0', (), [0]),
        ('scatter_add', (M, S), (0, gather_variable((S, S), 1, M), (S, S)), 'dim0', (), [0]),
        ('scatter_add', (M, S), (1, gather_variable((M, S // 2), 0, S), (M, S // 2)), 'dim1', (), [0]),
        ('scatter_add', (), (0, torch.tensor(0, dtype=torch.int64), ()), 'scalar_all_dim0', (), [0]),
        ('scatter_add', (M, S), (0, gather_variable((S, S), 1, M), (S, S)), 'alert_nondeterministic', (), [0],
            [expectedAlertNondeterministic('scatter_add_cuda_kernel', 'cuda')]),
        ('masked_fill', (M, M), (torch.BoolTensor(M, M).bernoulli_(), 10)),
        ('masked_fill', (M, M), (torch.BoolTensor(M, M).bernoulli_(), ()), 'tensor'),
        ('masked_fill', (M,), (torch.BoolTensor(M, M).bernoulli_(), 10), 'broadcast_lhs'),
        ('masked_fill', (M, M), (torch.BoolTensor(M,).bernoulli_(), 10), 'broadcast_rhs'),
        ('masked_fill', (), (torch.tensor(0, dtype=torch.bool).bernoulli_(), 10), 'scalar'),
        ('masked_fill', (), (torch.tensor(0, dtype=torch.bool).bernoulli_(), ()),
         'scalar_variable'),
        ('masked_fill', (M, M), (torch.tensor(0, dtype=torch.bool).bernoulli_(), 10),
         'scalar_broadcast_rhs'),
        ('masked_scatter', (M,), (torch.BoolTensor(M, M).bernoulli_(), (M, M)),
         'broadcast_lhs'),
        ('maximum', (S, S), ((S, S),)),
        ('minimum', (S, S), ((S, S),)),
        ('fmax', (S, S), ((S, S),)),
        ('fmin', (S, S), ((S, S),)),
        ('resize_', (S, S, S), (torch.Size([S * S, S])), 'fewer_dims'),
        ('resize_', (), (dont_convert(()),), 'scalar'),
        ('resize_', (), (torch.Size([1, 1, 1])), 'scalar_to_dims'),
        ('resize_as_', (), (non_differentiable(torch.tensor(5.)),), 'scalar'),
        ('resize_as_', (), (non_differentiable(torch.randn((1, 1, 1))),), 'scalar_to_dims'),
        ('resize_as_', (S, S, S), (non_differentiable(torch.randn(S * S, S)),)),
        ('sort', (S, M, S), NO_ARGS),
        ('sort', (S, M, S), (1,), 'dim'),
        ('sort', (S, M, S), (1, True), 'dim_desc'),
        ('sort', (), NO_ARGS, 'scalar'),
        ('sort', (), (0,), 'dim_scalar'),
        ('sort', (), (0, True), 'dim_desc_scalar'),
        ('msort', (S, M, S), NO_ARGS),
        ('topk', (S, M, S), (3,)),
        ('topk', (S, M, S), (3, 1), 'dim', (), [1]),
        ('topk', (S, M, S), (3, 1, True), 'dim_desc', (), [1]),
        ('topk', (S, M, S), (3, 1, True, True), 'dim_desc_sort', (), [1]),
        ('topk', (), (1,), 'scalar'),
        ('topk', (), (1, 0), 'dim_scalar', (), [1]),
        ('topk', (), (1, 0, True), 'dim_desc_scalar', (), [1]),
        ('topk', (), (1, 0, True, True), 'dim_desc_sort_scalar', (), [1]),
        ('take', (S, S, S), (torch.LongTensor([[-3, 2], [20, 2]]),)),
        ('take', (S, S, S), (torch.tensor(0, dtype=torch.int64),), 'scalar_index'),
        ('take', (), (torch.LongTensor([0]),), 'scalar_data'),
        ('take', (), (torch.tensor(0, dtype=torch.int64),), 'scalar_both'),
        ('where', (M, M), (mask_not_all_zeros((M, M)), (M, M)), '', (True,)),
        ('where', (M, 1, M), (mask_not_all_zeros((M, M)), (M, M, 1)), 'broadcast_all', (True,)),
        ('where', (), (bernoulli_scalar(), ()), 'scalar', (True,)),
        ('where', (M, 1, M), (bernoulli_scalar(), (M, M, 1)), 'scalar_broadcast_mask', (True,)),
        ('where', (), (mask_not_all_zeros((M, M)), ()), 'scalar_broadcast_non_mask', (True,)),
        ('__getitem__', torch.randn(S, S, S), (dont_convert([1, 2]),)),
        ('__getitem__', torch.randn(S, S, S), (slice(0, 3),), 'slice'),
        ('__getitem__', torch.randn(S, S, S), (dont_convert([slice(0, 3), 1]),), 'slice_index'),
        ('__getitem__', torch.randn(S, S, S), (dont_convert([[0, 2, 3], [1, 3, 3], [0, 0, 2]]),), 'adv_index'),
        ('__getitem__', torch.randn(S, S, S), (dont_convert([[0, 0, 3], [1, 1, 3], [0, 0, 2]]),), 'adv_index_dup'),
        ('__getitem__', torch.randn(S, S, S), (dont_convert([slice(None), slice(None), [0, 3]]),), 'adv_index_end'),
        ('__getitem__', torch.randn(S, S, S), (dont_convert([slice(None), [0, 3], slice(None)]),), 'adv_index_mid'),
        ('__getitem__', torch.randn(S, S, S), (dont_convert([[0, 3], slice(None), slice(None)]),), 'adv_index_beg'),
        ('__getitem__', torch.randn(S, S, S), (dont_convert([[0, 3], [1, 2], slice(None)]),), 'adv_index_comb'),
        ('__getitem__', torch.randn(S, S, S), (dont_convert([[0, 3], ]),), 'adv_index_sub'),
        ('__getitem__', torch.randn(S, S, S), (dont_convert([[0, 3], slice(None)]),), 'adv_index_sub_2'),
        ('__getitem__', torch.randn(S, S, S), (dont_convert([[0, 3], Ellipsis]),), 'adv_index_sub_3'),
        ('__getitem__', torch.randn(S, S, S), (dont_convert([[0, 2, 3], [1, 3, 3],
                                                             torch.LongTensor([0, 0, 2])]),), 'adv_index_var'),
        ('to_sparse', (S, S), (), '', (), (), [], lambda x: x.to_dense()),
        ('kron', (S, S), ((M, L),))
    ]

def create_input(call_args, requires_grad=True, non_contiguous=False, call_kwargs=None, dtype=torch.double, device=None):
    if not isinstance(call_args, tuple):
        call_args = (call_args,)

    def map_arg(arg):
        def maybe_non_contig(tensor):
            return tensor if not non_contiguous else make_non_contiguous(tensor)

        if isinstance(arg, torch.Size) or isinstance(arg, dont_convert):
            return arg
        elif isinstance(arg, tuple) and len(arg) == 0:
            var = torch.randn((), dtype=dtype, device=device)
            var.requires_grad = requires_grad
            return var
        elif isinstance(arg, tuple) and not isinstance(arg[0], torch.Tensor):
            return Variable(maybe_non_contig(torch.randn(*arg, dtype=dtype, device=device)), requires_grad=requires_grad)
        # double check casting
        elif isinstance(arg, non_differentiable):
            if isinstance(arg.tensor, torch.Tensor):
                return maybe_non_contig(arg.tensor.to(device=device))
            return maybe_non_contig(arg.tensor.to(device=device))
        elif isinstance(arg, torch.Tensor):
            if arg.dtype == torch.float:
                arg = arg.double()
            if arg.dtype == torch.cfloat:
                arg = arg.to(torch.cdouble)
            if arg.is_complex() != dtype.is_complex:
                raise RuntimeError("User provided tensor is real for a test that runs with complex dtype, ",
                                   "which is not supported for now")
            # NOTE: We do clone() after detach() here because we need to be able to change size/storage of v afterwards
            v = maybe_non_contig(arg).detach().to(device=device).clone()
            v.requires_grad = requires_grad and (v.is_floating_point() or v.is_complex())
            return v
        elif callable(arg):
            return map_arg(arg(dtype=dtype, device=device))
        else:
            return arg
    args_out = tuple(map_arg(arg) for arg in call_args)
    kwargs_out = {k: map_arg(v) for k, v in call_kwargs.items()} if call_kwargs else {}
    return args_out, kwargs_out


def _compare_trilu_indices(
        self, row, col, offset=0, dtype=torch.long, device='cpu'):
    if row == 0 or col == 0:
        # have to handle this separately as tril and triu does not take
        # empty matrix as input
        self.assertEqual(
            torch.empty(0, 2, dtype=dtype, device=device).transpose(0, 1),
            torch.tril_indices(row, col, offset, dtype=dtype, device=device))

        self.assertEqual(
            torch.empty(0, 2, dtype=dtype, device=device).transpose(0, 1),
            torch.triu_indices(row, col, offset, dtype=dtype, device=device))

    else:
        # TODO(#38095): Replace assertEqualIgnoreType. See issue #38095
        self.assertEqualIgnoreType(
            torch.ones(row, col, device='cpu')
                 .tril(offset).nonzero().to(dtype).transpose(0, 1),
            torch.tril_indices(row, col, offset, dtype=dtype, device=device))

        # TODO(#38095): Replace assertEqualIgnoreType. See issue #38095
        self.assertEqualIgnoreType(
            torch.ones(row, col, device='cpu')
                 .tril(offset).nonzero().to(dtype).transpose(0, 1),
            torch.tril_indices(row, col, offset, dtype=dtype, device=device))


def _compare_large_trilu_indices(
        self, row, col, offset=0, dtype=torch.long, device='cpu'):
    l = torch.ones(row, col, dtype=dtype, device='cpu').tril(offset) \
             .nonzero()[-100:-1, :].transpose(0, 1).to(device)
    torch.cuda.empty_cache()

    r = torch.tril_indices(
        row, col, offset, dtype=dtype, device=device)[:, -100:-1]
    self.assertEqual(l, r)
    torch.cuda.empty_cache()

    l = torch.ones(row, col, dtype=dtype, device='cpu').triu(offset) \
             .nonzero()[-100:-1, :].transpose(0, 1).to(device)
    torch.cuda.empty_cache()

    r = torch.triu_indices(
        row, col, offset, dtype=dtype, device=device)[:, -100:-1]
    self.assertEqual(l, r)
    torch.cuda.empty_cache()

# (
#   row
#   col
#   offset (optional)
#   dtype (optional)
# )
tri_tests_args = [
    (1, 1),
    (3, 3),
    (3, 3, 1),
    (3, 3, 2),
    (3, 3, 200),
    (3, 3, -1),
    (3, 3, -2),
    (3, 3, -200),
    (0, 3, 0),
    (0, 3, 1),
    (0, 3, -1),
    (3, 0, 0),
    (3, 0, 1),
    (3, 0, -1),
    (0, 0, 0),
    (0, 0, 1),
    (0, 0, -1),
    (3, 6, 0),
    (3, 6, 1),
    (3, 6, 3),
    (3, 6, 9),
    (3, 6, -1),
    (3, 6, -3),
    (3, 6, -9),
    (6, 3, 0),
    (6, 3, 1),
    (6, 3, 3),
    (6, 3, 9),
    (6, 3, -1),
    (6, 3, -3),
    (6, 3, -9),
    (258, 253, 1, torch.float32),
    (257, 258, 1, torch.float64),
    (258, 258, 1, torch.short),
    (3, 513, 1, torch.long),
    (513, 3, 1, torch.int),
    (513, 0, 1, torch.double),
    (1024, 1024),
    (1024, 1024, 500, torch.float32),
    (1024, 1024, 1023),
    (1024, 1024, -500),
    (1023, 1025),
    (1025, 1023, 1022),
    (1024, 1024, -500),
    (3, 2028),
    (3, 2028, 1),
    (3, 2028, -1),
    (2028, 3),
    (2028, 1),
    (2028, 1, -1)
]

tri_large_tests_args: List[Tuple[int, ...]] = [
    # Large test cases below are deliberately commented out to speed up CI
    # tests and to avoid OOM error. When modifying implementations of
    # tril_indices and triu_indices, please enable these tests and make sure
    # they pass.
    #
    # (1, 268435455),
    # (5000, 5000),
    # (10000, 10000),
    # (268435455, 1),
    # (134217727, 2, 1),
    # (2, 134217727, 1),
    # (536870901, 1),
    # (1, 536870901),
    # (268435455, 2, 1),
    # (2, 268435455, 1)
]


def run_additional_tri_tests(self, device):
    x = torch.ones(
        3, 3, dtype=torch.long, device=device, layout=torch.strided)
    l = x.tril(0).nonzero().transpose(0, 1)
    u = x.triu(0).nonzero().transpose(0, 1)
    self.assertEqual(l, torch.tril_indices(3, 3, device=device))
    self.assertEqual(
        l, torch.tril_indices(3, 3, device=device, layout=torch.strided))

    self.assertEqual(u, torch.triu_indices(3, 3, device=device))
    self.assertEqual(
        u, torch.triu_indices(3, 3, device=device, layout=torch.strided))

    self.assertRaises(
        RuntimeError,
        lambda: torch.triu_indices(
            1, 1, device=device, layout=torch.sparse_coo))

    self.assertRaises(
        RuntimeError,
        lambda: torch.tril_indices(
            1, 1, device=device, layout=torch.sparse_coo))


def unpack_variables(args):
    if istuple(args):
        return tuple(unpack_variables(elem) for elem in args)
    else:
        return args


EXCLUDE_FUNCTIONAL = {
    'addmm',
    'addmm_',
    'addbmm',
    'baddbmm',
    'addmv',
    'addmv_',
    'addr',
    'addr_',
    'reshape',
    'where'  # argument order
}
EXCLUDE_GRADCHECK: Dict[str, Any] = {
}
EXCLUDE_GRADGRADCHECK: Dict[str, Any] = {
}
EXCLUDE_GRADGRADCHECK_BY_TEST_NAME = {
    # *det methods uses svd in backward when matrix is not invertible. However,
    # svd backward is unstable unless the matrix has positive distinct singular
    # values. Generated random matrices satisfy this with high probability, but
    # we can't rely on it. So only test gradgrad on invertible test cases and
    # _distinct_singular_values.
    'test_det',
    'test_det_1x1',
    'test_det_symmetric',
    'test_det_symmetric_psd',
    'test_det_dim2_null',
    'test_det_rank1',
    'test_det_rank2',
    'test_det_batched',
    'test_det_batched_1x1',
    'test_det_batched_symmetric',
    'test_det_batched_symmetric_psd',
    # `other` expand_as(self, other) is not used in autograd.
    'test_expand_as',
    'test_logdet',
    'test_logdet_1x1',
    'test_logdet_symmetric',
    'test_logdet_batched',
    'test_logdet_batched_1x1',
    'test_logdet_batched_symmetric',
    'test_cdist',
}


def exclude_tensor_method(name, test_name):
    # there are no tensor equivalents for these (inplace or out)
    exclude_all_tensor_method_by_test_name = {
        'test_slice',
        'test_where',
        'test_where_broadcast_all',
        'test_where_scalar',
        'test_where_scalar_broadcast_mask',
        'test_where_scalar_broadcast_non_mask',
        'test_var_mean_keepdim_dim_1d',
        'test_var_mean_keepdim_dim',
        'test_var_mean_dim_1d',
        'test_var_mean_dim',
        'test_var_mean',
        'test_std_mean_keepdim_dim_1d',
        'test_std_mean_keepdim_dim',
        'test_std_mean_dim_1d',
        'test_std_mean_dim',
        'test_std_mean',
        'test_view_as_complex',
        'test_view_as_real_complex',
        'test_real_complex',
        'test_imag_complex',
        'test_complex'
    }
    # there are no out-of-place tensor equivalents for these
    exclude_outplace_tensor_method = {
        'index_add',
        'index_copy',
        'index_fill',
        'masked_fill',
        'masked_scatter',
        'scatter',
        'scatter_add',
        'det',
    }
    if test_name in exclude_all_tensor_method_by_test_name:
        return True
    is_magic_method = name[:2] == '__' and name[-2:] == '__'
    is_inplace = name[-1] == "_" and not is_magic_method
    if not is_inplace and name in exclude_outplace_tensor_method:
        return True
    if 'fft.' in name:
        return True
    return False<|MERGE_RESOLUTION|>--- conflicted
+++ resolved
@@ -1222,8 +1222,6 @@
     )
     return [SampleInput(tensor) for tensor in tensors]
 
-<<<<<<< HEAD
-=======
 def sample_inputs_diag(op_info, device, dtype, requires_grad):
     vec_sample = SampleInput(make_tensor((M, ), device, dtype, low=None, high=None, requires_grad=requires_grad))
 
@@ -1263,7 +1261,6 @@
 
     return samples
 
->>>>>>> 128cb850
 def sample_inputs_masked_scatter(op_info, device, dtype, requires_grad):
     samples = (
         SampleInput(make_tensor((M, M), device, dtype, low=None, high=None, requires_grad=requires_grad),
