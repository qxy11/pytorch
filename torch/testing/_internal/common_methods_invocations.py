--- conflicted
+++ resolved
@@ -3341,18 +3341,6 @@
         ('cummin', (S, S, S), (1,), 'dim1', (), [0]),
         ('cummin', (), (0,), 'dim0_scalar', (), [0]),
         ('cumsum', (S, S, S), (1,), 'dim1_cast', (), [0], (), ident, {'dtype': torch.float64}),
-<<<<<<< HEAD
-        ('cumsum', (), (0,), 'dim0_scalar', (), [0]),
-=======
-        ('cumprod', (S, S, S), (0,)),
-        ('cumprod', (S, S, S), (1,), 'dim1', (), [0]),
-        ('cumprod', (), (0,), 'scalar'),
-        ('cumprod', (torch.tensor(0., requires_grad=True)), (0,), 'scalar_zeros'),
-        ('cumprod', prod_zeros(S, [0, 1]), (1,), 'zeros_dim2', (), [0]),
-        ('cumprod', prod_zeros(S, [0, 2]), (1,), 'zeros_dim1', (), [0]),
-        ('cumprod', prod_zeros(S, [1, 2]), (1,), 'zeros_dim0', (), [0]),
-        ('cumprod', prod_zeros(S, [1, 2]), (1,), 'zeros_dim0_cast', (), [0], (), ident, {'dtype': torch.float64}),
->>>>>>> 1acced4e
         ('log_softmax', (S, S, S), (1, torch.float64,), 'kwarg_dtype_would_break_jit_loader', (True,)),
         ('unfold', (), (0, 1, 1), 'scalar', (), [0]),
         ('unfold', (S, S, S, S), (0, 3, 1), '4d_dim0_step1', (), [0]),
