--- conflicted
+++ resolved
@@ -450,13 +450,8 @@
 def _get_analytical_vJu(inputs, outputs, nondet_tol, check_grad_dtypes, all_v, all_u):
     reduced_jacobians: List[List[torch.Tensor]] = []
     for output, v in zip(outputs, all_v):
-<<<<<<< HEAD
         all_vJ = _check_analytical_jacobian_attributes(inputs, output, nondet_tol, check_grad_dtypes,
-                                                     fast_mode=True, v=v)
-=======
-        all_vJ = check_analytical_jacobian_attributes(inputs, output, nondet_tol, check_grad_dtypes,
-                                                      fast_mode=True, v=v)
->>>>>>> d89e37b2
+                                                       fast_mode=True, v=v)
         jacobian_scalars: List[torch.Tensor] = []
         for vJ, u in zip(all_vJ, all_u):
             # Why do we need squeeze here? vJ is a 2-d tensor so that we can reuse
