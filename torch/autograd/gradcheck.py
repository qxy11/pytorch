--- conflicted
+++ resolved
@@ -958,7 +958,6 @@
         for j, n in enumerate(all_numerical_for_input_i):
             a = all_analytical[j][i]
             n = n.to(device=a.device)
-            # TODO: Update adjusted atol to correctly handle complex case
             if not allclose_with_type_promotion(a, n.to(a.device), rtol, adjusted_atol(atol, all_u[i], all_v[j])):
                 jacobians_str = run_slow_mode_and_get_error(func, tupled_inputs, outputs, i, j, rtol, atol)
                 raise GradcheckError(get_notallclose_msg(a, n, j, i, complex_indices, test_imag) + jacobians_str)
@@ -975,46 +974,12 @@
         check_no_differentiable_outputs_fast(func, func_out, tupled_inputs, inp_tensors_idx,
                                              all_u, eps, nondet_tol)
 
-<<<<<<< HEAD
     reduced_numerical_jacobians = get_fast_numerical_jacobians(func, tupled_inputs, inp_tensors_idx, outputs,
                                                                all_u, all_v, eps)
     reduced_analytical_jacobians = get_fast_analytical_jacobians(tupled_inputs, outputs, nondet_tol, check_grad_dtypes,
                                                                  all_v, all_u_dense)
     check_analytical_numerical_equal(reduced_analytical_jacobians, reduced_numerical_jacobians, complex_indices,
                                      tupled_inputs, outputs, func, all_v, all_u, rtol, atol, test_imag)
-=======
-    # Initialize list of lists to store jacobians for each input, output pair
-    all_analytical: List[List[torch.Tensor]] = [[] for _ in outputs]
-    all_numerical: List[List[torch.Tensor]] = [[] for _ in inp_tensors]
-
-    # Numerically approximate v^T (J u)
-    for i, (input_idx, u) in enumerate(zip(inp_tensor_indices, all_u)):
-        numerical = get_jvp_wrt_specific_input(func, input_idx, tupled_inputs, outputs, u, eps)
-        for j, (a, v) in enumerate(zip(numerical, all_v)):
-            all_numerical[i].append(dot_with_type_promotion(a, v))
-
-    # Analytically calculate (v^T J) u
-    for i, (out, v) in enumerate(zip(outputs, all_v)):
-        analytical = check_analytical_jacobian_attributes(tupled_inputs, out, nondet_tol, check_grad_dtypes,
-                                                          fast_mode=True, v=v)
-        for a, u in zip(analytical, all_u_dense):
-            if a.is_complex():
-                av = torch.view_as_real(a.T.squeeze(0))
-                ar = av.select(-1, 0)
-                ai = av.select(-1, 1)
-                all_analytical[i].append(ar.dot(u[0]) + 1j * ai.dot(u[1]))
-            else:
-                all_analytical[i].append(a.T.squeeze(0).dot(u))
-
-    # Make sure analytical and numerical is the same
-    for i, (all_numerical_for_input_i, inp) in enumerate(zip(all_numerical, inp_tensors)):
-        for j, n in enumerate(all_numerical_for_input_i):
-            a = all_analytical[j][i]
-            n = n.to(device=a.device)
-            if not allclose_with_type_promotion(a, n, rtol, adjusted_atol(atol, all_u[i], all_v[j])):
-                jacobians_str = run_slow_mode_and_get_error(func, tupled_inputs, outputs, i, j, rtol, atol)
-                raise GradcheckError(get_notallclose_msg(a, n, j, i, complex_indices, test_imag) + jacobians_str)
->>>>>>> 04831f07
     return True
 
 
