--- conflicted
+++ resolved
@@ -145,7 +145,7 @@
     return jacobians
 
 
-def compute_gradient(fn, entry, v, norm_v):
+def compute_gradient(fn, entry, v, norm_v, do_checks):
     # Performs finite differencing by perturbing `entry` in-place by `v` and
     # returns the gradient of each of the outputs wrt to x at idx.
     # we currently assume that the norm of delta equals eps
@@ -160,6 +160,7 @@
     entry.copy_(orig)
 
     def compute(a, b):
+        do_checks(a, b)
         ret = (b - a) / (2 * norm_v)
         return ret.detach().reshape(-1)
 
@@ -227,9 +228,6 @@
         return input
 
 
-<<<<<<< HEAD
-def get_numerical_jacobian_for_input(fn, input, input_idx, inputs, outputs, delta, eps, grad_out):
-=======
 def check_outputs_same_dtype_and_shape_in_neighborhood(output1, output2, idx, delta):
     # Check that the returned outputs don't have different dtype or shape when you
     # perturb the input
@@ -243,34 +241,7 @@
         f" dtypes {output1.dtype} and {output2.dtype}.")
 
 
-def compute_gradient(fn, inputs, input_idx, x, idx, delta, eps, layout):
-    # Perturbs inputs in-place by delta as to obtain the gradient
-    # of each of the outputs wrt to x at idx.
-    # we currently assume that the norm of delta equals eps
-    assert(delta == eps or delta == (eps * 1j))
-
-    def fn_out():
-        inp = tuple(prepped_input(a, i, x, input_idx) if is_tensor_like(a) else a
-                    for i, a in enumerate(_as_tuple(inputs)))
-        return tuple(a.clone() for a in _as_tuple(fn(*inp)))
-
-    orig = x[idx].item()
-    x[idx] = orig - delta
-    outa = fn_out()
-    x[idx] = orig + delta
-    outb = fn_out()
-    x[idx] = orig
-
-    def compute(a, b):
-        check_outputs_same_dtype_and_shape_in_neighborhood(a, b, idx, delta)
-        ret = (b - a) / (2 * eps)
-        return ret.detach().reshape(-1)
-
-    return tuple(compute(a, b) for (a, b) in zip(outa, outb))
-
-
-def get_numerical_jacobian_helper(fn, input, input_idx, inputs, outputs, eps, grad_out):
->>>>>>> e845cdc5
+def get_numerical_jacobian_for_input(fn, input, input_idx, inputs, outputs, delta, eps, grad_out):
     # Computes the numerical jacobians wrt to a single input. Returns N jacobian
     # tensors, where N is the number of outputs. Input must require grad.
     assert input.requires_grad
@@ -284,9 +255,10 @@
             return tuple(a.clone() for a in _as_tuple(fn(*inp)))
 
         entry = x[idx]
+        do_checks = functools.partial(check_outputs_same_dtype_and_shape_in_neighborhood, idx=idx, delta=delta)
 
         def jvp_fn(delta):
-            return compute_gradient(wrapped_fn, entry, delta, eps)
+            return compute_gradient(wrapped_fn, entry, delta, eps, do_checks)
         jacobian_cols[d_idx] = []
         compute_numerical_jacobian_cols(jacobian_cols[d_idx], delta, jvp_fn, x.is_complex(), grad_out)
 
