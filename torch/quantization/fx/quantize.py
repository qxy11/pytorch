import torch
from torch.fx import (  # type: ignore
    GraphModule,
    Proxy,
    map_arg
)

from torch.fx.graph import (
    Graph,
    Node,
)

from torch.fx.node import Argument

from torch.quantization import (
    propagate_qconfig_,
    convert,
)

from ..quantization_mappings import (
    get_default_qat_module_mappings,
)

from ..quantize import (
    _remove_qconfig,
    is_activation_post_process
)

from ..utils import (
    get_combined_dict,
    get_swapped_custom_module_class,
    weight_is_quantized,
    activation_is_statically_quantized,
    activation_is_int8_quantized,
    activation_dtype,
    weight_dtype,
)

from .pattern_utils import (
    is_match,
    get_default_quant_patterns,
    get_default_output_activation_post_process_map,
    input_output_observed,
    Pattern,
)

from .graph_module import (
    is_observed_module,
    is_observed_standalone_module,
    ObservedGraphModule,
    ObservedStandaloneGraphModule,
    QuantizedGraphModule,
)

from .quantization_patterns import *

from .utils import (
    _parent_name,
    all_node_args_have_no_tensors,
    quantize_node,
    get_custom_module_class_keys,
    get_new_attr_name_with_prefix,
    collect_producer_nodes,
    graph_module_from_producer_nodes,
    assert_and_get_unique_device,
    node_return_type_is_int,
)

from .qconfig_utils import *

from typing import Optional, Dict, Any, List, Tuple, Set, Callable

# Define helper types
MatchResult = Tuple[Node, List[Node], Optional[Pattern], QuantizeHandler,
                    QConfigAny]

# ------------------------
# Helper Functions
# ------------------------

def insert_observer(
        node: Node, observer: torch.quantization.ObserverBase,
        model: torch.nn.Module,
        activation_post_process_map: Dict[str, torch.quantization.ObserverBase],
        env: Dict[Any, Any], observed_graph: Graph, load_arg: Callable,
        observed_node_names_set: Set[str]):
    """Insert observer for node by modifying the observed_graph and
       attach observer module to the model
       Args:
         node: Node
         observer: observer/fake_quantize module instance
    """
    # respect device affinity when adding observers
    model_device = assert_and_get_unique_device(model)
    if model_device:
        observer.to(model_device)
    # add observer module as attribute
    prefix = node.name + '_activation_post_process_'
    get_new_observer_name = get_new_attr_name_with_prefix(prefix)
    observer_name = get_new_observer_name(model)
    setattr(model, observer_name, observer)
    # put observer instance activation_post_process map
    assert activation_post_process_map is not None
    activation_post_process_map[node.name] = observer
    # insert observer call
    env[node.name] = observed_graph.create_node(
        'call_module', observer_name, (load_arg(node),), {})
    observed_node_names_set.add(node.name)

def maybe_insert_observer_for_special_module(
        quantize_handler: QuantizeHandler, modules: Dict[str, torch.nn.Module],
        prepare_custom_config_dict: Any, qconfig: Any, node: Node) -> Optional[List[int]]:
    """ Insert observer for custom module and standalone module
      Returns: standalone_module_input_idxs: the indexs for inputs that
      needs to be observed by parent module
    """
    assert modules is not None
    standalone_module_input_idxs = None
    if isinstance(quantize_handler, CustomModuleQuantizeHandler):
        custom_module = modules[node.target]  # type: ignore
        custom_module_class_mapping = prepare_custom_config_dict.get(
            "float_to_observed_custom_module_class", {})
        observed_custom_module_class = \
            get_swapped_custom_module_class(
                custom_module, custom_module_class_mapping, qconfig)
        observed_custom_module = \
            observed_custom_module_class.from_float(custom_module)
        parent_name, name = _parent_name(node.target)
        setattr(modules[parent_name], name, observed_custom_module)
    elif isinstance(quantize_handler, StandaloneModuleQuantizeHandler):
        # observe standalone module
        standalone_module = modules[node.target]  # type: ignore
        standalone_module_name_configs = prepare_custom_config_dict.get("standalone_module_name", [])
        standalone_module_class_configs = prepare_custom_config_dict.get("standalone_module_class", [])
        class_config_map = {x[0]: (x[1], x[2]) for x in standalone_module_class_configs}
        name_config_map = {x[0]: (x[1], x[2]) for x in standalone_module_name_configs}
        config = class_config_map.get(type(standalone_module), (None, None))
        config = name_config_map.get(node.target, config)
        sm_qconfig_dict = {"": qconfig} if config[0] is None else config[0]
        sm_prepare_config_dict = {} if config[1] is None else config[1]
        prepare = \
            torch.quantization.quantize_fx._prepare_standalone_module_fx  # type: ignore
        observed_standalone_module = \
            prepare(standalone_module, sm_qconfig_dict, sm_prepare_config_dict)
        standalone_module_input_idxs = observed_standalone_module.\
            _standalone_module_input_quantized_idxs.int().tolist()
        observed_standalone_module = ObservedStandaloneGraphModule(
            observed_standalone_module, observed_standalone_module.graph)
        parent_name, name = _parent_name(node.target)
        setattr(modules[parent_name], name,
                observed_standalone_module)
        modules[node.target] = observed_standalone_module  # type: ignore
    return standalone_module_input_idxs

def insert_observer_for_output_of_the_node(
        node: Node,
        quantize_handler: QuantizeHandler,
        qconfig: Any,
        modules: Dict[str, torch.nn.Module],
        model: torch.nn.Module,
        pattern: Any,
        activation_post_process_map: Dict[str, torch.quantization.ObserverBase],
        env: Dict[Any, Any],
        observed_graph: Graph,
        load_arg: Callable,
        observed_node_names_set: Set[str],
        matched_nodes: Optional[List[Node]],
        standalone_module_input_idxs: Optional[List[int]]):
    """ Insert observer/fake_quantize module for output of the observed
    module if needed
    """
    # don't need to insert observer for output if activation does not
    # need to be statically quantized
    assert modules is not None
    # TODO: Add warnings in the quantize handlers that does not support fp16 quantization
    if activation_is_statically_quantized(qconfig):
        if isinstance(quantize_handler, FixedQParamsOpQuantizeHandler) \
                and model.training:
            # we only insert fake quantize module in qat
            assert pattern is not None
            if activation_dtype(qconfig) == torch.float16:
                activation_post_process_ctr = qconfig.activation
            else:
                activation_post_process_ctr = \
                    get_default_output_activation_post_process_map().get(
                        pattern, None)
            assert activation_post_process_ctr is not None, \
                "activation_post_process constructor not provided " + \
                "for pattern:" + str(pattern)
            insert_observer(
                node, activation_post_process_ctr(),
                model, activation_post_process_map, env, observed_graph,
                load_arg, observed_node_names_set)
        elif (isinstance(quantize_handler,
                         FixedQParamsOpQuantizeHandler) and
              not model.training) or \
                isinstance(quantize_handler, CopyNodeQuantizeHandler):
            # inserting observers for output of observed module, or
            # mark the output as observed
            assert node.op in [
                'call_module',
                'call_function',
                'call_method'], \
                'CopyNodeQuantizeHandler of type ' + node.op + ' is not handled'

            def is_observed(input_arg):
                if isinstance(input_arg, Node):
                    return input_arg.name in observed_node_names_set
                elif isinstance(input_arg, list):
                    return all(map(is_observed, input_arg))

            # insert observers for fixedqparams ops like sigmoid, since
            # it supports fp16 static quantization
            if isinstance(quantize_handler, FixedQParamsOpQuantizeHandler) and \
               activation_dtype(qconfig) == torch.float16:
                insert_observer(
                    node, qconfig.activation(),
                    model, activation_post_process_map, env, observed_graph,
                    load_arg, observed_node_names_set)
            else:
                # propagate observed property from input
                if is_observed(node.args[0]):
                    observed_node_names_set.add(node.name)
        elif (isinstance(quantize_handler, BinaryOpQuantizeHandler) and
              quantize_handler.num_tensor_args == 1):
            assert matched_nodes is not None
            input_node = matched_nodes[-1]  # first node in the sequence

            def input_is_observed(arg):
                return (isinstance(arg, Node) and
                        arg.name in observed_node_names_set)
            # This is checking if one of the argument of add/mul
            # is an observed node
            # If both of the inputs are number,
            # we will not consider the output to be observed
            if (input_is_observed(input_node.args[0]) or
                    input_is_observed(input_node.args[1])):
                observed_node_names_set.add(node.name)

            if activation_dtype(qconfig) == torch.float16:
                # observer for outputs
                new_observer = qconfig.activation()
                insert_observer(
                    node, new_observer, model,
                    activation_post_process_map, env, observed_graph,
                    load_arg, observed_node_names_set)
        elif isinstance(quantize_handler,
                        StandaloneModuleQuantizeHandler):
            assert node.op == "call_module"
            assert isinstance(node.target, str)
            sm_out_qidxs = modules[node.target]._standalone_module_output_quantized_idxs.tolist()  # type: ignore
            output_is_quantized = 0 in sm_out_qidxs

            if output_is_quantized:
                observed_node_names_set.add(node.name)
        elif (quantize_handler.all_node_args_are_tensors and
              input_output_observed(quantize_handler)):
            # observer for outputs
            new_observer = qconfig.activation()
            insert_observer(
                node, new_observer, model,
                activation_post_process_map, env, observed_graph,
                load_arg, observed_node_names_set)

        # insert observer for input of standalone module
        if standalone_module_input_idxs is not None:
            for idx in standalone_module_input_idxs:
                if node.args[idx].name not in observed_node_names_set:  # type: ignore
                    new_observer = qconfig.activation()
                    insert_observer(
                        node, new_observer, model,
                        activation_post_process_map, env, observed_graph,
                        load_arg, observed_node_names_set)

def insert_observer_for_input_arg_of_observed_node(
        node: Node, observed_node_names_set: Set[str],
        quants: Dict[str, Tuple[DefaultQuantizeHandler, Callable]],
        model: torch.nn.Module,
        activation_post_process_map: Dict[str, torch.quantization.ObserverBase],
        env: Dict[str, str], observed_graph: Graph,
        load_arg: Callable):
    if node.name not in observed_node_names_set and node.name in quants:
        _, activation_post_process_ctr = quants[node.name]
        if activation_post_process_ctr is not None:
            insert_observer(
                node, activation_post_process_ctr(),
                model, activation_post_process_map,
                env, observed_graph, load_arg, observed_node_names_set)

# A dictionary for querying the weight index for a given op
WEIGHT_INDEX_DICT = {
    torch.nn.functional.conv1d : [1],
    torch.nn.functional.conv2d : [1],
    torch.nn.functional.conv3d : [1],
    torch.nn.functional.linear : [1],
}

def node_arg_is_weight(node: Node, arg: Any) -> bool:
    if isinstance(node, Node) and node.op == 'call_function' and \
            node.target in WEIGHT_INDEX_DICT:
        for i, node_arg in enumerate(node.args):
            if arg is node_arg and i in \
                    WEIGHT_INDEX_DICT[node.target]:  # type: ignore
                return True
    return False

CONV_OPS_WITH_BIAS = {
    torch.nn.functional.conv1d,
    torch.nn.functional.conv2d,
    torch.nn.functional.conv3d,
}
CONV_BIAS_ARG_INDEX = 2

def node_arg_is_bias(node: Node, arg: Any) -> bool:
    if isinstance(node, Node) and node.op == 'call_function':
        if node.target in CONV_OPS_WITH_BIAS:
            for i, node_arg in enumerate(node.args):
                if arg is node_arg and i == CONV_BIAS_ARG_INDEX:
                    return True
        elif node.target is torch.nn.functional.linear:
            for kwarg_name, kwarg_value in node.kwargs.items():
                if kwarg_name == 'bias' and arg is kwarg_value:
                    return True
    return False


# weight prepacking ops
WEIGHT_PREPACK_OPS = {
    torch._ops.ops.quantized.linear_prepack,
    torch._ops.ops.quantized.linear_prepack_fp16,
    torch._ops.ops.quantized.conv2d_prepack,
    torch._ops.ops.quantized.conv3d_prepack,
}

class Quantizer:
    def __init__(self):
        # mapping from matched node to activation_post_process
        # must be filled before convert
        self.activation_post_process_map: Optional[
            Dict[str, torch.quantization.observer.ObserverBase]] = None
        # mapping from node name to qconfig that should be used for that node
        # filled out for a model during _generate_qconfig_map
        self.qconfig_map: Optional[Dict[str, QConfigAny]] = None
        # mapping from fully qualified module name to module instance
        # for example,
        # {
        #   '': Model(...),
        #   'linear': Linear(...),
        #   'linear.weight_fake_quant': PerChannelMinMaxObserver(...),
        # }
        self.modules: Optional[Dict[str, torch.nn.Module]] = None
        # mapping from a tuple of nodes in reverse order to uninitialized
        #   QuantizeHandler subclass. For example,
        # {
        #   # match a single node
        #   (<class 'torch.nn.modules.conv.Conv3d'>:
        #     <class 'torch.quantization.fx.quantize.ConvRelu'>),
        #   # match multiple nodes in reverse order
        #   ((<function relu at 0x7f766a7360d0>, <built-in function add>):
        #     <class 'torch.quantization.fx.quantize.Add'>),
        # }
        self.patterns: Optional[Dict[Pattern, QuantizeHandler]] = None
        self.prepare_custom_config_dict: Dict[str, Any] = {}

        # mapping from node name to the scope of the module which contains the node.
        self.node_name_to_scope: Dict[str, Tuple[str, type]] = {}


    def _qat_swap_modules(
            self, root: torch.nn.Module,
            additional_qat_module_mapping: Dict[Callable, Callable]) -> None:
        all_mappings = get_combined_dict(
            get_default_qat_module_mappings(), additional_qat_module_mapping)
        convert(root, mapping=all_mappings, inplace=True, remove_qconfig=False)

    def _generate_qconfig_map(
            self,
            root: torch.nn.Module,
            input_graph: Graph,
            qconfig_dict: Any,
            node_name_to_scope: Dict[str, Tuple[str, type]]) -> None:
        global_qconfig = qconfig_dict.get("", None)
        self.node_name_to_scope = node_name_to_scope
        self.qconfig_map = dict()
        for node in input_graph.nodes:
            if node.op == "get_attr":
                module_name, _ = _parent_name(node.target)
                assert self.modules is not None
                self.qconfig_map[node.name] = get_qconfig(
                    qconfig_dict, type(self.modules[module_name]), module_name, global_qconfig)
            elif node.op == "call_function":
                # precedence: [TODO] module_name_qconfig (need scope support
                # from fx)
                # > function_qconfig > global_qconfig
                # module_name takes precedence over function qconfig
                function_qconfig = get_object_type_qconfig(
                    qconfig_dict, node.target, global_qconfig)
                module_path, module_type = node_name_to_scope[node.name]
                qconfig = get_qconfig(
                    qconfig_dict, module_type, module_path, function_qconfig)
                self.qconfig_map[node.name] = qconfig
            elif node.op == "call_method":
                module_path, module_type = node_name_to_scope[node.name]
                # use the qconfig of the module that the node belongs to
                qconfig = get_qconfig(
                    qconfig_dict, module_type, module_path, global_qconfig)
                self.qconfig_map[node.name] = qconfig
            elif node.op == 'call_module':
                assert self.modules is not None
                module_qconfig = get_qconfig(
                    qconfig_dict, type(self.modules[node.target]), node.target, global_qconfig)
                # regex is not supported eager mode propagate_qconfig_, we'll
                # need to set the qconfig explicitly here in case regex
                # is used
                self.modules[node.target].qconfig = module_qconfig
                self.qconfig_map[node.name] = module_qconfig

    def _prepare(
            self,
            model: GraphModule,
            qconfig_dict: Any,
            node_name_to_scope: Dict[str, Tuple[str, type]],
            prepare_custom_config_dict: Optional[Dict[str, Any]],
            is_standalone_module: bool) -> ObservedGraphModule:
        """ standalone_module means it a submodule that is not inlined in
        parent module, and will be quantized separately as one unit.

        How the standalone module is observed is specified by `input_quantized_idxs` and
        `output_quantized_idxs` in the prepare_custom_config for the standalone module
        Returns:
            model(GraphModule): prepared standalone module
            attributes:
                _standalone_module_input_quantized_idxs(List[Int]): a list of
                    indexes for the graph input that is expected to be quantized,
                    same as input_quantized_idxs configuration provided
                    for the standalone module
                _standalone_module_output_quantized_idxs(List[Int]): a list of
                    indexs for the graph output that is quantized
                    same as input_quantized_idxs configuration provided
                    for the standalone module
        """
        if prepare_custom_config_dict is None:
            prepare_custom_config_dict = {}
        self.prepare_custom_config_dict = prepare_custom_config_dict

        additional_quant_patterns = \
            prepare_custom_config_dict.get("additional_quant_pattern", {})
        self.patterns = get_combined_dict(
            get_default_quant_patterns(), additional_quant_patterns)

        convert_dict_to_ordered_dict(qconfig_dict)
        flattened_qconfig_dict = get_flattened_qconfig_dict(qconfig_dict)
        # TODO: support regex as well
        propagate_qconfig_(model, flattened_qconfig_dict)
        if model.training:
            additional_qat_module_mapping = prepare_custom_config_dict.get(
                "additional_qat_module_mapping", {})
            self._qat_swap_modules(model, additional_qat_module_mapping)

        self.modules = dict(model.named_modules())

        # map from node name to qconfig, used in _find_matches
        self._generate_qconfig_map(model, model.graph, qconfig_dict, node_name_to_scope)

        # match the patterns that will get quantized
        standalone_module_name_configs = prepare_custom_config_dict.get(
            "standalone_module_name", [])
        standalone_module_class_configs = prepare_custom_config_dict.get(
            "standalone_module_class", [])

        standalone_module_names = [config[0] for config in standalone_module_name_configs]
        standalone_module_classes = [config[0] for config in standalone_module_class_configs]
        custom_module_classes = get_custom_module_class_keys(
            prepare_custom_config_dict, "float_to_observed_custom_module_class")
        assert self.patterns is not None
        matches = self._find_matches(
            model.graph, self.modules, self.patterns, standalone_module_names,
            standalone_module_classes, custom_module_classes)

        # find _inputs_ to matched nodes that are not quantized, these
        # have to be quantized, which requires measuring stats,
        # initialize an DefaultQuantizeHandler object for each
        quants: Dict[str, Tuple[DefaultQuantizeHandler, Callable]] = \
            self._find_quants(model.graph, matches)

        self.activation_post_process_map = dict()
        env: Dict[Any, Any] = {}
        observed_graph = Graph()
        observed_node_names_set: Set[str] = set()

        def load_arg(a):
            return map_arg(a, lambda node: env[node.name])

        graph_inputs = []
        for node in model.graph.nodes:
            if node.op == 'placeholder':
                graph_inputs.append(node.name)

        get_new_observer_name = get_new_attr_name_with_prefix(
            'activation_post_process_')

        placeholder_node_seen_cnt = 0
        output_node_seen_cnt = 0
        input_quantized_idxs: List[int] = self.prepare_custom_config_dict.get(
            "input_quantized_idxs", [])
        output_quantized_idxs: List[int] = self.prepare_custom_config_dict.get(
            "output_quantized_idxs", [])

        result_node : Optional[Node] = None
        for node in model.graph.nodes:
            if node.op == 'output':
                # If this output is hardcoded to be quantized, insert an
                # observer on the previous node if it does not already
                # exist.
                cur_output_node_idx = output_node_seen_cnt
                output_node_seen_cnt += 1
                if cur_output_node_idx in output_quantized_idxs:
                    prev_node = node.args[0]
                    assert isinstance(prev_node, Node), \
                        ('hardcoding list/dict outputs to be quantized is ' +
                         'not supported')
                    if prev_node.name not in observed_node_names_set:
                        assert self.qconfig_map is not None
                        local_qconfig = self.qconfig_map[prev_node.name]
                        assert local_qconfig is not None, \
                            'qconfig of a node before a quantized output must exist'
                        insert_observer(
                            prev_node, local_qconfig.activation(),
                            model, self.activation_post_process_map,
                            env, observed_graph, load_arg, observed_node_names_set)

                observed_graph.output(load_arg(node.args[0]))
                result_node = node
                continue

            if node.name in observed_node_names_set:
                continue

            root_node, matched_nodes, pattern, obj, qconfig = matches.get(
                node.name, (None, None, None, None, None))
            if root_node is None:
                env[node.name] = observed_graph.node_copy(node, load_arg)
            elif root_node is node:
                env[node.name] = observed_graph.node_copy(node, load_arg)
                # index for input of custom module that needs to be observed in
                # parent
                if qconfig is not None:
                    assert obj is not None
                    standalone_module_input_idxs = \
                        maybe_insert_observer_for_special_module(
                            obj, self.modules, prepare_custom_config_dict, qconfig,
                            node)
                    insert_observer_for_output_of_the_node(
                        node, obj, qconfig, self.modules, model, pattern,
                        self.activation_post_process_map, env,
                        observed_graph, load_arg, observed_node_names_set,
                        matched_nodes, standalone_module_input_idxs)
            else:
                env[node.name] = observed_graph.node_copy(node, load_arg)

            if node.op == 'placeholder':
                # skip adding observers at the graph input if the input is
                # overriden to be quantized
                cur_placeholder_node_idx = placeholder_node_seen_cnt
                placeholder_node_seen_cnt += 1
                if cur_placeholder_node_idx in input_quantized_idxs:
                    observed_node_names_set.add(node.name)
                    continue

            insert_observer_for_input_arg_of_observed_node(
                node, observed_node_names_set, quants,
                model, self.activation_post_process_map, env,
                observed_graph, load_arg)


        self.save_state(model)
        model = ObservedGraphModule(model, observed_graph)
        if is_standalone_module:
            assert result_node is not None
            assert isinstance(result_node.args[0], Node), \
                "standalone module only supports returning simple value currently"\
                "(not tuple, dict etc.)"
            # indicator for whether output is observed or not.
            # This used for correctly quantize standalone modules
            output_is_observed = \
                result_node.args[0].name in observed_node_names_set
            # these inputs are observed in parent
            # converting List[int] to Tensor since module attribute is
            # Union[Tensor, Module]
            model._standalone_module_input_quantized_idxs = \
                torch.Tensor(input_quantized_idxs)
            model._standalone_module_output_quantized_idxs = torch.Tensor(output_quantized_idxs)
        return model

    def save_state(self, observed: GraphModule) -> None:
        observed._activation_post_process_map = \
            self.activation_post_process_map  # type: ignore
        observed._patterns = self.patterns  # type: ignore
        observed._qconfig_map = self.qconfig_map  # type: ignore
        observed._prepare_custom_config_dict = \
            self.prepare_custom_config_dict  # type: ignore
        observed._node_name_to_scope = self.node_name_to_scope  # type: ignore

    def restore_state(self, observed: GraphModule) -> None:
        assert is_observed_module(observed), \
            'incoming model must be produced by prepare_fx'
        self.activation_post_process_map = \
            observed._activation_post_process_map  # type: ignore
        self.patterns = observed._patterns  # type: ignore
        self.qconfig_map = observed._qconfig_map  # type: ignore
        self.prepare_custom_config_dict = \
            observed._prepare_custom_config_dict  # type: ignore
        self.node_name_to_scope = observed._node_name_to_scope  # type: ignore

    def prepare(
            self,
            model: GraphModule,
            qconfig_dict: Any,
            node_name_to_scope: Dict[str, Tuple[str, type]],
            prepare_custom_config_dict: Dict[str, Any] = None,
            is_standalone_module: bool = False) -> ObservedGraphModule:
        return self._prepare(
            model, qconfig_dict, node_name_to_scope, prepare_custom_config_dict,
            is_standalone_module)

    def _run_weight_observers(self, observed: GraphModule) -> None:
        r''' Extract the subgraph that produces the weight for dynamic quant
        or weight only quant node and run the subgraph to observe the weight.
        Note that the observers of dynamic quant or weight only quant ops are
        run during the convert step.
        '''
        for node in observed.graph.nodes:
            if node.op == 'call_function' and node.target in WEIGHT_INDEX_DICT:
                for i, node_arg in enumerate(node.args):
                    if i in WEIGHT_INDEX_DICT[node.target]:
                        # node_arg is weight
                        weight_observer_nodes = collect_producer_nodes(node_arg)
                        if weight_observer_nodes is not None:
                            weight_observer_module = \
                                graph_module_from_producer_nodes(
                                    observed, weight_observer_nodes)
                            # run the weight observer
                            weight_observer_module()
        return

    def _convert(self, model: GraphModule, is_reference: bool = False,
                 convert_custom_config_dict: Dict[str, Any] = None,
                 is_standalone_module: bool = False,
                 _remove_qconfig_flag: bool = True) -> QuantizedGraphModule:
        """ standalone_module means it a submodule that is not inlined in
        parent module, and will be quantized separately as one unit.

        Returns a quantized standalone module, whether input/output is quantized is
        specified by prepare_custom_config_dict, with
        input_quantized_idxs, output_quantized_idxs, please
        see docs for prepare_fx for details
        """
        if convert_custom_config_dict is None:
            convert_custom_config_dict = {}
        self.restore_state(model)
        # always run weight observers in the top level forward method
        # for dynamic quant ops or weight only quant ops
        self._run_weight_observers(model)

        # move to cpu since we only have quantized cpu kernels
        model.eval().cpu()
        self.modules = dict(model.named_modules())

        custom_module_classes = get_custom_module_class_keys(
            convert_custom_config_dict,
            "observed_to_quantized_custom_module_class")
        assert self.patterns is not None
        matches = self._find_matches(
            model.graph, self.modules, self.patterns,
            custom_module_classes=custom_module_classes)

        quants: Dict[str, Tuple[DefaultQuantizeHandler, Callable]] = \
            self._find_quants(model.graph, matches)

        self.quantized_graph = Graph()
        env: Dict[str, Node] = {}
        quant_env: Dict[str, Node] = {}

        graph_inputs: List[str] = []
        for node in model.graph.nodes:
            if node.op == 'placeholder':
                graph_inputs.append(node.name)

        def load_non_quantized(n: Node) -> Node:
            if n.name not in env:
                assert n.name in quant_env, \
                    'trying to load float node but did not find ' + \
                    'node:' + n.name + \
                    ' in quantized or non quantized environment, env: ' + \
                    str(env) + ' quant_env:' + str(quant_env)
                quant_env_node = quant_env[n.name]
                env[n.name] = Proxy(quant_env[n.name]).dequantize().node
            return env[n.name]

        def load_quantized(n: Node) -> Node:
            assert n.name in quant_env, \
                'trying to load quantized node but did not find node:' + \
                n.name + ' in quant environment:' + str(quant_env)
            return quant_env[n.name]

        def load_x(n: Node) -> Node:
            assert n.name in env or n.name in quant_env, \
                'node ' + n.name + ' does not exist in either environment'
            if n.name in quant_env:
                return quant_env[n.name]
            else:
                return env[n.name]

        def load_arg(quantized: Optional[Union[List[int], bool, Tuple[int, ...]]]
                     ) -> Callable[[Node], Argument]:
            """
            Input: quantized, which can be None, list, boolean or tuple
              - if quantized is None, then we'll load the node as long as it
                exists
              - if quantized is a boolean, then all args will be
                quantized/not quantized
              - if quantized is an empty list or tuple, then it is the same as load_arg(quantized=False)
              - if quantized is a list or tuple, then arg should be a list and
                the args with corresponding indexes will be quantized

            Output: fn which takes arg_or_args, and loads them from the
                corresponding environment depending on the value of quantized.
            """
            assert quantized is None or \
                isinstance(quantized, (tuple, list, bool)), type(quantized)
            if isinstance(quantized, (tuple, list)) and len(quantized) == 0:
                # empty tuple or list means nothing is quantized
                quantized = False

            def load_arg_impl(arg_or_args):
                # we'll update the format of `quantized`
                # to better match arg_or_args
                updated_quantized: Optional[Union[List[int], bool, Tuple[int, ...]]] = quantized

                if isinstance(quantized, (tuple, list)) and \
                   len(quantized) == 1 and isinstance(arg_or_args, Node):
                    # when argument is one Node instead of tuple, we just need to check
                    # 0 is in the quantized list
                    updated_quantized = 0 in quantized

                if updated_quantized is None:
                    return map_arg(arg_or_args, load_x)
                if isinstance(updated_quantized, bool):
                    return map_arg(
                        arg_or_args,
                        load_quantized if updated_quantized else load_non_quantized)
                elif isinstance(updated_quantized, (tuple, list)):
                    assert isinstance(arg_or_args, (tuple, list)), arg_or_args
                    loaded_args = []
                    # for now, we only support quantizing positional arguments
                    for i, a in enumerate(arg_or_args):
                        if i in updated_quantized:
                            loaded_args.append(map_arg(a, load_quantized))
                        else:
                            loaded_args.append(map_arg(a, load_non_quantized))
                    return type(arg_or_args)(loaded_args)
            return load_arg_impl

        def node_arg_is_quantized(node_arg: Any) -> bool:
            if isinstance(node_arg, Node):
                assert node_arg.name in env or node_arg.name in quant_env, \
                    'Expecting node_arg to be in the environment'
                # there might be nodes appearing in both environemnts, but
                # quant_env will take precedence
                if node_arg.name in quant_env:
                    return True
                elif node_arg.name in env:
                    return False
                else:
                    return False
            elif isinstance(node_arg, list):
                quantized = map(node_arg_is_quantized, node_arg)
                if all(quantized):
                    return True
                elif not any(quantized):
                    return False
                else:
                    raise Exception(
                        "partially quantized inputs in list not handled yet")
            else:
                return False

        def is_output_quantized(node: Node, obj: QuantizeHandler) -> bool:
            """ Check if output node is quantized or not """
            assert self.modules is not None
            # by default the output for a quantizable node is expected to be quantized
            quantized = True

            # Need to get correct quantized/non-quantized state forn the output
            # of CopyNodeQuantizeHandler
            if type(obj) in [
                    CopyNodeQuantizeHandler,
                    FixedQParamsOpQuantizeHandler
            ]:
                assert node.op in [
                    'call_module',
                    'call_function',
                    'call_method'], \
                    'CopyNodeQuantizeHandler of type ' + node.op + ' is not handled'
                quantized = node_arg_is_quantized(node.args[0])

            if not activation_is_int8_quantized(qconfig) or \
               not input_output_observed(obj):
                quantized = False
            if node_return_type_is_int(node):
                quantized = False

            return quantized

        def insert_quantize_node(node: Node) -> None:
            """ Given a activation_post_process module call node, insert a
            quantize node"""
            assert self.modules is not None
            assert isinstance(node.target, str)
            observer_module = self.modules[node.target]
            prev_node = node.args[0]
            if observer_module.dtype == torch.float32:
                # copy the observer for fp32 dtype
                env[node.name] = self.quantized_graph.node_copy(
                    node, load_non_quantized)
            elif isinstance(prev_node, Node) and prev_node.name in quant_env:
                # if previous node is already quantized, we'll just remove the
                # activation_post_process
                quant_env[node.name] = quant_env[prev_node.name]
            else:
                # replace activation post process with quantization ops
                root_module = self.modules[""]
                assert isinstance(node.args[0], Node)
                quant_env[node.name] = quantize_node(
                    self, load_non_quantized(node.args[0]), observer_module, node, is_input=True)

        # additional state to override inputs to be quantized, if specified
        # by the user
        placeholder_node_seen_cnt = 0
        output_node_seen_cnt = 0
        input_quantized_idxs: List[int] = self.prepare_custom_config_dict.get(
            "input_quantized_idxs", [])
        output_quantized_idxs: List[int] = self.prepare_custom_config_dict.get(
            "output_quantized_idxs", [])

        for node in model.graph.nodes:
            if node.op == "output":
                cur_output_node_idx = output_node_seen_cnt
                output_node_seen_cnt += 1
                if cur_output_node_idx in output_quantized_idxs:
                    # Result are kept quantized if the user specified the
                    # output_quantized_idxs override.
                    graph_output = map_arg(node.args[0], load_x)
                else:
                    graph_output = map_arg(node.args[0], load_non_quantized)
                self.quantized_graph.output(graph_output)
                continue
            root_node, matched, matched_pattern, obj, qconfig = \
                matches.get(node.name, (None, None, None, None, None))
            if root_node is node:
                is_observed_standalone_module_node = (
                    node.op == 'call_module' and
                    is_observed_standalone_module(
                        self.modules[node.target])  # type: ignore
                )
                if qconfig is None and not is_observed_standalone_module_node:
                    result = self.quantized_graph.node_copy(
                        node, load_non_quantized)
                    quantized = False
                else:
                    assert obj is not None
                    # We will get whether the output is quantized or not before
                    # convert for standalone module and after convert
                    # for non-standalone module, since _standalone_module_output_quantized_idxs
                    # is only available in observed standalone module
                    if is_observed_standalone_module_node:
                        out_quant_idxs = self.modules[node.target]._standalone_module_output_quantized_idxs.tolist()  # type: ignore
                        assert len(out_quant_idxs) <= 1, "Currently standalone only support one output"
                        quantized = 0 in out_quant_idxs

                    result = obj.convert(
                        self, node, load_arg, is_reference=is_reference,
                        convert_custom_config_dict=convert_custom_config_dict)
                    if not is_observed_standalone_module_node:
                        quantized = is_output_quantized(node, obj)

                if quantized:
                    quant_env[node.name] = result
                else:
                    env[node.name] = result
                continue
            elif root_node is not None:
                continue

            # handle activation post process calls
            if node.op == 'call_module' and \
                    is_activation_post_process(self.modules[node.target]):
                insert_quantize_node(node)
            elif node.op == 'placeholder':
                cur_placeholder_node_idx = placeholder_node_seen_cnt
                placeholder_node_seen_cnt += 1
                if cur_placeholder_node_idx in input_quantized_idxs:
                    quant_env[node.name] = \
                        self.quantized_graph.node_copy(node, load_non_quantized)
                else:
                    env[node.name] = \
                        self.quantized_graph.node_copy(node, load_non_quantized)
            else:
                # copy quantized or non-quantized node
                env[node.name] = \
                    self.quantized_graph.node_copy(node, load_non_quantized)

        # remove activation post process
        act_post_process_removed_graph = Graph()
        env = {}

        def load_arg_simple(a: Argument) -> Argument:
            return map_arg(a, lambda node: env[node.name])
        for node in self.quantized_graph.nodes:
            if node.op == 'output':
                act_post_process_removed_graph.output(
                    map_arg(node.args[0], load_arg_simple))
                continue
            if node.op == 'call_module' and \
               is_activation_post_process(self.modules[node.target]):
                # remove activation post process node
                env[node.name] = env[node.args[0].name]
            else:
                env[node.name] = act_post_process_removed_graph.node_copy(
                    node, load_arg_simple)

        # removes qconfig and activation_post_process modules
        if _remove_qconfig_flag:
            _remove_qconfig(model)
        model = QuantizedGraphModule(model, act_post_process_removed_graph)
        return model

    # Trace back from the weight node util we hit getattr, reconstruct the
    # graph module with the traced nodes and run the graph module to pack the
    # weight. then replace the original chain of ops with the packed weight.
    def _fold_weight(self, quantized: QuantizedGraphModule) -> QuantizedGraphModule:
        packed_weights = dict()
        # map from folded node name to the prepacked weight name
        folded_nodes = dict()
        # get packed weights
        for node in quantized.graph.nodes:
            if node.op == 'call_function' and node.target in WEIGHT_PREPACK_OPS:
                nodes_to_fold = collect_producer_nodes(node)
                if nodes_to_fold is not None:
                    for node_to_fold in nodes_to_fold:
                        folded_nodes[node_to_fold.name] = node

                    prepacking_module = graph_module_from_producer_nodes(
                        quantized, nodes_to_fold)
                    packed_weight = prepacking_module()
                    packed_weights[node.name] = packed_weight

        # remove folded nodes and replace the prepacking node with getattr
        folded_graph = Graph()
        env: Dict[Any, Any] = {}

        def load_arg(a):
            return map_arg(a, lambda node: env[node.name])
        quantized_root = quantized
        quantized_graph = quantized.graph

        for node in quantized_graph.nodes:
            prepack_node = folded_nodes.get(node.name, None)
            if prepack_node is node:
                packed_weight = packed_weights[node.name]
                # add a prepacked attribute to root
                op_node = list(prepack_node.users)[0]
                module_path, _ = self.node_name_to_scope[op_node.name]
                get_new_packed_weight_name = \
                    get_new_attr_name_with_prefix(module_path + '_packed_weight_')
                packed_weight_name = get_new_packed_weight_name(quantized_root)
                setattr(quantized_root, packed_weight_name, packed_weight)
                # replace prepack node with a getattr node
                env[node.name] = folded_graph.create_node(
                    'get_attr', packed_weight_name, (), {})
            elif prepack_node is not None:
                # remove the foled node
                continue
            else:
                # copy other nodes
                env[node.name] = folded_graph.node_copy(node, load_arg)
        quantized = QuantizedGraphModule(quantized_root, folded_graph)
        return quantized

    def convert(self, model: GraphModule, is_reference: bool = False,
                convert_custom_config_dict: Dict[str, Any] = None,
                is_standalone_module: bool = False,
                _remove_qconfig: bool = True) -> QuantizedGraphModule:
        quantized = self._convert(
            model, is_reference, convert_custom_config_dict, is_standalone_module, _remove_qconfig_flag=_remove_qconfig)
        if not is_reference:
            quantized = self._fold_weight(quantized)
        return quantized

    def _find_matches(
            self, graph: Graph, modules: Dict[str, torch.nn.Module],
            patterns: Dict[Pattern, QuantizeHandler],
            standalone_module_names: List[str] = None,
            standalone_module_classes: List[Callable] = None,
            custom_module_classes: List[Any] = None) -> Dict[str, MatchResult]:
        """
        Matches the nodes in the input graph to quantization patterns, and
        outputs the information needed to quantize them in future steps.

        Inputs:
          - graph: an fx.Graph object
          - modules: a mapping of fully qualified module name to instance,
              for example, {'foo': ModuleFoo, ...}
          - patterns: a mapping from a tuple of nodes in reverse order to
              uninitialized QuantizeHandler subclass.

        Outputs a map of
          node_name ->
            (node, matched_values, matched_pattern, QuantizeHandler instance,
             qconfig)

        For example, {
          'relu_1': (relu_1, [relu_1], torch.nn.functional.relu,
                     <CopyNodeQuantizeHandler instance>, QConfig(...)),
          ...
        }
        """
        if custom_module_classes is None:
            custom_module_classes = []

        if standalone_module_classes is None:
            standalone_module_classes = []

        if standalone_module_names is None:
            standalone_module_names = []

        match_map: Dict[str, MatchResult] = {}
        all_matched : Set[str] = set()

        def record_match(pattern, node, matched):
            if isinstance(pattern, tuple):
                s, *args = pattern
                record_match(s, node, matched)
                if pattern[0] is not getattr:
                    for subpattern, arg in zip(args, node.args):
                        record_match(subpattern, arg, matched)
            else:
                matched.append(node)

        assert self.qconfig_map is not None
        for node in reversed(graph.nodes):
            if node.name not in match_map and node.name not in all_matched:
                for pattern, value in patterns.items():
                    if is_match(modules, node, pattern):
                        skip_this_match = False
                        if value is BinaryOpQuantizeHandler:
                            use_copy_node = all_node_args_have_no_tensors(node)
                            if use_copy_node:
<<<<<<< HEAD
                                value = CopyNodeQuantizeHandler  # type: ignore
=======
                                # TODO(future PR): update the pattern to quantize
                                # handler logic to take this into account.
                                value = CopyNode  # type: ignore
>>>>>>> 592f1651

                            this_node_qconfig = self.qconfig_map[node.name]
                            if this_node_qconfig:
                                dtypes = get_qconfig_dtypes(this_node_qconfig)
                                # TODO(future PR): update the pattern to quantize
                                # handler logic to take this into account.
                                skip_this_match = (
                                    (node.target in binary_op_supported_dtypes) and
                                    (dtypes not in binary_op_supported_dtypes[node.target])
                                )

                        if not skip_this_match:
                            matched: List[Any] = []
                            record_match(pattern, node, matched)
                            for n in matched:
                                match_map[n.name] = (
                                    node, matched, pattern, value(self, node),  # type: ignore
                                    self.qconfig_map[n.name])
                                all_matched.add(n.name)
                            # break after finding the first match
                            break

        # add custom module instances to the match result
        assert self.modules is not None
        for node in graph.nodes:
            if node.op == 'call_module' and \
               type(self.modules[node.target]) in custom_module_classes:
                custom_module_qconfig = self.qconfig_map[node.name]
                match_map[node.name] = (
                    node, [node], None, CustomModuleQuantizeHandler(self, node),
                    custom_module_qconfig)

        def is_standalone_module(node_target):
            assert self.modules is not None
            return (
                node_target in standalone_module_names or  # type: ignore
                type(self.modules[node_target]) in standalone_module_classes  # type: ignore
            )

        # add standalone modules to the match
        for node in graph.nodes:
            if node.op == 'call_module' and \
               (is_standalone_module(node.target) or
                    is_observed_standalone_module(self.modules[node.target])):
                # add node to matched nodes
                custom_module_qconfig = self.qconfig_map[node.name]
                match_map[node.name] = (
                    node, [node], None,
                    StandaloneModuleQuantizeHandler(self, node),
                    custom_module_qconfig)

        return match_map

    def _find_quants(self, graph: Graph, matches: Dict[str, MatchResult],
                     ) -> Dict[str, Tuple[DefaultQuantizeHandler, Callable]]:
        """
        Takes the nodes in the input graph and pending matches, and finds and
        returns the input and output nodes which need to be quantized.

        Inputs:
          - graph: an fx.Graph object
          - matches: output of self._find_matches function

        Outputs a map of
         node_name -> (QuantizeHandler instance (always DefaultQuantizeHandler),
         activation_post_process (observer/fake_quantize module) constructor)
        """
        quants: Dict[str, Tuple[DefaultQuantizeHandler, Callable]] = {}

        def visit(node, matched_pattern, qconfig):
            def visit_arg(arg):
                is_weight = node_arg_is_weight(node, arg)
                is_bias = node_arg_is_bias(node, arg)
                is_activation = not (is_weight or is_bias)
                no_tensors = all_node_args_have_no_tensors(arg)
                # bias needs to be quantized if activation is fp16 and weight is fp16
                # this is the case for glow
                should_add_handler = qconfig is not None and (
                    (is_activation and
                     activation_is_statically_quantized(qconfig)) or
                    (is_weight and weight_is_quantized(qconfig)) or
                    (is_bias and activation_dtype(qconfig) == torch.float16)
                    and weight_dtype(qconfig) == torch.float16) and \
                    (not no_tensors)

                if should_add_handler:
                    act_post_process_ctr = qconfig.weight if is_weight else \
                        qconfig.activation
                    # overwrite the constructor from qconfig
                    act_post_process_ctr = \
                        get_default_output_activation_post_process_map().get(
                            matched_pattern,
                            act_post_process_ctr)
                    quants[arg.name] = (
                        DefaultQuantizeHandler(self, arg), act_post_process_ctr)
            return visit_arg

        for node in graph.nodes:
            if node.name in matches:
                root_node, matched_nodes, matched_pattern, quantize_handler, \
                    qconfig = matches[node.name]
                # don't attach observer/fake_quant for CopyNodeQuantizeHandler
                if isinstance(quantize_handler, CopyNodeQuantizeHandler):
                    qconfig = None
                if root_node is node and \
                        input_output_observed(quantize_handler):
                    # matched_nodes[-1] is the first op in the sequence and
                    # matched_nodes[0] is the last op in the sequence
                    # inputs
                    # matched_pattern is set to None for inputs because
                    # we only want to select QuantizeHandler object based
                    # on pattern for output, inputs will always use
                    # DefaultQuantizeHandler
                    map_arg(matched_nodes[-1].args, visit(matched_nodes[-1],
                            None, qconfig))
                    map_arg(matched_nodes[-1].kwargs, visit(matched_nodes[-1],
                            None, qconfig))

                    # output
                    # we don't insert observer for output of standalone module
                    if not isinstance(
                            quantize_handler, StandaloneModuleQuantizeHandler):
                        # passing in matched_pattern here so that we can
                        # customize activation_post_process constructor for
                        # output based on the pattern, e.g.
                        # for sigmoid op we'll use
                        # default_affine_fixed_qparam_fake_quant
                        map_arg(matched_nodes[0],
                                visit(None, matched_pattern, qconfig))
        return quants<|MERGE_RESOLUTION|>--- conflicted
+++ resolved
@@ -1056,13 +1056,9 @@
                         if value is BinaryOpQuantizeHandler:
                             use_copy_node = all_node_args_have_no_tensors(node)
                             if use_copy_node:
-<<<<<<< HEAD
-                                value = CopyNodeQuantizeHandler  # type: ignore
-=======
                                 # TODO(future PR): update the pattern to quantize
                                 # handler logic to take this into account.
-                                value = CopyNode  # type: ignore
->>>>>>> 592f1651
+                                value = CopyNodeQuantizeHandler  # type: ignore
 
                             this_node_qconfig = self.qconfig_map[node.name]
                             if this_node_qconfig:
