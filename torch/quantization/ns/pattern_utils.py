--- conflicted
+++ resolved
@@ -10,218 +10,6 @@
 from torch.quantization.fx.pattern_utils import get_default_quant_patterns
 
 from typing import Dict, Tuple, Set, Callable, Any, Union
-
-<<<<<<< HEAD
-=======
-def get_base_name_to_sets_of_related_ops() -> Dict[str, Set[NSNodeTargetType]]:
-    base_name_to_sets_of_related_ops: Dict[str, Set[NSNodeTargetType]] = {
-        # conv modules
-        'torch.nn.Conv1d': set([
-            nn.Conv1d,
-            nnq.Conv1d,
-            nniqat.ConvBn1d,
-            nniqat.ConvBnReLU1d,
-            nniq.ConvReLU1d,
-            nni.ConvReLU1d,
-        ]),
-        'torch.nn.Conv2d': set([
-            nn.Conv2d,
-            nnq.Conv2d,
-            nnqat.Conv2d,
-            nniqat.ConvBn2d,
-            nniqat.ConvBnReLU2d,
-            nniqat.ConvReLU2d,
-            nniq.ConvReLU2d,
-            nni.ConvReLU2d,
-        ]),
-        'torch.nn.Conv3d': set([
-            nn.Conv3d,
-            nnq.Conv3d,
-            nnqat.Conv3d,
-            nniqat.ConvBn3d,
-            nniqat.ConvBnReLU3d,
-            nniqat.ConvReLU3d,
-            nniq.ConvReLU3d,
-            nni.ConvReLU3d,
-        ]),
-        # conv functionals
-        'torch.nn.functional.conv1d': set([
-            F.conv1d,
-            toq.conv1d,
-            toq.conv1d_relu,
-        ]),
-        'torch.nn.functional.conv2d': set([
-            F.conv2d,
-            toq.conv2d,
-            toq.conv2d_relu,
-        ]),
-        'torch.nn.functional.conv3d': set([
-            F.conv3d,
-            toq.conv3d,
-            toq.conv3d_relu,
-        ]),
-        # linear modules
-        'torch.nn.Linear': set([
-            nn.Linear,
-            nnq.Linear,
-            nni.LinearReLU,
-            nniq.LinearReLU,
-            nnqat.Linear,
-            nnqd.Linear,
-            nniqat.LinearReLU,
-            nn.modules.linear._LinearWithBias,
-        ]),
-        # linear functionals
-        'torch.nn.functional.linear': set([
-            F.linear,
-            toq.linear,
-            toq.linear_relu,
-        ]),
-        # LSTM
-        'torch.nn.LSTM': set([
-            nn.LSTM,
-            nnqd.LSTM,
-        ]),
-        # add
-        'torch.add': set([
-            torch.add,
-            toq.add,
-            operator.add,  # x + y
-            toq.add_relu,
-        ]),
-        # cat
-        'torch.cat': set([
-            torch.cat,
-            toq.cat,
-        ]),
-        # mul
-        'torch.mul': set([
-            torch.mul,
-            toq.mul,
-            operator.mul,
-            toq.mul_relu,
-        ]),
-        # relu
-        'torch.relu': set([
-            F.relu,
-        ]),
-        # maxpool2d
-        'torch.nn.MaxPool2d': set([
-            nn.MaxPool2d,
-        ]),
-        # sigmoid
-        'torch.sigmoid': set([
-            torch.sigmoid,
-            'sigmoid',
-        ]),
-        # BatchNorm
-        'torch.nn.BatchNorm2d': set([
-            nn.BatchNorm2d,
-            nnq.BatchNorm2d,
-        ]),
-        'torch.nn.BatchNorm3d': set([
-            nn.BatchNorm3d,
-            nnq.BatchNorm3d,
-        ]),
-        # ConvTranspose
-        'torch.nn.ConvTranspose1d': set([
-            nn.ConvTranspose1d,
-            nnq.ConvTranspose1d,
-        ]),
-        'torch.nn.ConvTranspose2d': set([
-            nn.ConvTranspose2d,
-            nnq.ConvTranspose2d,
-        ]),
-        # ELU
-        'torch.nn.ELU': set([
-            nn.ELU,
-            nnq.ELU,
-        ]),
-        # Embedding
-        'torch.nn.Embedding': set([
-            nn.Embedding,
-            nnq.Embedding,
-        ]),
-        # EmbeddingBag
-        'torch.nn.EmbeddingBag': set([
-            nn.EmbeddingBag,
-            nnq.EmbeddingBag,
-        ]),
-        # GroupNorm
-        'torch.nn.GroupNorm': set([
-            nn.GroupNorm,
-            nnq.GroupNorm,
-        ]),
-        # Hardswish
-        'torch.nn.Hardswish': set([
-            nn.Hardswish,
-            nnq.Hardswish,
-        ]),
-        # InstanceNorm
-        'torch.nn.InstanceNorm1d': set([
-            nn.InstanceNorm1d,
-            nnq.InstanceNorm1d,
-        ]),
-        'torch.nn.InstanceNorm2d': set([
-            nn.InstanceNorm2d,
-            nnq.InstanceNorm2d,
-        ]),
-        'torch.nn.InstanceNorm3d': set([
-            nn.InstanceNorm3d,
-            nnq.InstanceNorm3d,
-        ]),
-        # LayerNorm
-        'torch.nn.LayerNorm': set([
-            nn.LayerNorm,
-            nnq.LayerNorm,
-        ]),
-        # LeakyReLU
-        'torch.nn.LeakyReLU': set([
-            nn.LeakyReLU,
-            nnq.LeakyReLU,
-        ]),
-        # ReLU6
-        'torch.nn.ReLU6': set([
-            nn.ReLU6,
-            nnq.ReLU6,
-        ]),
-        # BNReLU2d
-        'torch.nn.intrinsic.BNReLU2d': set([
-            nni.BNReLU2d,
-            nniq.BNReLU2d,
-        ]),
-        'torch.nn.intrinsic.BNReLU3d': set([
-            nni.BNReLU3d,
-            nniq.BNReLU3d,
-        ]),
-        # F.elu
-        'torch.nn.functional.elu': set([
-            F.elu,
-            toq.elu,
-        ]),
-        # F.hardswish
-        'torch.nn.functional.hardswish': set([
-            F.hardswish,
-            toq.hardswish,
-        ]),
-        # F.instance_norm
-        'torch.nn.functional.instance_norm': set([
-            F.instance_norm,
-            toq.instance_norm,
-        ]),
-        # F.layer_norm
-        'torch.nn.functional.layer_norm': set([
-            F.layer_norm,
-            toq.layer_norm,
-        ]),
-        # F.leaky_relu
-        'torch.nn.functional.leaky_relu': set([
-            F.leaky_relu,
-            toq.leaky_relu,
-        ]),
-    }
-    return base_name_to_sets_of_related_ops
->>>>>>> 4874c622
 
 
 def get_type_a_related_to_b(
