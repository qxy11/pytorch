--- conflicted
+++ resolved
@@ -4,6 +4,7 @@
 import ast
 import inspect
 import string
+from collections import namedtuple
 from textwrap import dedent
 from typing import List, Tuple  # noqa: F401
 from torch._C._jit_tree_views import (
@@ -18,13 +19,8 @@
     DictComp,
 )
 from torch._utils_internal import get_source_lines_and_file
-<<<<<<< HEAD
-
+from torch.jit._monkeytype_config import monkeytype_trace, get_qualified_name
 from torch._jit_internal import SourceContext, should_drop, is_static_fn, FunctionModifiers  # noqa: F401
-=======
-from torch.jit._monkeytype_config import monkeytype_trace, get_qualified_name
-from torch._jit_internal import SourceContext, should_drop, is_static_fn
->>>>>>> f568bbe3
 import torch.jit.annotations
 
 # Borrowed from cPython implementation
@@ -303,7 +299,8 @@
         qualname = get_qualified_name(fn)
         pdt_arg_types = type_trace_db.get_args_types(qualname)
 
-<<<<<<< HEAD
+    return build_def(ctx, fn_def, type_line, def_name, self_name=self_name, pdt_arg_types=pdt_arg_types)
+
 def is_torch_jit_ignore_context_manager(stmt):
     # checks if the statement is torch.jit.ignore context manager
     if isinstance(stmt.items[0].context_expr, ast.Call):
@@ -318,9 +315,6 @@
                     if attr_value.value.id == "torch":
                         return True
     return False
-=======
-    return build_def(ctx, fn_def, type_line, def_name, self_name=self_name, pdt_arg_types=pdt_arg_types)
->>>>>>> f568bbe3
 
 class Builder(object):
     def __call__(self, ctx, node):
@@ -406,6 +400,9 @@
     return Param(annotation_expr, Ident(r, name), kwarg_only)
 
 def build_ignore_context_manager(ctx, stmt):
+    InputType = namedtuple('InputType',['name','ann'])
+    OutputType = namedtuple('OutputType',['name','ann'])
+
     def process_ins_outs(args):
         # parse the context manager to figure out inputs and outputs
         # with their annotated types
@@ -416,53 +413,42 @@
             var_ann = arg.value.value
             var_decl_type, var_ann = var_ann.split(":")
             if var_decl_type == "inp":
-                inputs.append((var_name, var_ann))
+                inputs.append(InputType(var_name, var_ann))
             if var_decl_type == "out":
-                outputs.append((var_name, var_ann))
+                outputs.append(OutputType(var_name, var_ann))
         return inputs, outputs
 
     def create_unique_name_ext(ctx, stmt):
-        # extension will be based on the filename plus the line number
-        # of original context manager
-        return os.path.basename(ctx.filename).replace(".", "_") + "_" + str(stmt.lineno)
+        # extension will be based on the full path filename plus
+        # the line number of original context manager
+        return ctx.filename.replace(".", "_").replace("/", "_") + "_" + str(stmt.lineno)
 
     def build_return_ann_stmt(outputs):
         return_type_ann = ""
         return_statement_str = "return "
         if len(outputs) == 0:
-            return_type_ann += " -> None: pass"
+            return_type_ann += " -> None"
         if len(outputs) == 1:
-            return_type_ann = " -> " + outputs[0][1] + ": pass"
-            return_statement_str += outputs[0][0]
+            return_type_ann = " -> " + outputs[0].ann
+            return_statement_str += outputs[0].name
         if len(outputs) > 1:
-            return_type_ann = "Tuple["
-            for var in outputs:
-                var_name, var_ann = var
-                return_type_ann += var_ann + ", "
-                return_statement_str += var_name + ", "
-            return_type_ann = " -> " + return_type_ann[:-2] + "]" + ": pass"
-            return_statement_str = return_statement_str[:-2]
+            return_type_ann = " -> Tuple"
+            return_type_ann += "[" + ", ".join([var.ann for var in outputs]) + "]"
+            return_statement_str += ", ".join([var.name for var in outputs])
         return return_type_ann, return_statement_str
 
     def build_args(args):
-        result = ""
-        for arg in args:
-            var_name, _ = arg
-            result += var_name + ", "
-        return result[:-2]
+        return ", ".join([arg.name for arg in args])
 
     inputs, outputs = process_ins_outs(stmt.items[0].context_expr.keywords)
 
     # build the replacement function str with given inputs and outputs
     ignore_function_name = "func_ignore_" + create_unique_name_ext(ctx, stmt)
-    ignore_function_str = "\ndef " + ignore_function_name + "("
-    for var in inputs:
-        var_name, var_ann = var
-        ignore_function_str += var_name + " :" + var_ann + ", "
-    ignore_function_str = ignore_function_str[:-2] + ")"
+    ignore_function_str = "\ndef " + ignore_function_name
+    ignore_function_str += "(" + ", ".join([var.name + " :" + var.ann for var in inputs]) + ")"
 
     return_ann, return_stmt = build_return_ann_stmt(outputs)
-    ignore_function_str += return_ann
+    ignore_function_str += return_ann + ": pass"
 
     # first create the functionDef object from just declaration
     ignore_function = ast.parse(ignore_function_str).body[0]
@@ -490,7 +476,6 @@
         assign_str = assign_str_lhs + " = " + assign_str_rhs
     else:
         assign_str = assign_str_rhs
-
     assign_ast = ast.parse(assign_str).body[0]
     return assign_ast
 
