r"""Functional interface"""
import warnings
import math

import torch
from torch._C import _infer_size, _add_docstr
from . import _reduction as _Reduction
from .modules import utils
from .modules.utils import _single, _pair, _triple, _list_with_default
from . import grad  # noqa: F401
from torch import _VF
from .._jit_internal import boolean_dispatch, List, Optional, _overload, Tuple
from ..overrides import has_torch_function, handle_torch_function


Tensor = torch.Tensor

conv1d = _add_docstr(torch.conv1d, r"""
conv1d(input, weight, bias=None, stride=1, padding=0, dilation=1, groups=1) -> Tensor

Applies a 1D convolution over an input signal composed of several input
planes.

This operator supports :ref:`TensorFloat32<tf32_on_ampere>`.

See :class:`~torch.nn.Conv1d` for details and output shape.

Note:
    In some circumstances when using the CUDA backend with CuDNN, this operator
    may select a nondeterministic algorithm to increase performance. If this is
    undesirable, you can try to make the operation deterministic (potentially at
    a performance cost) by setting ``torch.backends.cudnn.deterministic =
    True``.
    Please see the notes on :doc:`/notes/randomness` for background.

Args:
    input: input tensor of shape :math:`(\text{minibatch} , \text{in\_channels} , iW)`
    weight: filters of shape :math:`(\text{out\_channels} , \frac{\text{in\_channels}}{\text{groups}} , kW)`
    bias: optional bias of shape :math:`(\text{out\_channels})`. Default: ``None``
    stride: the stride of the convolving kernel. Can be a single number or
      a one-element tuple `(sW,)`. Default: 1
    padding: implicit paddings on both sides of the input. Can be a
      single number or a one-element tuple `(padW,)`. Default: 0
    dilation: the spacing between kernel elements. Can be a single number or
      a one-element tuple `(dW,)`. Default: 1
    groups: split input into groups, :math:`\text{in\_channels}` should be divisible by
      the number of groups. Default: 1

Examples::

    >>> filters = torch.randn(33, 16, 3)
    >>> inputs = torch.randn(20, 16, 50)
    >>> F.conv1d(inputs, filters)
""")

conv2d = _add_docstr(torch.conv2d, r"""
conv2d(input, weight, bias=None, stride=1, padding=0, dilation=1, groups=1) -> Tensor

Applies a 2D convolution over an input image composed of several input
planes.

This operator supports :ref:`TensorFloat32<tf32_on_ampere>`.

See :class:`~torch.nn.Conv2d` for details and output shape.

Note:
    In some circumstances when using the CUDA backend with CuDNN, this operator
    may select a nondeterministic algorithm to increase performance. If this is
    undesirable, you can try to make the operation deterministic (potentially at
    a performance cost) by setting ``torch.backends.cudnn.deterministic =
    True``.
    Please see the notes on :doc:`/notes/randomness` for background.


Args:
    input: input tensor of shape :math:`(\text{minibatch} , \text{in\_channels} , iH , iW)`
    weight: filters of shape :math:`(\text{out\_channels} , \frac{\text{in\_channels}}{\text{groups}} , kH , kW)`
    bias: optional bias tensor of shape :math:`(\text{out\_channels})`. Default: ``None``
    stride: the stride of the convolving kernel. Can be a single number or a
      tuple `(sH, sW)`. Default: 1
    padding: implicit paddings on both sides of the input. Can be a
      single number or a tuple `(padH, padW)`. Default: 0
    dilation: the spacing between kernel elements. Can be a single number or
      a tuple `(dH, dW)`. Default: 1
    groups: split input into groups, :math:`\text{in\_channels}` should be divisible by the
      number of groups. Default: 1

Examples::

    >>> # With square kernels and equal stride
    >>> filters = torch.randn(8,4,3,3)
    >>> inputs = torch.randn(1,4,5,5)
    >>> F.conv2d(inputs, filters, padding=1)
""")  # noqa: E501

conv3d = _add_docstr(torch.conv3d, r"""
conv3d(input, weight, bias=None, stride=1, padding=0, dilation=1, groups=1) -> Tensor

Applies a 3D convolution over an input image composed of several input
planes.

This operator supports :ref:`TensorFloat32<tf32_on_ampere>`.

See :class:`~torch.nn.Conv3d` for details and output shape.

Note:
    In some circumstances when using the CUDA backend with CuDNN, this operator
    may select a nondeterministic algorithm to increase performance. If this is
    undesirable, you can try to make the operation deterministic (potentially at
    a performance cost) by setting ``torch.backends.cudnn.deterministic =
    True``.
    Please see the notes on :doc:`/notes/randomness` for background.

Args:
    input: input tensor of shape :math:`(\text{minibatch} , \text{in\_channels} , iT , iH , iW)`
    weight: filters of shape :math:`(\text{out\_channels} , \frac{\text{in\_channels}}{\text{groups}} , kT , kH , kW)`
    bias: optional bias tensor of shape :math:`(\text{out\_channels})`. Default: None
    stride: the stride of the convolving kernel. Can be a single number or a
      tuple `(sT, sH, sW)`. Default: 1
    padding: implicit paddings on both sides of the input. Can be a
      single number or a tuple `(padT, padH, padW)`. Default: 0
    dilation: the spacing between kernel elements. Can be a single number or
      a tuple `(dT, dH, dW)`. Default: 1
    groups: split input into groups, :math:`\text{in\_channels}` should be divisible by
      the number of groups. Default: 1

Examples::

    >>> filters = torch.randn(33, 16, 3, 3, 3)
    >>> inputs = torch.randn(20, 16, 50, 10, 20)
    >>> F.conv3d(inputs, filters)
""")  # noqa: E501

conv_transpose1d = _add_docstr(torch.conv_transpose1d, r"""
conv_transpose1d(input, weight, bias=None, stride=1, padding=0, output_padding=0, groups=1, dilation=1) -> Tensor

Applies a 1D transposed convolution operator over an input signal
composed of several input planes, sometimes also called "deconvolution".

This operator supports :ref:`TensorFloat32<tf32_on_ampere>`.

See :class:`~torch.nn.ConvTranspose1d` for details and output shape.

Note:
    In some circumstances when using the CUDA backend with CuDNN, this operator
    may select a nondeterministic algorithm to increase performance. If this is
    undesirable, you can try to make the operation deterministic (potentially at
    a performance cost) by setting ``torch.backends.cudnn.deterministic =
    True``.
    Please see the notes on :doc:`/notes/randomness` for background.

Args:
    input: input tensor of shape :math:`(\text{minibatch} , \text{in\_channels} , iW)`
    weight: filters of shape :math:`(\text{in\_channels} , \frac{\text{out\_channels}}{\text{groups}} , kW)`
    bias: optional bias of shape :math:`(\text{out\_channels})`. Default: None
    stride: the stride of the convolving kernel. Can be a single number or a
      tuple ``(sW,)``. Default: 1
    padding: ``dilation * (kernel_size - 1) - padding`` zero-padding will be added to both
      sides of each dimension in the input. Can be a single number or a tuple
      ``(padW,)``. Default: 0
    output_padding: additional size added to one side of each dimension in the
      output shape. Can be a single number or a tuple ``(out_padW)``. Default: 0
    groups: split input into groups, :math:`\text{in\_channels}` should be divisible by the
      number of groups. Default: 1
    dilation: the spacing between kernel elements. Can be a single number or
      a tuple ``(dW,)``. Default: 1

Examples::

    >>> inputs = torch.randn(20, 16, 50)
    >>> weights = torch.randn(16, 33, 5)
    >>> F.conv_transpose1d(inputs, weights)
""")

conv_transpose2d = _add_docstr(torch.conv_transpose2d, r"""
conv_transpose2d(input, weight, bias=None, stride=1, padding=0, output_padding=0, groups=1, dilation=1) -> Tensor

Applies a 2D transposed convolution operator over an input image
composed of several input planes, sometimes also called "deconvolution".

This operator supports :ref:`TensorFloat32<tf32_on_ampere>`.

See :class:`~torch.nn.ConvTranspose2d` for details and output shape.

Note:
    In some circumstances when using the CUDA backend with CuDNN, this operator
    may select a nondeterministic algorithm to increase performance. If this is
    undesirable, you can try to make the operation deterministic (potentially at
    a performance cost) by setting ``torch.backends.cudnn.deterministic =
    True``.
    Please see the notes on :doc:`/notes/randomness` for background.

Args:
    input: input tensor of shape :math:`(\text{minibatch} , \text{in\_channels} , iH , iW)`
    weight: filters of shape :math:`(\text{in\_channels} , \frac{\text{out\_channels}}{\text{groups}} , kH , kW)`
    bias: optional bias of shape :math:`(\text{out\_channels})`. Default: None
    stride: the stride of the convolving kernel. Can be a single number or a
      tuple ``(sH, sW)``. Default: 1
    padding: ``dilation * (kernel_size - 1) - padding`` zero-padding will be added to both
      sides of each dimension in the input. Can be a single number or a tuple
      ``(padH, padW)``. Default: 0
    output_padding: additional size added to one side of each dimension in the
      output shape. Can be a single number or a tuple ``(out_padH, out_padW)``.
      Default: 0
    groups: split input into groups, :math:`\text{in\_channels}` should be divisible by the
      number of groups. Default: 1
    dilation: the spacing between kernel elements. Can be a single number or
      a tuple ``(dH, dW)``. Default: 1

Examples::

    >>> # With square kernels and equal stride
    >>> inputs = torch.randn(1, 4, 5, 5)
    >>> weights = torch.randn(4, 8, 3, 3)
    >>> F.conv_transpose2d(inputs, weights, padding=1)
""")  # noqa: E501

conv_transpose3d = _add_docstr(torch.conv_transpose3d, r"""
conv_transpose3d(input, weight, bias=None, stride=1, padding=0, output_padding=0, groups=1, dilation=1) -> Tensor

Applies a 3D transposed convolution operator over an input image
composed of several input planes, sometimes also called "deconvolution"

This operator supports :ref:`TensorFloat32<tf32_on_ampere>`.

See :class:`~torch.nn.ConvTranspose3d` for details and output shape.

Note:
    In some circumstances when using the CUDA backend with CuDNN, this operator
    may select a nondeterministic algorithm to increase performance. If this is
    undesirable, you can try to make the operation deterministic (potentially at
    a performance cost) by setting ``torch.backends.cudnn.deterministic =
    True``.
    Please see the notes on :doc:`/notes/randomness` for background.

Args:
    input: input tensor of shape :math:`(\text{minibatch} , \text{in\_channels} , iT , iH , iW)`
    weight: filters of shape :math:`(\text{in\_channels} , \frac{\text{out\_channels}}{\text{groups}} , kT , kH , kW)`
    bias: optional bias of shape :math:`(\text{out\_channels})`. Default: None
    stride: the stride of the convolving kernel. Can be a single number or a
      tuple ``(sT, sH, sW)``. Default: 1
    padding: ``dilation * (kernel_size - 1) - padding`` zero-padding will be added to both
      sides of each dimension in the input. Can be a single number or a tuple
      ``(padT, padH, padW)``. Default: 0
    output_padding: additional size added to one side of each dimension in the
      output shape. Can be a single number or a tuple
      ``(out_padT, out_padH, out_padW)``. Default: 0
    groups: split input into groups, :math:`\text{in\_channels}` should be divisible by the
      number of groups. Default: 1
    dilation: the spacing between kernel elements. Can be a single number or
      a tuple `(dT, dH, dW)`. Default: 1

Examples::

    >>> inputs = torch.randn(20, 16, 50, 10, 20)
    >>> weights = torch.randn(16, 33, 3, 3, 3)
    >>> F.conv_transpose3d(inputs, weights)
""")  # noqa: E501

conv_tbc = _add_docstr(torch.conv_tbc, r"""
Applies a 1-dimensional sequence convolution over an input sequence.
Input and output dimensions are (Time, Batch, Channels) - hence TBC.

Args:
    input: input tensor of shape :math:`(\text{sequence length} \times batch \times \text{in\_channels})`
    weight: filter of shape (:math:`\text{kernel width} \times \text{in\_channels} \times \text{out\_channels}`)
    bias: bias of shape (:math:`\text{out\_channels}`)
    pad: number of timesteps to pad. Default: 0
""")


# Pooling
avg_pool1d = _add_docstr(torch.avg_pool1d, r"""
avg_pool1d(input, kernel_size, stride=None, padding=0, ceil_mode=False, count_include_pad=True) -> Tensor

Applies a 1D average pooling over an input signal composed of several
input planes.

See :class:`~torch.nn.AvgPool1d` for details and output shape.

Args:
    input: input tensor of shape :math:`(\text{minibatch} , \text{in\_channels} , iW)`
    kernel_size: the size of the window. Can be a single number or a
      tuple `(kW,)`
    stride: the stride of the window. Can be a single number or a tuple
      `(sW,)`. Default: :attr:`kernel_size`
    padding: implicit zero paddings on both sides of the input. Can be a
      single number or a tuple `(padW,)`. Default: 0
    ceil_mode: when True, will use `ceil` instead of `floor` to compute the
        output shape. Default: ``False``
    count_include_pad: when True, will include the zero-padding in the
        averaging calculation. Default: ``True``

Examples::

    >>> # pool of square window of size=3, stride=2
    >>> input = torch.tensor([[[1, 2, 3, 4, 5, 6, 7]]], dtype=torch.float32)
    >>> F.avg_pool1d(input, kernel_size=3, stride=2)
    tensor([[[ 2.,  4.,  6.]]])

""")


avg_pool2d = _add_docstr(torch._C._nn.avg_pool2d, r"""
avg_pool2d(input, kernel_size, stride=None, padding=0, ceil_mode=False, count_include_pad=True, divisor_override=None) -> Tensor

Applies 2D average-pooling operation in :math:`kH \times kW` regions by step size
:math:`sH \times sW` steps. The number of output features is equal to the number of
input planes.

See :class:`~torch.nn.AvgPool2d` for details and output shape.

Args:
    input: input tensor :math:`(\text{minibatch} , \text{in\_channels} , iH , iW)`
    kernel_size: size of the pooling region. Can be a single number or a
      tuple `(kH, kW)`
    stride: stride of the pooling operation. Can be a single number or a
      tuple `(sH, sW)`. Default: :attr:`kernel_size`
    padding: implicit zero paddings on both sides of the input. Can be a
      single number or a tuple `(padH, padW)`. Default: 0
    ceil_mode: when True, will use `ceil` instead of `floor` in the formula
        to compute the output shape. Default: ``False``
    count_include_pad: when True, will include the zero-padding in the
        averaging calculation. Default: ``True``
    divisor_override: if specified, it will be used as divisor, otherwise
         size of the pooling region will be used. Default: None
""")

avg_pool3d = _add_docstr(torch._C._nn.avg_pool3d, r"""
avg_pool3d(input, kernel_size, stride=None, padding=0, ceil_mode=False, count_include_pad=True, divisor_override=None) -> Tensor

Applies 3D average-pooling operation in :math:`kT \times kH \times kW` regions by step
size :math:`sT \times sH \times sW` steps. The number of output features is equal to
:math:`\lfloor\frac{\text{input planes}}{sT}\rfloor`.

See :class:`~torch.nn.AvgPool3d` for details and output shape.

Args:
    input: input tensor :math:`(\text{minibatch} , \text{in\_channels} , iT \times iH , iW)`
    kernel_size: size of the pooling region. Can be a single number or a
      tuple `(kT, kH, kW)`
    stride: stride of the pooling operation. Can be a single number or a
      tuple `(sT, sH, sW)`. Default: :attr:`kernel_size`
    padding: implicit zero paddings on both sides of the input. Can be a
      single number or a tuple `(padT, padH, padW)`, Default: 0
    ceil_mode: when True, will use `ceil` instead of `floor` in the formula
        to compute the output shape
    count_include_pad: when True, will include the zero-padding in the
        averaging calculation
    divisor_override: if specified, it will be used as divisor, otherwise
        size of the pooling region will be used. Default: None
""")


def fractional_max_pool2d_with_indices(input, kernel_size, output_size=None,
                                       output_ratio=None, return_indices=False,
                                       _random_samples=None):
    # type: (Tensor, BroadcastingList2[int], Optional[BroadcastingList2[int]], Optional[BroadcastingList2[float]], bool, Optional[Tensor]) -> Tuple[Tensor, Tensor]  # noqa
    r"""Applies 2D fractional max pooling over an input signal composed of several input planes.

    Fractional MaxPooling is described in detail in the paper `Fractional MaxPooling`_ by Ben Graham

    The max-pooling operation is applied in :math:`kH \times kW` regions by a stochastic
    step size determined by the target output size.
    The number of output features is equal to the number of input planes.

    Args:
        kernel_size: the size of the window to take a max over.
                     Can be a single number :math:`k` (for a square kernel of :math:`k \times k`)
                     or a tuple `(kH, kW)`
        output_size: the target output size of the image of the form :math:`oH \times oW`.
                     Can be a tuple `(oH, oW)` or a single number :math:`oH` for a square image :math:`oH \times oH`
        output_ratio: If one wants to have an output size as a ratio of the input size, this option can be given.
                      This has to be a number or tuple in the range (0, 1)
        return_indices: if ``True``, will return the indices along with the outputs.
                        Useful to pass to :func:`~torch.nn.functional.max_unpool2d`.

    Examples::
        >>> input = torch.randn(20, 16, 50, 32)
        >>> # pool of square window of size=3, and target output size 13x12
        >>> F.fractional_max_pool2d(input, 3, output_size=(13, 12))
        >>> # pool of square window and target output size being half of input image size
        >>> F.fractional_max_pool2d(input, 3, output_ratio=(0.5, 0.5))

    .. _Fractional MaxPooling:
        http://arxiv.org/abs/1412.6071
    """
    if not torch.jit.is_scripting():
        if type(input) is not Tensor and has_torch_function((input,)):
            return handle_torch_function(
                fractional_max_pool2d_with_indices, (input,), input, kernel_size,
                output_size=output_size, output_ratio=output_ratio,
                return_indices=return_indices, _random_samples=_random_samples)
    if output_size is None and output_ratio is None:
        raise ValueError("fractional_max_pool2d requires specifying either "
                         "an output_size or an output_ratio")
    if output_size is None:
        assert output_ratio is not None
        _output_ratio = _pair(output_ratio)
        output_size = [int(input.size(2) * _output_ratio[0]),
                       int(input.size(3) * _output_ratio[1])]

    if _random_samples is None:
        _random_samples = torch.rand(input.size(0), input.size(1), 2, dtype=input.dtype, device=input.device)
    return torch._C._nn.fractional_max_pool2d(input, kernel_size, output_size, _random_samples)


def _fractional_max_pool2d(input, kernel_size, output_size=None,
                           output_ratio=None, return_indices=False,
                           _random_samples=None):
    # type: (Tensor, BroadcastingList2[int], Optional[BroadcastingList2[int]], Optional[BroadcastingList2[float]], bool, Optional[Tensor]) -> Tensor  # noqa
    if not torch.jit.is_scripting():
        if type(input) is not Tensor and has_torch_function((input,)):
            return handle_torch_function(
                fractional_max_pool2d, (input,), input, kernel_size,
                output_size=output_size, output_ratio=output_ratio,
                return_indices=return_indices, _random_samples=_random_samples)
    return fractional_max_pool2d_with_indices(input, kernel_size, output_size,
                                              output_ratio, return_indices,
                                              _random_samples)[0]

fractional_max_pool2d = boolean_dispatch(
    arg_name='return_indices',
    arg_index=4,
    default=False,
    if_true=fractional_max_pool2d_with_indices,
    if_false=_fractional_max_pool2d,
    module_name=__name__,
    func_name='fractional_max_pool2d')


def fractional_max_pool3d_with_indices(input, kernel_size, output_size=None,
                                       output_ratio=None, return_indices=False,
                                       _random_samples=None):
    # type: (Tensor, BroadcastingList3[int], Optional[BroadcastingList3[int]], Optional[BroadcastingList3[float]], bool, Optional[Tensor]) -> Tuple[Tensor, Tensor]  # noqa
    r"""Applies 3D fractional max pooling over an input signal composed of several input planes.

    Fractional MaxPooling is described in detail in the paper `Fractional MaxPooling`_ by Ben Graham

    The max-pooling operation is applied in :math:`kT \times kH \times kW` regions by a stochastic
    step size determined by the target output size.
    The number of output features is equal to the number of input planes.

    Args:
        kernel_size: the size of the window to take a max over.
                     Can be a single number :math:`k` (for a square kernel of :math:`k \times k \times k`)
                     or a tuple `(kT, kH, kW)`
        output_size: the target output size of the form :math:`oT \times oH \times oW`.
                     Can be a tuple `(oT, oH, oW)` or a single number :math:`oH` for a cubic output
                      :math:`oH \times oH \times oH`
        output_ratio: If one wants to have an output size as a ratio of the input size, this option can be given.
                      This has to be a number or tuple in the range (0, 1)
        return_indices: if ``True``, will return the indices along with the outputs.
                        Useful to pass to :func:`~torch.nn.functional.max_unpool3d`.

    Examples::
        >>> input = torch.randn(20, 16, 50, 32, 16)
        >>> # pool of cubic window of size=3, and target output size 13x12x11
        >>> F.fractional_max_pool3d(input, 3, output_size=(13, 12, 11))
        >>> # pool of cubic window and target output size being half of input size
        >>> F.fractional_max_pool3d(input, 3, output_ratio=(0.5, 0.5, 0.5))

    .. _Fractional MaxPooling:
        http://arxiv.org/abs/1412.6071
    """
    if not torch.jit.is_scripting():
        if type(input) is not Tensor and has_torch_function((input,)):
            return handle_torch_function(
                fractional_max_pool3d_with_indices, (input,), input, kernel_size,
                output_size=output_size, output_ratio=output_ratio,
                return_indices=return_indices, _random_samples=_random_samples)
    if output_size is None and output_ratio is None:
        raise ValueError("fractional_max_pool3d requires specifying either "
                         "an output_size or an output_ratio")
    if output_size is None:
        assert output_ratio is not None
        _output_ratio = _triple(output_ratio)
        output_size = [int(input.size(2) * _output_ratio[0]),
                       int(input.size(3) * _output_ratio[1]),
                       int(input.size(4) * _output_ratio[2])]

    if _random_samples is None:
        _random_samples = torch.rand(input.size(0), input.size(1), 3, dtype=input.dtype, device=input.device)
    return torch._C._nn.fractional_max_pool3d(input, kernel_size, output_size, _random_samples)


def _fractional_max_pool3d(input, kernel_size, output_size=None,
                           output_ratio=None, return_indices=False,
                           _random_samples=None):
    # type: (Tensor, BroadcastingList3[int], Optional[BroadcastingList3[int]], Optional[BroadcastingList3[float]], bool, Optional[Tensor]) -> Tensor  # noqa
    if not torch.jit.is_scripting():
        if type(input) is not Tensor and has_torch_function((input,)):
            return handle_torch_function(
                fractional_max_pool3d, (input,), input, kernel_size,
                output_size=output_size, output_ratio=output_ratio,
                return_indices=return_indices, _random_samples=_random_samples)
    return fractional_max_pool3d_with_indices(input, kernel_size, output_size,
                                              output_ratio, return_indices,
                                              _random_samples)[0]

fractional_max_pool3d = boolean_dispatch(
    arg_name='return_indices',
    arg_index=4,
    default=False,
    if_true=fractional_max_pool3d_with_indices,
    if_false=_fractional_max_pool3d,
    module_name=__name__,
    func_name='fractional_max_pool3d')


def max_pool1d_with_indices(input, kernel_size, stride=None, padding=0,
                            dilation=1, ceil_mode=False, return_indices=False):
    # type: (Tensor, BroadcastingList1[int], Optional[BroadcastingList1[int]], BroadcastingList1[int], BroadcastingList1[int], bool, bool) -> Tuple[Tensor, Tensor]  # noqa
    r"""Applies a 1D max pooling over an input signal composed of several input
    planes.

    See :class:`~torch.nn.MaxPool1d` for details.
    """
    if not torch.jit.is_scripting():
        if type(input) is not Tensor and has_torch_function((input,)):
            return handle_torch_function(
                max_pool1d_with_indices, (input,), input, kernel_size,
                stride=stride, padding=padding, dilation=dilation, ceil_mode=ceil_mode,
                return_indices=return_indices)
    if stride is None:
        stride = torch.jit.annotate(List[int], [])
    return torch.max_pool1d_with_indices(
        input, kernel_size, stride, padding, dilation, ceil_mode)


def _max_pool1d(input, kernel_size, stride=None, padding=0, dilation=1,
                ceil_mode=False, return_indices=False):
    # type: (Tensor, BroadcastingList1[int], Optional[BroadcastingList1[int]], BroadcastingList1[int], BroadcastingList1[int], bool, bool) -> Tensor  # noqa
    if not torch.jit.is_scripting():
        if type(input) is not Tensor and has_torch_function((input,)):
            return handle_torch_function(
                max_pool1d, (input,), input, kernel_size,
                stride=stride, padding=padding, dilation=dilation, ceil_mode=ceil_mode,
                return_indices=return_indices)
    if stride is None:
        stride = torch.jit.annotate(List[int], [])
    return torch.max_pool1d(
        input, kernel_size, stride, padding, dilation, ceil_mode)

max_pool1d = boolean_dispatch(
    arg_name='return_indices',
    arg_index=6,
    default=False,
    if_true=max_pool1d_with_indices,
    if_false=_max_pool1d,
    module_name=__name__,
    func_name='max_pool1d')


def max_pool2d_with_indices(input, kernel_size, stride=None, padding=0, dilation=1,
                            ceil_mode=False, return_indices=False):
    # type: (Tensor, BroadcastingList2[int], Optional[BroadcastingList2[int]], BroadcastingList2[int], BroadcastingList2[int], bool, bool) -> Tuple[Tensor, Tensor]  # noqa
    r"""Applies a 2D max pooling over an input signal composed of several input
    planes.

    See :class:`~torch.nn.MaxPool2d` for details.
    """
    if not torch.jit.is_scripting():
        if type(input) is not Tensor and has_torch_function((input,)):
            return handle_torch_function(
                max_pool2d_with_indices, (input,), input, kernel_size,
                stride=stride, padding=padding, dilation=dilation, ceil_mode=ceil_mode,
                return_indices=return_indices)
    if stride is None:
        stride = torch.jit.annotate(List[int], [])
    return torch._C._nn.max_pool2d_with_indices(input, kernel_size, stride, padding, dilation, ceil_mode)


def _max_pool2d(input, kernel_size, stride=None, padding=0, dilation=1,
                ceil_mode=False, return_indices=False):
    # type: (Tensor, BroadcastingList2[int], Optional[BroadcastingList2[int]], BroadcastingList2[int], BroadcastingList2[int], bool, bool) -> Tensor  # noqa
    if not torch.jit.is_scripting():
        if type(input) is not Tensor and has_torch_function((input,)):
            return handle_torch_function(
                max_pool2d, (input,), input, kernel_size,
                stride=stride, padding=padding, dilation=dilation, ceil_mode=ceil_mode,
                return_indices=return_indices)
    if stride is None:
        stride = torch.jit.annotate(List[int], [])
    return torch.max_pool2d(
        input, kernel_size, stride, padding, dilation, ceil_mode)

max_pool2d = boolean_dispatch(
    arg_name='return_indices',
    arg_index=6,
    default=False,
    if_true=max_pool2d_with_indices,
    if_false=_max_pool2d,
    module_name=__name__,
    func_name='max_pool2d')


def max_pool3d_with_indices(input, kernel_size, stride=None, padding=0,
                            dilation=1, ceil_mode=False, return_indices=False):
    # type: (Tensor, BroadcastingList3[int], Optional[BroadcastingList3[int]], BroadcastingList3[int], BroadcastingList3[int], bool, bool) -> Tuple[Tensor, Tensor]  # noqa
    r"""Applies a 3D max pooling over an input signal composed of several input
    planes.

    See :class:`~torch.nn.MaxPool3d` for details.
    """
    if not torch.jit.is_scripting():
        if type(input) is not Tensor and has_torch_function((input,)):
            return handle_torch_function(
                max_pool3d_with_indices, (input,), input, kernel_size,
                stride=stride, padding=padding, dilation=dilation, ceil_mode=ceil_mode,
                return_indices=return_indices)
    if stride is None:
        stride = torch.jit.annotate(List[int], [])
    return torch._C._nn.max_pool3d_with_indices(
        input, kernel_size, stride, padding, dilation, ceil_mode)


def _max_pool3d(input, kernel_size, stride=None, padding=0, dilation=1,
                ceil_mode=False, return_indices=False):
    # type: (Tensor, BroadcastingList3[int], Optional[BroadcastingList3[int]], BroadcastingList3[int], BroadcastingList3[int], bool, bool) -> Tensor  # noqa
    if not torch.jit.is_scripting():
        if type(input) is not Tensor and has_torch_function((input,)):
            return handle_torch_function(
                max_pool3d, (input,), input, kernel_size, stride=stride, padding=padding,
                dilation=dilation, ceil_mode=ceil_mode, return_indices=return_indices)
    if stride is None:
        stride = torch.jit.annotate(List[int], [])
    return torch.max_pool3d(
        input, kernel_size, stride, padding, dilation, ceil_mode)

max_pool3d = boolean_dispatch(
    arg_name='return_indices',
    arg_index=6,
    default=False,
    if_true=max_pool3d_with_indices,
    if_false=_max_pool3d,
    module_name=__name__,
    func_name='max_pool3d')


def _unpool_output_size(input, kernel_size, stride, padding, output_size):
    # type: (Tensor, List[int], List[int], List[int], Optional[List[int]]) -> List[int]
    input_size = input.size()
    default_size = torch.jit.annotate(List[int], [])
    for d in range(len(kernel_size)):
        default_size.append((input_size[d + 2] - 1) * stride[d] +
                            kernel_size[d] - 2 * padding[d])
    if output_size is None:
        ret = default_size
    else:
        if len(output_size) == len(kernel_size) + 2:
            output_size = output_size[2:]
        if len(output_size) != len(kernel_size):
            raise ValueError("output_size should be a sequence containing "
                             "{} or {} elements, but it has a length of '{}'"
                             .format(len(kernel_size), len(kernel_size) + 2,
                                     len(output_size)))
        for d in range(len(kernel_size)):
            min_size = default_size[d] - stride[d]
            max_size = default_size[d] + stride[d]
            if not (min_size < output_size[d] < max_size):
                raise ValueError(
                    'invalid output_size "{}" (dim {} must be between {} and {})'
                    .format(output_size, d, min_size, max_size))

        ret = output_size
    return ret


def max_unpool1d(input, indices, kernel_size, stride=None, padding=0,
                 output_size=None):
    # type: (Tensor, Tensor, BroadcastingList1[int], Optional[BroadcastingList1[int]], BroadcastingList1[int], Optional[BroadcastingList1[int]]) -> Tensor  # noqa
    r"""Computes a partial inverse of :class:`MaxPool1d`.

    See :class:`~torch.nn.MaxUnpool1d` for details.
    """
    if not torch.jit.is_scripting():
        if type(input) is not Tensor and has_torch_function((input,)):
            return handle_torch_function(
                max_unpool1d, (input,), input, indices, kernel_size,
                stride=stride, padding=padding, output_size=output_size)
    kernel_size = _single(kernel_size)
    if stride is not None:
        _stride = _single(stride)
    else:
        _stride = kernel_size
    padding = _single(padding)
    output_size = _unpool_output_size(input, kernel_size, _stride, padding,
                                      output_size)
    if isinstance(output_size, list):
        output_size = output_size + [1]
    else:
        output_size = output_size + (1,)
    return torch._C._nn.max_unpool2d(input.unsqueeze(3), indices.unsqueeze(3),
                                     output_size).squeeze(3)


def max_unpool2d(input, indices, kernel_size, stride=None, padding=0,
                 output_size=None):
    # type: (Tensor, Tensor, BroadcastingList2[int], Optional[BroadcastingList2[int]], BroadcastingList2[int], Optional[BroadcastingList2[int]]) -> Tensor  # noqa
    r"""Computes a partial inverse of :class:`MaxPool2d`.

    See :class:`~torch.nn.MaxUnpool2d` for details.
    """
    if not torch.jit.is_scripting():
        if type(input) is not Tensor and has_torch_function((input,)):
            return handle_torch_function(
                max_unpool2d, (input,), input, indices, kernel_size,
                stride=stride, padding=padding, output_size=output_size)
    kernel_size = _pair(kernel_size)
    if stride is not None:
        _stride = _pair(stride)
    else:
        _stride = kernel_size
    padding = _pair(padding)
    output_size = _unpool_output_size(input, kernel_size, _stride, padding,
                                      output_size)
    return torch._C._nn.max_unpool2d(input, indices, output_size)


def max_unpool3d(input, indices, kernel_size, stride=None, padding=0,
                 output_size=None):
    # type: (Tensor, Tensor, BroadcastingList3[int], Optional[BroadcastingList3[int]], BroadcastingList3[int], Optional[BroadcastingList3[int]]) -> Tensor  # noqa
    r"""Computes a partial inverse of :class:`MaxPool3d`.

    See :class:`~torch.nn.MaxUnpool3d` for details.
    """
    if not torch.jit.is_scripting():
        if type(input) is not Tensor and has_torch_function((input,)):
            return handle_torch_function(
                max_unpool3d, (input,), input, indices, kernel_size,
                stride=stride, padding=padding, output_size=output_size)
    kernel_size = _triple(kernel_size)
    if stride is not None:
        _stride = _triple(stride)
    else:
        _stride = kernel_size
    padding = _triple(padding)
    output_size = _unpool_output_size(input, kernel_size, _stride, padding,
                                      output_size)
    return torch._C._nn.max_unpool3d(
        input, indices, output_size, _stride, padding)


def lp_pool2d(input, norm_type, kernel_size, stride=None, ceil_mode=False):
    # type: (Tensor, float, int, Optional[BroadcastingList2[int]], bool) -> Tensor
    r"""Applies a 2D power-average pooling over an input signal composed of
    several input planes. If the sum of all inputs to the power of `p` is
    zero, the gradient is set to zero as well.

    See :class:`~torch.nn.LPPool2d` for details.
    """
    if not torch.jit.is_scripting():
        if type(input) is not Tensor and has_torch_function((input,)):
            return handle_torch_function(
                lp_pool2d, (input,), input, norm_type, kernel_size, stride=stride,
                ceil_mode=ceil_mode)
    kw, kh = utils._pair(kernel_size)
    if stride is not None:
        out = avg_pool2d(input.pow(norm_type), kernel_size, stride, 0, ceil_mode)
    else:
        out = avg_pool2d(input.pow(norm_type), kernel_size, padding=0, ceil_mode=ceil_mode)

    return (torch.sign(out) * relu(torch.abs(out))).mul(kw * kh).pow(1. / norm_type)


def lp_pool1d(input, norm_type, kernel_size, stride=None, ceil_mode=False):
    # type: (Tensor, float, int, Optional[BroadcastingList1[int]], bool) -> Tensor
    r"""Applies a 1D power-average pooling over an input signal composed of
    several input planes. If the sum of all inputs to the power of `p` is
    zero, the gradient is set to zero as well.

    See :class:`~torch.nn.LPPool1d` for details.
    """
    if not torch.jit.is_scripting():
        if type(input) is not Tensor and has_torch_function((input,)):
            return handle_torch_function(
                lp_pool1d, (input,), input, norm_type, kernel_size, stride=stride,
                ceil_mode=ceil_mode)
    if stride is not None:
        out = avg_pool1d(input.pow(norm_type), kernel_size, stride, 0, ceil_mode)
    else:
        out = avg_pool1d(input.pow(norm_type), kernel_size, padding=0, ceil_mode=ceil_mode)

    return (torch.sign(out) * relu(torch.abs(out))).mul(kernel_size).pow(1. / norm_type)


def adaptive_max_pool1d_with_indices(input, output_size, return_indices=False):
    # type: (Tensor, BroadcastingList1[int], bool) -> Tuple[Tensor, Tensor]
    r"""Applies a 1D adaptive max pooling over an input signal composed of
    several input planes.

    See :class:`~torch.nn.AdaptiveMaxPool1d` for details and output shape.

    Args:
        output_size: the target output size (single integer)
        return_indices: whether to return pooling indices. Default: ``False``
    """
    if not torch.jit.is_scripting():
        if type(input) is not Tensor and has_torch_function((input,)):
            return handle_torch_function(
                adaptive_max_pool1d_with_indices, (input,), input, output_size,
                return_indices=return_indices)
    return torch.adaptive_max_pool1d(input, output_size)


def _adaptive_max_pool1d(input, output_size, return_indices=False):
    # type: (Tensor, BroadcastingList1[int], bool) -> Tensor
    if not torch.jit.is_scripting():
        if type(input) is not Tensor and has_torch_function((input,)):
            return handle_torch_function(
                adaptive_max_pool1d, (input,), input, output_size,
                return_indices=return_indices)
    return adaptive_max_pool1d_with_indices(input, output_size)[0]

adaptive_max_pool1d = boolean_dispatch(
    arg_name='return_indices',
    arg_index=2,
    default=False,
    if_true=adaptive_max_pool1d_with_indices,
    if_false=_adaptive_max_pool1d,
    module_name=__name__,
    func_name='adaptive_max_pool1d')


def adaptive_max_pool2d_with_indices(input, output_size, return_indices=False):
    # type: (Tensor, BroadcastingList2[int], bool) -> Tuple[Tensor, Tensor]
    r"""Applies a 2D adaptive max pooling over an input signal composed of
    several input planes.

    See :class:`~torch.nn.AdaptiveMaxPool2d` for details and output shape.

    Args:
        output_size: the target output size (single integer or
            double-integer tuple)
        return_indices: whether to return pooling indices. Default: ``False``
    """
    if not torch.jit.is_scripting():
        if type(input) is not Tensor and has_torch_function((input,)):
            return handle_torch_function(
                adaptive_max_pool2d_with_indices, (input,), input, output_size,
                return_indices=return_indices)
    output_size = _list_with_default(output_size, input.size())
    return torch._C._nn.adaptive_max_pool2d(input, output_size)


def _adaptive_max_pool2d(input, output_size, return_indices=False):
    # type: (Tensor, BroadcastingList2[int], bool) -> Tensor
    if not torch.jit.is_scripting():
        if type(input) is not Tensor and has_torch_function((input,)):
            return handle_torch_function(
                adaptive_max_pool2d, (input,), input, output_size,
                return_indices=return_indices)
    return adaptive_max_pool2d_with_indices(input, output_size)[0]

adaptive_max_pool2d = boolean_dispatch(
    arg_name='return_indices',
    arg_index=2,
    default=False,
    if_true=adaptive_max_pool2d_with_indices,
    if_false=_adaptive_max_pool2d,
    module_name=__name__,
    func_name='adaptive_max_pool2d')


def adaptive_max_pool3d_with_indices(input, output_size, return_indices=False):
    # type: (Tensor, BroadcastingList3[int], bool) -> Tuple[Tensor, Tensor]
    r"""Applies a 3D adaptive max pooling over an input signal composed of
    several input planes.

    See :class:`~torch.nn.AdaptiveMaxPool3d` for details and output shape.

    Args:
        output_size: the target output size (single integer or
            triple-integer tuple)
        return_indices: whether to return pooling indices. Default: ``False``
    """
    if not torch.jit.is_scripting():
        if type(input) is not Tensor and has_torch_function((input,)):
            return handle_torch_function(
                adaptive_max_pool3d_with_indices, (input,), input, output_size,
                return_indices=return_indices)
    output_size = _list_with_default(output_size, input.size())
    return torch._C._nn.adaptive_max_pool3d(input, output_size)


def _adaptive_max_pool3d(input, output_size, return_indices=False):
    # type: (Tensor, BroadcastingList3[int], bool) -> Tensor
    if not torch.jit.is_scripting():
        if type(input) is not Tensor and has_torch_function((input,)):
            return handle_torch_function(
                adaptive_max_pool3d, (input,), input, output_size,
                return_indices=return_indices)
    return adaptive_max_pool3d_with_indices(input, output_size)[0]

adaptive_max_pool3d = boolean_dispatch(
    arg_name='return_indices',
    arg_index=2,
    default=False,
    if_true=adaptive_max_pool3d_with_indices,
    if_false=_adaptive_max_pool3d,
    module_name=__name__,
    func_name='adaptive_max_pool3d')


adaptive_avg_pool1d = _add_docstr(torch.adaptive_avg_pool1d, r"""
adaptive_avg_pool1d(input, output_size) -> Tensor

Applies a 1D adaptive average pooling over an input signal composed of
several input planes.

See :class:`~torch.nn.AdaptiveAvgPool1d` for details and output shape.

Args:
    output_size: the target output size (single integer)
""")


def adaptive_avg_pool2d(input, output_size):
    # type: (Tensor, BroadcastingList2[int]) -> Tensor
    r"""
    Applies a 2D adaptive average pooling over an input signal composed of
    several input planes.

    See :class:`~torch.nn.AdaptiveAvgPool2d` for details and output shape.

    Args:
        output_size: the target output size (single integer or
            double-integer tuple)
    """
    if not torch.jit.is_scripting():
        if type(input) is not Tensor and has_torch_function((input,)):
            return handle_torch_function(
                adaptive_avg_pool2d, (input,), input, output_size)
    _output_size = _list_with_default(output_size, input.size())
    return torch._C._nn.adaptive_avg_pool2d(input, _output_size)


def adaptive_avg_pool3d(input, output_size):
    # type: (Tensor, BroadcastingList3[int]) -> Tensor
    r"""
    Applies a 3D adaptive average pooling over an input signal composed of
    several input planes.

    See :class:`~torch.nn.AdaptiveAvgPool3d` for details and output shape.

    Args:
        output_size: the target output size (single integer or
            triple-integer tuple)
    """
    if not torch.jit.is_scripting():
        if type(input) is not Tensor and has_torch_function((input,)):
            return handle_torch_function(
                adaptive_avg_pool3d, (input,), input, output_size)
    _output_size = _list_with_default(output_size, input.size())
    return torch._C._nn.adaptive_avg_pool3d(input, _output_size)


# Activation functions
def dropout(input, p=0.5, training=True, inplace=False):
    # type: (Tensor, float, bool, bool) -> Tensor
    r"""
    During training, randomly zeroes some of the elements of the input
    tensor with probability :attr:`p` using samples from a Bernoulli
    distribution.

    See :class:`~torch.nn.Dropout` for details.

    Args:
        p: probability of an element to be zeroed. Default: 0.5
        training: apply dropout if is ``True``. Default: ``True``
        inplace: If set to ``True``, will do this operation in-place. Default: ``False``
    """
    if not torch.jit.is_scripting():
        if type(input) is not Tensor and has_torch_function((input,)):
            return handle_torch_function(
                dropout, (input,), input, p=p, training=training, inplace=inplace)
    if p < 0. or p > 1.:
        raise ValueError("dropout probability has to be between 0 and 1, "
                         "but got {}".format(p))
    return (_VF.dropout_(input, p, training)
            if inplace
            else _VF.dropout(input, p, training))


def alpha_dropout(input, p=0.5, training=False, inplace=False):
    # type: (Tensor, float, bool, bool) -> Tensor
    r"""Applies alpha dropout to the input.

    See :class:`~torch.nn.AlphaDropout` for details.
    """
    if not torch.jit.is_scripting():
        if type(input) is not Tensor and has_torch_function((input,)):
            return handle_torch_function(
                alpha_dropout, (input,), input, p=p, training=training, inplace=inplace)
    if p < 0. or p > 1.:
        raise ValueError("dropout probability has to be between 0 and 1, "
                         "but got {}".format(p))
    return (_VF.alpha_dropout_(input, p, training)
            if inplace
            else _VF.alpha_dropout(input, p, training))


def dropout2d(input, p=0.5, training=True, inplace=False):
    # type: (Tensor, float, bool, bool) -> Tensor
    r"""
    Randomly zero out entire channels (a channel is a 2D feature map,
    e.g., the :math:`j`-th channel of the :math:`i`-th sample in the
    batched input is a 2D tensor :math:`\text{input}[i, j]`) of the input tensor).
    Each channel will be zeroed out independently on every forward call with
    probability :attr:`p` using samples from a Bernoulli distribution.

    See :class:`~torch.nn.Dropout2d` for details.

    Args:
        p: probability of a channel to be zeroed. Default: 0.5
        training: apply dropout if is ``True``. Default: ``True``
        inplace: If set to ``True``, will do this operation in-place. Default: ``False``
    """
    if not torch.jit.is_scripting():
        if type(input) is not Tensor and has_torch_function((input,)):
            return handle_torch_function(
                dropout2d, (input,), input, p=p, training=training, inplace=inplace)
    if p < 0. or p > 1.:
        raise ValueError("dropout probability has to be between 0 and 1, "
                         "but got {}".format(p))
    return (_VF.feature_dropout_(input, p, training)
            if inplace
            else _VF.feature_dropout(input, p, training))


def dropout3d(input, p=0.5, training=True, inplace=False):
    # type: (Tensor, float, bool, bool) -> Tensor
    r"""
    Randomly zero out entire channels (a channel is a 3D feature map,
    e.g., the :math:`j`-th channel of the :math:`i`-th sample in the
    batched input is a 3D tensor :math:`\text{input}[i, j]`) of the input tensor).
    Each channel will be zeroed out independently on every forward call with
    probability :attr:`p` using samples from a Bernoulli distribution.

    See :class:`~torch.nn.Dropout3d` for details.

    Args:
        p: probability of a channel to be zeroed. Default: 0.5
        training: apply dropout if is ``True``. Default: ``True``
        inplace: If set to ``True``, will do this operation in-place. Default: ``False``
    """
    # This is 100% the same code as dropout2d. We duplicate this code so that
    # stack traces are not confusing.
    if not torch.jit.is_scripting():
        if type(input) is not Tensor and has_torch_function((input,)):
            return handle_torch_function(
                dropout3d, (input,), input, p=p, training=training, inplace=inplace)
    if p < 0. or p > 1.:
        raise ValueError("dropout probability has to be between 0 and 1, "
                         "but got {}".format(p))
    return (_VF.feature_dropout_(input, p, training)
            if inplace
            else _VF.feature_dropout(input, p, training))


def feature_alpha_dropout(input, p=0.5, training=False, inplace=False):
    # type: (Tensor, float, bool, bool) -> Tensor
    r"""
    Randomly masks out entire channels (a channel is a feature map,
    e.g. the :math:`j`-th channel of the :math:`i`-th sample in the batch input
    is a tensor :math:`\text{input}[i, j]`) of the input tensor). Instead of
    setting activations to zero, as in regular Dropout, the activations are set
    to the negative saturation value of the SELU activation function.

    Each element will be masked independently on every forward call with
    probability :attr:`p` using samples from a Bernoulli distribution.
    The elements to be masked are randomized on every forward call, and scaled
    and shifted to maintain zero mean and unit variance.

    See :class:`~torch.nn.FeatureAlphaDropout` for details.

    Args:
        p: dropout probability of a channel to be zeroed. Default: 0.5
        training: apply dropout if is ``True``. Default: ``True``
        inplace: If set to ``True``, will do this operation in-place. Default: ``False``
    """
    if not torch.jit.is_scripting():
        if type(input) is not Tensor and has_torch_function((input,)):
            return handle_torch_function(
                feature_alpha_dropout, (input,), input, p=p, training=training,
                inplace=inplace)
    if p < 0. or p > 1.:
        raise ValueError("dropout probability has to be between 0 and 1, "
                         "but got {}".format(p))
    return (_VF.feature_alpha_dropout_(input, p, training)
            if inplace
            else _VF.feature_alpha_dropout(input, p, training))


def _threshold(input, threshold, value, inplace=False):
    # type: (Tensor, float, float, bool) -> Tensor
    r"""Thresholds each element of the input Tensor.

    See :class:`~torch.nn.Threshold` for more details.
    """
    if not torch.jit.is_scripting():
        if type(input) is not Tensor and has_torch_function((input,)):
            return handle_torch_function(
                _threshold, (input,), input, threshold, value, inplace=inplace)
    if inplace:
        result = _VF.threshold_(input, threshold, value)
    else:
        result = _VF.threshold(input, threshold, value)
    return result

# We define this function as _threshold because it takes an argument
# named threshold, which clobbers the recursive reference to the
# function needed for __torch_function__ support
threshold = _threshold

threshold_ = _add_docstr(_VF.threshold_, r"""
threshold_(input, threshold, value) -> Tensor

In-place version of :func:`~threshold`.
""")


def relu(input: Tensor, inplace: bool = False) -> Tensor:
    r"""relu(input, inplace=False) -> Tensor

    Applies the rectified linear unit function element-wise. See
    :class:`~torch.nn.ReLU` for more details.
    """
    if not torch.jit.is_scripting():
        if type(input) is not Tensor and has_torch_function((input,)):
            return handle_torch_function(relu, (input,), input, inplace=inplace)
    if inplace:
        result = torch.relu_(input)
    else:
        result = torch.relu(input)
    return result


relu_ = _add_docstr(torch.relu_, r"""
relu_(input) -> Tensor

In-place version of :func:`~relu`.
""")


def glu(input: Tensor, dim: int = -1) -> Tensor:
    r"""
    glu(input, dim=-1) -> Tensor

    The gated linear unit. Computes:

    .. math ::
        \text{GLU}(a, b) = a \otimes \sigma(b)

    where `input` is split in half along `dim` to form `a` and `b`, :math:`\sigma`
    is the sigmoid function and :math:`\otimes` is the element-wise product between matrices.

    See `Language Modeling with Gated Convolutional Networks <https://arxiv.org/abs/1612.08083>`_.

    Args:
        input (Tensor): input tensor
        dim (int): dimension on which to split the input. Default: -1
    """
    if not torch.jit.is_scripting():
        if type(input) is not Tensor and has_torch_function((input,)):
            return handle_torch_function(glu, (input,), input, dim=dim)
    if input.dim() == 0:
        raise RuntimeError("glu does not support scalars because halving size must be even")
    return torch._C._nn.glu(input, dim)


<<<<<<< HEAD
def hardglu(input, dim=-1):
    # type: (Tensor, int) -> Tensor
    r"""hardglu(input, dim=-1) -> Tensor

    The piece-wise linear implementation of the gated linear unit. Computes:

    .. math::
        \text{HardGLU}(x) = \begin{cases}
            0 & \text{if~} b \le -3, \\
            a & \text{if~} b \ge +3, \\
            a * b / 6 + 1 / 2 & \text{otherwise}
        \end{cases}

    where `input` is split in half along `dim` to form `a` and `b`.

    Args:
        input (Tensor): input tensor
        dim (int): dimension on which to split the input. Default: -1

    See :class:`~torch.nn.functional.glu` for more details.
    """
    if not torch.jit.is_scripting():
        if type(input) is not Tensor and has_torch_function((input,)):
            return handle_torch_function(hardglu, (input,), input, dim=dim)
    if input.dim() == 0:
        raise RuntimeError("hardglu does not support scalars because halving size must be even")
    return torch._C._nn.hardglu(input, dim)


def hardtanh(input, min_val=-1., max_val=1., inplace=False):
    # type: (Tensor, float, float, bool) -> Tensor
=======
def hardtanh(input: Tensor, min_val: float = -1., max_val: float = 1., inplace: bool = False) -> Tensor:
>>>>>>> ef1795af
    r"""
    hardtanh(input, min_val=-1., max_val=1., inplace=False) -> Tensor

    Applies the HardTanh function element-wise. See :class:`~torch.nn.Hardtanh` for more
    details.
    """
    if not torch.jit.is_scripting():
        if type(input) is not Tensor and has_torch_function((input,)):
            return handle_torch_function(
                hardtanh, (input,), input, min_val=min_val, max_val=max_val,
                inplace=inplace)
    if inplace:
        result = torch._C._nn.hardtanh_(input, min_val, max_val)
    else:
        result = torch._C._nn.hardtanh(input, min_val, max_val)
    return result


hardtanh_ = _add_docstr(torch._C._nn.hardtanh_, r"""
hardtanh_(input, min_val=-1., max_val=1.) -> Tensor

In-place version of :func:`~hardtanh`.
""")


def relu6(input, inplace=False):
    # type: (Tensor, bool) -> Tensor
    r"""relu6(input, inplace=False) -> Tensor

    Applies the element-wise function :math:`\text{ReLU6}(x) = \min(\max(0,x), 6)`.

    See :class:`~torch.nn.ReLU6` for more details.
    """
    if not torch.jit.is_scripting():
        if type(input) is not Tensor and has_torch_function((input,)):
            return handle_torch_function(relu6, (input,), input, inplace=inplace)
    return hardtanh(input, 0., 6., inplace)


def elu(input, alpha=1., inplace=False):
    # type: (Tensor, float, bool) -> Tensor
    r"""Applies element-wise,
    :math:`\text{ELU}(x) = \max(0,x) + \min(0, \alpha * (\exp(x) - 1))`.

    See :class:`~torch.nn.ELU` for more details.
    """
    if not torch.jit.is_scripting():
        if type(input) is not Tensor and has_torch_function((input,)):
            return handle_torch_function(elu, (input,), input, alpha=alpha,
                                         inplace=inplace)
    if inplace:
        result = torch._C._nn.elu_(input, alpha)
    else:
        result = torch._C._nn.elu(input, alpha)
    return result


elu_ = _add_docstr(torch._C._nn.elu_, r"""
elu_(input, alpha=1.) -> Tensor

In-place version of :func:`~elu`.
""")


def selu(input, inplace=False):
    # type: (Tensor, bool) -> Tensor
    r"""selu(input, inplace=False) -> Tensor

    Applies element-wise,
    :math:`\text{SELU}(x) = scale * (\max(0,x) + \min(0, \alpha * (\exp(x) - 1)))`,
    with :math:`\alpha=1.6732632423543772848170429916717` and
    :math:`scale=1.0507009873554804934193349852946`.

    See :class:`~torch.nn.SELU` for more details.
    """
    if not torch.jit.is_scripting():
        if type(input) is not Tensor and has_torch_function((input,)):
            return handle_torch_function(selu, (input,), input, inplace=inplace)
    if inplace:
        result = torch.selu_(input)
    else:
        result = torch.selu(input)
    return result


selu_ = _add_docstr(torch.selu_, r"""
selu_(input) -> Tensor

In-place version of :func:`~selu`.
""")


def celu(input, alpha=1., inplace=False):
    # type: (Tensor, float, bool) -> Tensor
    r"""celu(input, alpha=1., inplace=False) -> Tensor

    Applies element-wise,
    :math:`\text{CELU}(x) = \max(0,x) + \min(0, \alpha * (\exp(x/\alpha) - 1))`.

    See :class:`~torch.nn.CELU` for more details.
    """
    if not torch.jit.is_scripting():
        if type(input) is not Tensor and has_torch_function((input,)):
            return handle_torch_function(celu, (input,), input, alpha=alpha,
                                         inplace=inplace)
    if inplace:
        result = torch.celu_(input, alpha)
    else:
        result = torch.celu(input, alpha)
    return result

celu_ = _add_docstr(torch.celu_, r"""
celu_(input, alpha=1.) -> Tensor

In-place version of :func:`~celu`.
""")


def leaky_relu(input, negative_slope=0.01, inplace=False):
    # type: (Tensor, float, bool) -> Tensor
    r"""
    leaky_relu(input, negative_slope=0.01, inplace=False) -> Tensor

    Applies element-wise,
    :math:`\text{LeakyReLU}(x) = \max(0, x) + \text{negative\_slope} * \min(0, x)`

    See :class:`~torch.nn.LeakyReLU` for more details.
    """
    if not torch.jit.is_scripting():
        if type(input) is not Tensor and has_torch_function((input,)):
            return handle_torch_function(
                leaky_relu, (input,), input, negative_slope=negative_slope,
                inplace=inplace)
    if inplace:
        result = torch._C._nn.leaky_relu_(input, negative_slope)
    else:
        result = torch._C._nn.leaky_relu(input, negative_slope)
    return result


leaky_relu_ = _add_docstr(torch._C._nn.leaky_relu_, r"""
leaky_relu_(input, negative_slope=0.01) -> Tensor

In-place version of :func:`~leaky_relu`.
""")


def prelu(input, weight):
    # type: (Tensor, Tensor) -> Tensor
    r"""prelu(input, weight) -> Tensor

    Applies element-wise the function
    :math:`\text{PReLU}(x) = \max(0,x) + \text{weight} * \min(0,x)` where weight is a
    learnable parameter.

    See :class:`~torch.nn.PReLU` for more details.
    """
    if not torch.jit.is_scripting():
        if type(input) is not Tensor and has_torch_function((input,)):
            return handle_torch_function(prelu, (input,), input, weight)
    return torch.prelu(input, weight)


def rrelu(input, lower=1. / 8, upper=1. / 3, training=False, inplace=False):
    # type: (Tensor, float, float, bool, bool) -> Tensor
    r"""rrelu(input, lower=1./8, upper=1./3, training=False, inplace=False) -> Tensor

    Randomized leaky ReLU.

    See :class:`~torch.nn.RReLU` for more details.
    """
    if not torch.jit.is_scripting():
        if type(input) is not Tensor and has_torch_function((input,)):
            return handle_torch_function(
                rrelu, (input,), input, lower=lower, upper=upper,
                training=training, inplace=inplace)
    if inplace:
        result = torch.rrelu_(input, lower, upper, training)
    else:
        result = torch.rrelu(input, lower, upper, training)
    return result


rrelu_ = _add_docstr(torch.rrelu_, r"""
rrelu_(input, lower=1./8, upper=1./3, training=False) -> Tensor

In-place version of :func:`~rrelu`.
""")

logsigmoid = _add_docstr(torch._C._nn.log_sigmoid, r"""
logsigmoid(input) -> Tensor

Applies element-wise :math:`\text{LogSigmoid}(x_i) = \log \left(\frac{1}{1 + \exp(-x_i)}\right)`

See :class:`~torch.nn.LogSigmoid` for more details.
""")

def gelu(input):
    r"""gelu(input) -> Tensor

    Applies element-wise the function
    :math:`\text{GELU}(x) = x * \Phi(x)`

    where :math:`\Phi(x)` is the Cumulative Distribution Function for Gaussian Distribution.

    See `Gaussian Error Linear Units (GELUs) <https://arxiv.org/abs/1606.08415>`_.
    """
    if not torch.jit.is_scripting():
        if type(input) is not Tensor and has_torch_function((input,)):
            return handle_torch_function(gelu, (input,), input)
    return torch._C._nn.gelu(input)


def hardshrink(input, lambd=0.5):
    # type: (Tensor, float) -> Tensor
    r"""
    hardshrink(input, lambd=0.5) -> Tensor

    Applies the hard shrinkage function element-wise

    See :class:`~torch.nn.Hardshrink` for more details.
    """
    if not torch.jit.is_scripting():
        if type(input) is not Tensor and has_torch_function((input,)):
            return handle_torch_function(hardshrink, (input,), input, lambd=lambd)
    return torch.hardshrink(input, lambd)


def tanhshrink(input):
    r"""tanhshrink(input) -> Tensor

    Applies element-wise, :math:`\text{Tanhshrink}(x) = x - \text{Tanh}(x)`

    See :class:`~torch.nn.Tanhshrink` for more details.
    """
    if not torch.jit.is_scripting():
        if type(input) is not Tensor and has_torch_function((input,)):
            return handle_torch_function(tanhshrink, (input,), input)
    return input - input.tanh()


def softsign(input):
    r"""softsign(input) -> Tensor

    Applies element-wise, the function :math:`\text{SoftSign}(x) = \frac{x}{1 + |x|}`

    See :class:`~torch.nn.Softsign` for more details.
    """
    if not torch.jit.is_scripting():
        if type(input) is not Tensor and has_torch_function((input,)):
            return handle_torch_function(softsign, (input,), input)
    return input / (input.abs() + 1)


softplus = _add_docstr(torch._C._nn.softplus, r"""
softplus(input, beta=1, threshold=20) -> Tensor

Applies element-wise, the function :math:`\text{Softplus}(x) = \frac{1}{\beta} * \log(1 + \exp(\beta * x))`.

For numerical stability the implementation reverts to the linear function
when :math:`input \times \beta > threshold`.

See :class:`~torch.nn.Softplus` for more details.
""")


def _get_softmax_dim(name, ndim, stacklevel):
    # type: (str, int, int) -> int
    warnings.warn("Implicit dimension choice for {} has been deprecated. "
                  "Change the call to include dim=X as an argument.".format(name), stacklevel=stacklevel)
    if ndim == 0 or ndim == 1 or ndim == 3:
        ret = 0
    else:
        ret = 1
    return ret


def softmin(input, dim=None, _stacklevel=3, dtype=None):
    # type: (Tensor, Optional[int], int, Optional[int]) -> Tensor
    r"""Applies a softmin function.

    Note that :math:`\text{Softmin}(x) = \text{Softmax}(-x)`. See softmax definition for mathematical formula.

    See :class:`~torch.nn.Softmin` for more details.

    Arguments:
        input (Tensor): input
        dim (int): A dimension along which softmin will be computed (so every slice
            along dim will sum to 1).
        dtype (:class:`torch.dtype`, optional): the desired data type of returned tensor.
          If specified, the input tensor is casted to :attr:`dtype` before the operation
          is performed. This is useful for preventing data type overflows. Default: None.
    """
    if not torch.jit.is_scripting():
        if type(input) is not Tensor and has_torch_function((input,)):
            return handle_torch_function(
                softmin, (input,), input, dim=dim, _stacklevel=_stacklevel, dtype=dtype)
    if dim is None:
        dim = _get_softmax_dim('softmin', input.dim(), _stacklevel)
    if dtype is None:
        ret = (-input).softmax(dim)
    else:
        ret = (-input).softmax(dim, dtype=dtype)
    return ret


def softmax(input, dim=None, _stacklevel=3, dtype=None):
    # type: (Tensor, Optional[int], int, Optional[int]) -> Tensor
    r"""Applies a softmax function.

    Softmax is defined as:

    :math:`\text{Softmax}(x_{i}) = \frac{\exp(x_i)}{\sum_j \exp(x_j)}`

    It is applied to all slices along dim, and will re-scale them so that the elements
    lie in the range `[0, 1]` and sum to 1.

    See :class:`~torch.nn.Softmax` for more details.

    Arguments:
        input (Tensor): input
        dim (int): A dimension along which softmax will be computed.
        dtype (:class:`torch.dtype`, optional): the desired data type of returned tensor.
          If specified, the input tensor is casted to :attr:`dtype` before the operation
          is performed. This is useful for preventing data type overflows. Default: None.

    .. note::
        This function doesn't work directly with NLLLoss,
        which expects the Log to be computed between the Softmax and itself.
        Use log_softmax instead (it's faster and has better numerical properties).

    """
    if not torch.jit.is_scripting():
        if type(input) is not Tensor and has_torch_function((input,)):
            return handle_torch_function(
                softmax, (input,), input, dim=dim, _stacklevel=_stacklevel, dtype=dtype)
    if dim is None:
        dim = _get_softmax_dim('softmax', input.dim(), _stacklevel)
    if dtype is None:
        ret = input.softmax(dim)
    else:
        ret = input.softmax(dim, dtype=dtype)
    return ret


def gumbel_softmax(logits, tau=1, hard=False, eps=1e-10, dim=-1):
    # type: (Tensor, float, bool, float, int) -> Tensor
    r"""
    Samples from the Gumbel-Softmax distribution (`Link 1`_  `Link 2`_) and optionally discretizes.

    Args:
      logits: `[..., num_features]` unnormalized log probabilities
      tau: non-negative scalar temperature
      hard: if ``True``, the returned samples will be discretized as one-hot vectors,
            but will be differentiated as if it is the soft sample in autograd
      dim (int): A dimension along which softmax will be computed. Default: -1.

    Returns:
      Sampled tensor of same shape as `logits` from the Gumbel-Softmax distribution.
      If ``hard=True``, the returned samples will be one-hot, otherwise they will
      be probability distributions that sum to 1 across `dim`.

    .. note::
      This function is here for legacy reasons, may be removed from nn.Functional in the future.

    .. note::
      The main trick for `hard` is to do  `y_hard - y_soft.detach() + y_soft`

      It achieves two things:
      - makes the output value exactly one-hot
      (since we add then subtract y_soft value)
      - makes the gradient equal to y_soft gradient
      (since we strip all other gradients)

    Examples::
        >>> logits = torch.randn(20, 32)
        >>> # Sample soft categorical using reparametrization trick:
        >>> F.gumbel_softmax(logits, tau=1, hard=False)
        >>> # Sample hard categorical using "Straight-through" trick:
        >>> F.gumbel_softmax(logits, tau=1, hard=True)

    .. _Link 1:
        https://arxiv.org/abs/1611.00712
    .. _Link 2:
        https://arxiv.org/abs/1611.01144
    """
    if not torch.jit.is_scripting():
        if type(logits) is not Tensor and has_torch_function((logits,)):
            return handle_torch_function(
                gumbel_softmax, (logits,), logits, tau=tau, hard=hard, eps=eps, dim=dim)
    if eps != 1e-10:
        warnings.warn("`eps` parameter is deprecated and has no effect.")

    gumbels = -torch.empty_like(logits, memory_format=torch.legacy_contiguous_format).exponential_().log()  # ~Gumbel(0,1)
    gumbels = (logits + gumbels) / tau  # ~Gumbel(logits,tau)
    y_soft = gumbels.softmax(dim)

    if hard:
        # Straight through.
        index = y_soft.max(dim, keepdim=True)[1]
        y_hard = torch.zeros_like(logits, memory_format=torch.legacy_contiguous_format).scatter_(dim, index, 1.0)
        ret = y_hard - y_soft.detach() + y_soft
    else:
        # Reparametrization trick.
        ret = y_soft
    return ret


def log_softmax(input, dim=None, _stacklevel=3, dtype=None):
    # type: (Tensor, Optional[int], int, Optional[int]) -> Tensor
    r"""Applies a softmax followed by a logarithm.

    While mathematically equivalent to log(softmax(x)), doing these two
    operations separately is slower, and numerically unstable. This function
    uses an alternative formulation to compute the output and gradient correctly.

    See :class:`~torch.nn.LogSoftmax` for more details.

    Arguments:
        input (Tensor): input
        dim (int): A dimension along which log_softmax will be computed.
        dtype (:class:`torch.dtype`, optional): the desired data type of returned tensor.
          If specified, the input tensor is casted to :attr:`dtype` before the operation
          is performed. This is useful for preventing data type overflows. Default: None.
    """
    if not torch.jit.is_scripting():
        if type(input) is not Tensor and has_torch_function((input,)):
            return handle_torch_function(
                log_softmax, (input,), input, dim=dim, _stacklevel=_stacklevel, dtype=dtype)
    if dim is None:
        dim = _get_softmax_dim('log_softmax', input.dim(), _stacklevel)
    if dtype is None:
        ret = input.log_softmax(dim)
    else:
        ret = input.log_softmax(dim, dtype=dtype)
    return ret


softshrink = _add_docstr(torch._C._nn.softshrink, r"""
softshrink(input, lambd=0.5) -> Tensor

Applies the soft shrinkage function elementwise

See :class:`~torch.nn.Softshrink` for more details.
""")


def tanh(input):
    r"""tanh(input) -> Tensor

    Applies element-wise,
    :math:`\text{Tanh}(x) = \tanh(x) = \frac{\exp(x) - \exp(-x)}{\exp(x) + \exp(-x)}`

    See :class:`~torch.nn.Tanh` for more details.
    """
    warnings.warn("nn.functional.tanh is deprecated. Use torch.tanh instead.")
    return input.tanh()


def sigmoid(input):
    r"""sigmoid(input) -> Tensor

    Applies the element-wise function :math:`\text{Sigmoid}(x) = \frac{1}{1 + \exp(-x)}`

    See :class:`~torch.nn.Sigmoid` for more details.
    """
    warnings.warn("nn.functional.sigmoid is deprecated. Use torch.sigmoid instead.")
    return input.sigmoid()


def hardsigmoid(input, inplace=False):
    # type: (Tensor, bool) -> Tensor
    r"""hardsigmoid(input) -> Tensor

    Applies the element-wise function

    .. math::
        \text{Hardsigmoid}(x) = \begin{cases}
            0 & \text{if~} x \le -3, \\
            1 & \text{if~} x \ge +3, \\
            x / 6 + 1 / 2 & \text{otherwise}
        \end{cases}

    Args:
        inplace: If set to ``True``, will do this operation in-place. Default: ``False``

    See :class:`~torch.nn.Hardsigmoid` for more details.
    """
    if not torch.jit.is_scripting():
        if type(input) is not Tensor and has_torch_function((input,)):
            return handle_torch_function(hardsigmoid, (input,), input, inplace=inplace)
    if inplace:
        return torch._C._nn.hardsigmoid_(input)
    return torch._C._nn.hardsigmoid(input)


def linear(input, weight, bias=None):
    # type: (Tensor, Tensor, Optional[Tensor]) -> Tensor
    r"""
    Applies a linear transformation to the incoming data: :math:`y = xA^T + b`.

    This operator supports :ref:`TensorFloat32<tf32_on_ampere>`.

    Shape:

        - Input: :math:`(N, *, in\_features)` N is the batch size, `*` means any number of
          additional dimensions
        - Weight: :math:`(out\_features, in\_features)`
        - Bias: :math:`(out\_features)`
        - Output: :math:`(N, *, out\_features)`
    """
    tens_ops = (input, weight)
    if not torch.jit.is_scripting():
        if any([type(t) is not Tensor for t in tens_ops]) and has_torch_function(tens_ops):
            return handle_torch_function(linear, tens_ops, input, weight, bias=bias)
    if input.dim() == 2 and bias is not None:
        # fused op is marginally faster
        ret = torch.addmm(bias, input, weight.t())
    else:
        output = input.matmul(weight.t())
        if bias is not None:
            output += bias
        ret = output
    return ret


def bilinear(input1, input2, weight, bias=None):
    # type: (Tensor, Tensor, Tensor, Optional[Tensor]) -> Tensor
    r"""
    Applies a bilinear transformation to the incoming data:
    :math:`y = x_1^T A x_2 + b`

    Shape:

        - input1: :math:`(N, *, H_{in1})` where :math:`H_{in1}=\text{in1\_features}`
          and :math:`*` means any number of additional dimensions.
          All but the last dimension of the inputs should be the same.
        - input2: :math:`(N, *, H_{in2})` where :math:`H_{in2}=\text{in2\_features}`
        - weight: :math:`(\text{out\_features}, \text{in1\_features},
          \text{in2\_features})`
        - bias: :math:`(\text{out\_features})`
        - output: :math:`(N, *, H_{out})` where :math:`H_{out}=\text{out\_features}`
          and all but the last dimension are the same shape as the input.
    """
    return torch.bilinear(input1, input2, weight, bias)

def silu(input, inplace=False):
    # type: (Tensor, bool) -> Tensor
    r"""Applies the silu function, element-wise.

    .. math::
        \text{silu}(x) = x * \sigma(x), \text{where } \sigma(x) \text{ is the logistic sigmoid.}

    .. note::
        See `Gaussian Error Linear Units (GELUs) <https://arxiv.org/abs/1606.08415>`_
        where the SiLU (Sigmoid Linear Unit) was originally coined, and see
        `Sigmoid-Weighted Linear Units for Neural Network Function Approximation
        in Reinforcement Learning <https://arxiv.org/abs/1702.03118>`_ and `Swish:
        a Self-Gated Activation Function <https://arxiv.org/abs/1710.05941v1>`_
        where the SiLU was experimented with later.

    See :class:`~torch.nn.SiLU` for more details.
    """
    if not torch.jit.is_scripting():
        if type(input) is not Tensor and has_torch_function((input,)):
            return handle_torch_function(silu, (input,), input, inplace=inplace)
    if inplace:
        return torch._C._nn.silu_(input)
    return torch._C._nn.silu(input)

def hardswish(input: Tensor, inplace: bool = False) -> Tensor:
    r"""Applies the hardswish function, element-wise, as described in the paper:

    `Searching for MobileNetV3`_.

    .. math::
        \text{Hardswish}(x) = \begin{cases}
            0 & \text{if~} x \le -3, \\
            x & \text{if~} x \ge +3, \\
            x \cdot (x + 3) /6 & \text{otherwise}
        \end{cases}

    See :class:`~torch.nn.Hardswish` for more details.

    .. _`Searching for MobileNetV3`:
        https://arxiv.org/abs/1905.02244
    """
    if not torch.jit.is_scripting():
        if type(input) is not Tensor and has_torch_function((input,)):
            return handle_torch_function(hardswish, (input,), input, inplace=inplace)
    if inplace:
        return torch._C._nn.hardswish_(input)
    return torch._C._nn.hardswish(input)


def _no_grad_embedding_renorm_(weight, input, max_norm, norm_type):
    # type: (Tensor, Tensor, float, float) -> Tensor
    with torch.no_grad():
        torch.embedding_renorm_(weight, input, max_norm, norm_type)


def embedding(input, weight, padding_idx=None, max_norm=None, norm_type=2.,
              scale_grad_by_freq=False, sparse=False):
    # type: (Tensor, Tensor, Optional[int], Optional[float], float, bool, bool) -> Tensor
    r"""A simple lookup table that looks up embeddings in a fixed dictionary and size.

    This module is often used to retrieve word embeddings using indices.
    The input to the module is a list of indices, and the embedding matrix,
    and the output is the corresponding word embeddings.

    See :class:`torch.nn.Embedding` for more details.

    Args:
        input (LongTensor): Tensor containing indices into the embedding matrix
        weight (Tensor): The embedding matrix with number of rows equal to the maximum possible index + 1,
            and number of columns equal to the embedding size
        padding_idx (int, optional): If given, pads the output with the embedding vector at :attr:`padding_idx`
                                         (initialized to zeros) whenever it encounters the index.
        max_norm (float, optional): If given, each embedding vector with norm larger than :attr:`max_norm`
                                    is renormalized to have norm :attr:`max_norm`.
                                    Note: this will modify :attr:`weight` in-place.
        norm_type (float, optional): The p of the p-norm to compute for the :attr:`max_norm` option. Default ``2``.
        scale_grad_by_freq (boolean, optional): If given, this will scale gradients by the inverse of frequency of
                                                the words in the mini-batch. Default ``False``.
        sparse (bool, optional): If ``True``, gradient w.r.t. :attr:`weight` will be a sparse tensor. See Notes under
                                 :class:`torch.nn.Embedding` for more details regarding sparse gradients.

    Shape:
        - Input: LongTensor of arbitrary shape containing the indices to extract
        - Weight: Embedding matrix of floating point type with shape `(V, embedding_dim)`,
                            where V = maximum index + 1 and embedding_dim = the embedding size
        - Output: `(*, embedding_dim)`, where `*` is the input shape

    Examples::

        >>> # a batch of 2 samples of 4 indices each
        >>> input = torch.tensor([[1,2,4,5],[4,3,2,9]])
        >>> # an embedding matrix containing 10 tensors of size 3
        >>> embedding_matrix = torch.rand(10, 3)
        >>> F.embedding(input, embedding_matrix)
        tensor([[[ 0.8490,  0.9625,  0.6753],
                 [ 0.9666,  0.7761,  0.6108],
                 [ 0.6246,  0.9751,  0.3618],
                 [ 0.4161,  0.2419,  0.7383]],

                [[ 0.6246,  0.9751,  0.3618],
                 [ 0.0237,  0.7794,  0.0528],
                 [ 0.9666,  0.7761,  0.6108],
                 [ 0.3385,  0.8612,  0.1867]]])

        >>> # example with padding_idx
        >>> weights = torch.rand(10, 3)
        >>> weights[0, :].zero_()
        >>> embedding_matrix = weights
        >>> input = torch.tensor([[0,2,0,5]])
        >>> F.embedding(input, embedding_matrix, padding_idx=0)
        tensor([[[ 0.0000,  0.0000,  0.0000],
                 [ 0.5609,  0.5384,  0.8720],
                 [ 0.0000,  0.0000,  0.0000],
                 [ 0.6262,  0.2438,  0.7471]]])
    """
    if padding_idx is not None:
        if padding_idx > 0:
            assert padding_idx < weight.size(0), 'Padding_idx must be within num_embeddings'
        elif padding_idx < 0:
            assert padding_idx >= -weight.size(0), 'Padding_idx must be within num_embeddings'
            padding_idx = weight.size(0) + padding_idx
    else:
        padding_idx = -1
    if max_norm is not None:
        # `embedding_renorm_` will call .contiguous() on input anyways, so we
        # call it here and take advantage of the improved locality in the
        # `embedding` call below too.
        input = input.contiguous()
        # XXX: equivalent to
        # with torch.no_grad():
        #   torch.nembedding_renorm_
        # remove once script supports set_grad_enabled
        _no_grad_embedding_renorm_(weight, input, max_norm, norm_type)
    return torch.embedding(weight, input, padding_idx, scale_grad_by_freq, sparse)


def embedding_bag(input, weight, offsets=None, max_norm=None, norm_type=2,
                  scale_grad_by_freq=False, mode='mean', sparse=False,
                  per_sample_weights=None, include_last_offset=False):
    # type: (Tensor, Tensor, Optional[Tensor], Optional[float], float, bool, str, bool, Optional[Tensor], bool) -> Tensor
    r"""Computes sums, means or maxes of `bags` of embeddings, without instantiating the
    intermediate embeddings.

    See :class:`torch.nn.EmbeddingBag` for more details.

    Note:
        When using the CUDA backend, this operation may induce nondeterministic
        behaviour in its backward pass that is not easily switched off.
        Please see the notes on :doc:`/notes/randomness` for background.

    Args:
        input (LongTensor): Tensor containing bags of indices into the embedding matrix
        weight (Tensor): The embedding matrix with number of rows equal to the maximum possible index + 1,
            and number of columns equal to the embedding size
        offsets (LongTensor, optional): Only used when :attr:`input` is 1D. :attr:`offsets` determines
                             the starting index position of each bag (sequence) in :attr:`input`.
        max_norm (float, optional): If given, each embedding vector with norm larger than :attr:`max_norm`
                                    is renormalized to have norm :attr:`max_norm`.
                                    Note: this will modify :attr:`weight` in-place.
        norm_type (float, optional): The ``p`` in the ``p``-norm to compute for the :attr:`max_norm` option.
                                     Default ``2``.
        scale_grad_by_freq (boolean, optional): if given, this will scale gradients by the inverse of frequency of
                                                the words in the mini-batch. Default ``False``.
                                                Note: this option is not supported when ``mode="max"``.
        mode (string, optional): ``"sum"``, ``"mean"`` or ``"max"``. Specifies the way to reduce the bag.
                                 Default: ``"mean"``
        sparse (bool, optional): if ``True``, gradient w.r.t. :attr:`weight` will be a sparse tensor. See Notes under
                                 :class:`torch.nn.Embedding` for more details regarding sparse gradients.
                                 Note: this option is not supported when ``mode="max"``.
        per_sample_weights (Tensor, optional): a tensor of float / double weights, or None
            to indicate all weights should be taken to be 1. If specified, :attr:`per_sample_weights`
            must have exactly the same shape as input and is treated as having the same
            :attr:`offsets`, if those are not None.

        include_last_offset (bool, optional): if ``True``, the size of offsets is equal to the number of bags + 1.
        The last element is the size of the input, or the ending index position of the last bag (sequence).


    Shape:

        - :attr:`input` (LongTensor) and :attr:`offsets` (LongTensor, optional)

          - If :attr:`input` is 2D of shape `(B, N)`,

            it will be treated as ``B`` bags (sequences) each of fixed length ``N``, and
            this will return ``B`` values aggregated in a way depending on the :attr:`mode`.
            :attr:`offsets` is ignored and required to be ``None`` in this case.

          - If :attr:`input` is 1D of shape `(N)`,

            it will be treated as a concatenation of multiple bags (sequences).
            :attr:`offsets` is required to be a 1D tensor containing the
            starting index positions of each bag in :attr:`input`. Therefore,
            for :attr:`offsets` of shape `(B)`, :attr:`input` will be viewed as
            having ``B`` bags. Empty bags (i.e., having 0-length) will have
            returned vectors filled by zeros.

        - :attr:`weight` (Tensor): the learnable weights of the module of
          shape `(num_embeddings, embedding_dim)`

        - :attr:`per_sample_weights` (Tensor, optional). Has the same shape as
          :attr:`input`.

        - :attr:`output`: aggregated embedding values of shape `(B, embedding_dim)`

    Examples::

        >>> # an Embedding module containing 10 tensors of size 3
        >>> embedding_matrix = torch.rand(10, 3)
        >>> # a batch of 2 samples of 4 indices each
        >>> input = torch.tensor([1,2,4,5,4,3,2,9])
        >>> offsets = torch.tensor([0,4])
        >>> F.embedding_bag(embedding_matrix, input, offsets)
        tensor([[ 0.3397,  0.3552,  0.5545],
                [ 0.5893,  0.4386,  0.5882]])
    """
    if not torch.jit.is_scripting():
        tens_ops = (input, weight)
        if any([type(t) is not Tensor for t in tens_ops]) and has_torch_function(tens_ops):
            return handle_torch_function(
                embedding_bag, tens_ops, input, weight, offsets=offsets, max_norm=max_norm,
                norm_type=norm_type, scale_grad_by_freq=scale_grad_by_freq, mode=mode,
                sparse=sparse, per_sample_weights=per_sample_weights,
                include_last_offset=include_last_offset)
    # Check for backward compatibility.
    # Used to be embedding_bag(weight, input, ...)
    # Now is     embedding_bag(input, weight, ...)
    if weight.dtype == torch.long and input.is_floating_point():
        warnings.warn("Argument order of nn.functional.embedding_bag was changed. "
                      "Usage `embedding_bag(weight, input, ...)` is deprecated, "
                      "and should now be `embedding_bag(input, weight, ...)`.")
        weight, input = input, weight

    if per_sample_weights is not None and input.size() != per_sample_weights.size():
        raise ValueError("embedding_bag: If per_sample_weights ({}) is not None, "
                         "then it must have the same shape as the input ({})"
                         .format(per_sample_weights.shape, input.shape))

    if input.dim() == 2:
        if offsets is not None:
            type_str = "<unknown>"
            # TODO: Remove this once script supports type() calls
            if not torch.jit.is_scripting():
                type_str = str(type(offsets))
            raise ValueError("if input is 2D, then offsets has to be None"
                             ", as input is treated is a mini-batch of"
                             " fixed length sequences. However, found "
                             "offsets of type {}".format(type_str))
        offsets = torch.arange(0, input.numel(), input.size(1),
                               dtype=torch.long, device=input.device)

        input = input.reshape(-1)
        if per_sample_weights is not None:
            per_sample_weights = per_sample_weights.reshape(-1)
    elif input.dim() == 1:
        if offsets is None:
            raise ValueError("offsets has to be a 1D Tensor but got None")
        if offsets.dim() != 1:
            raise ValueError("offsets has to be a 1D Tensor")
    else:
        raise ValueError("input has to be 1D or 2D Tensor,"
                         " but got Tensor of dimension {}".format(input.dim()))
    if mode == 'sum':
        mode_enum = 0
    elif mode == 'mean':
        mode_enum = 1
    elif mode == 'max':
        mode_enum = 2

        if scale_grad_by_freq:
            raise ValueError("max mode does not support scaling the gradient by the frequency")

        if sparse:
            raise ValueError("max mode does not support sparse weights")

    else:
        raise ValueError("mode has to be one of sum, mean or max")

    if max_norm is not None:
        # XXX: equivalent to
        # with torch.no_grad():
        #   torch.nembedding_renorm_
        # remove once script supports set_grad_enabled
        _no_grad_embedding_renorm_(weight, input, max_norm, norm_type)

    if per_sample_weights is not None and mode != 'sum':
        raise NotImplementedError("embedding_bag: per_sample_weights was not None. "
                                  "per_sample_weights is only supported for mode='sum' "
                                  "(got mode='{}'). Please open a feature request on GitHub."
                                  .format(mode))

    ret, _, _, _ = torch.embedding_bag(
        weight,
        input,
        offsets,
        scale_grad_by_freq,
        mode_enum,
        sparse,
        per_sample_weights,
        include_last_offset)
    return ret


def _verify_batch_size(size):
    # type: (List[int]) -> None
    # XXX: JIT script does not support the reduce from functools, and mul op is a
    # builtin, which cannot be used as a value to a func yet, so rewrite this size
    # check to a simple equivalent for loop
    #
    # TODO: make use of reduce like below when JIT is ready with the missing features:
    # from operator import mul
    # from functools import reduce
    #
    #   if reduce(mul, size[2:], size[0]) == 1
    size_prods = size[0]
    for i in range(len(size) - 2):
        size_prods *= size[i + 2]
    if size_prods == 1:
        raise ValueError('Expected more than 1 value per channel when training, got input size {}'.format(size))


def batch_norm(input, running_mean, running_var, weight=None, bias=None,
               training=False, momentum=0.1, eps=1e-5):
    # type: (Tensor, Optional[Tensor], Optional[Tensor], Optional[Tensor], Optional[Tensor], bool, float, float) -> Tensor  # noqa
    r"""Applies Batch Normalization for each channel across a batch of data.

    See :class:`~torch.nn.BatchNorm1d`, :class:`~torch.nn.BatchNorm2d`,
    :class:`~torch.nn.BatchNorm3d` for details.
    """
    if not torch.jit.is_scripting():
        if type(input) is not Tensor and has_torch_function((input,)):
            return handle_torch_function(
                batch_norm, (input,), input, running_mean, running_var, weight=weight,
                bias=bias, training=training, momentum=momentum, eps=eps)
    if training:
        _verify_batch_size(input.size())

    return torch.batch_norm(
        input, weight, bias, running_mean, running_var,
        training, momentum, eps, torch.backends.cudnn.enabled
    )


def instance_norm(input, running_mean=None, running_var=None, weight=None,
                  bias=None, use_input_stats=True, momentum=0.1, eps=1e-5):
    # type: (Tensor, Optional[Tensor], Optional[Tensor], Optional[Tensor], Optional[Tensor], bool, float, float) -> Tensor  # noqa
    r"""Applies Instance Normalization for each channel in each data sample in a
    batch.

    See :class:`~torch.nn.InstanceNorm1d`, :class:`~torch.nn.InstanceNorm2d`,
    :class:`~torch.nn.InstanceNorm3d` for details.
    """
    if not torch.jit.is_scripting():
        if type(input) is not Tensor and has_torch_function((input,)):
            return handle_torch_function(
                instance_norm, (input,), input, running_mean=running_mean,
                running_var=running_var, weight=weight, bias=bias,
                use_input_stats=use_input_stats, momentum=momentum, eps=eps)
    _verify_batch_size(input.size())
    return torch.instance_norm(
        input, weight, bias, running_mean, running_var,
        use_input_stats, momentum, eps, torch.backends.cudnn.enabled
    )


def layer_norm(input, normalized_shape, weight=None, bias=None, eps=1e-5):
    # type: (Tensor, List[int], Optional[Tensor], Optional[Tensor], float) -> Tensor
    r"""Applies Layer Normalization for last certain number of dimensions.

    See :class:`~torch.nn.LayerNorm` for details.
    """
    if not torch.jit.is_scripting():
        if type(input) is not Tensor and has_torch_function((input,)):
            return handle_torch_function(
                layer_norm, (input,), input, normalized_shape, weight=weight, bias=bias, eps=eps)
    return torch.layer_norm(input, normalized_shape, weight, bias, eps,
                            torch.backends.cudnn.enabled)


def group_norm(input, num_groups, weight=None, bias=None, eps=1e-5):
    # type: (Tensor, int, Optional[Tensor], Optional[Tensor], float) -> Tensor
    r"""Applies Group Normalization for last certain number of dimensions.

    See :class:`~torch.nn.GroupNorm` for details.
    """
    if not torch.jit.is_scripting():
        if type(input) is not Tensor and has_torch_function((input,)):
            return handle_torch_function(
                group_norm, (input,), input, num_groups, weight=weight, bias=bias, eps=eps)
    _verify_batch_size([
        input.size(0) * input.size(1) // num_groups, num_groups]
        + list(input.size()[2:]))
    return torch.group_norm(input, num_groups, weight, bias, eps,
                            torch.backends.cudnn.enabled)


def local_response_norm(input, size, alpha=1e-4, beta=0.75, k=1.):
    # type: (Tensor, int, float, float, float) -> Tensor
    r"""Applies local response normalization over an input signal composed of
    several input planes, where channels occupy the second dimension.
    Applies normalization across channels.

    See :class:`~torch.nn.LocalResponseNorm` for details.
    """
    if not torch.jit.is_scripting():
        if type(input) is not Tensor and has_torch_function((input,)):
            return handle_torch_function(
                local_response_norm, (input,), input, size, alpha=alpha, beta=beta, k=k)
    dim = input.dim()
    if dim < 3:
        raise ValueError('Expected 3D or higher dimensionality \
                         input (got {} dimensions)'.format(dim))
    div = input.mul(input).unsqueeze(1)
    if dim == 3:
        div = pad(div, (0, 0, size // 2, (size - 1) // 2))
        div = avg_pool2d(div, (size, 1), stride=1).squeeze(1)
    else:
        sizes = input.size()
        div = div.view(sizes[0], 1, sizes[1], sizes[2], -1)
        div = pad(div, (0, 0, 0, 0, size // 2, (size - 1) // 2))
        div = avg_pool3d(div, (size, 1, 1), stride=1).squeeze(1)
        div = div.view(sizes)
    div = div.mul(alpha).add(k).pow(beta)
    return input / div


# loss

def ctc_loss(log_probs, targets, input_lengths, target_lengths, blank=0,
             reduction='mean', zero_infinity=False):
    # type: (Tensor, Tensor, Tensor, Tensor, int, str, bool) -> Tensor
    r"""The Connectionist Temporal Classification loss.

    See :class:`~torch.nn.CTCLoss` for details.

    Note:
        In some circumstances when using the CUDA backend with CuDNN, this operator
        may select a nondeterministic algorithm to increase performance. If this is
        undesirable, you can try to make the operation deterministic (potentially at
        a performance cost) by setting ``torch.backends.cudnn.deterministic =
        True``.
        Please see the notes on :doc:`/notes/randomness` for background.

    Note:
        When using the CUDA backend, this operation may induce nondeterministic
        behaviour in its backward pass that is not easily switched off.
        Please see the notes on :doc:`/notes/randomness` for background.

    Args:
        log_probs: :math:`(T, N, C)` where `C = number of characters in alphabet including blank`,
            `T = input length`, and `N = batch size`.
            The logarithmized probabilities of the outputs
            (e.g. obtained with :func:`torch.nn.functional.log_softmax`).
        targets: :math:`(N, S)` or `(sum(target_lengths))`.
            Targets cannot be blank. In the second form, the targets are assumed to be concatenated.
        input_lengths: :math:`(N)`.
            Lengths of the inputs (must each be :math:`\leq T`)
        target_lengths: :math:`(N)`.
            Lengths of the targets
        blank (int, optional):
            Blank label. Default :math:`0`.
        reduction (string, optional): Specifies the reduction to apply to the output:
            ``'none'`` | ``'mean'`` | ``'sum'``. ``'none'``: no reduction will be applied,
            ``'mean'``: the output losses will be divided by the target lengths and
            then the mean over the batch is taken, ``'sum'``: the output will be
            summed. Default: ``'mean'``
        zero_infinity (bool, optional):
            Whether to zero infinite losses and the associated gradients.
            Default: ``False``
            Infinite losses mainly occur when the inputs are too short
            to be aligned to the targets.

    Example::

        >>> log_probs = torch.randn(50, 16, 20).log_softmax(2).detach().requires_grad_()
        >>> targets = torch.randint(1, 20, (16, 30), dtype=torch.long)
        >>> input_lengths = torch.full((16,), 50, dtype=torch.long)
        >>> target_lengths = torch.randint(10,30,(16,), dtype=torch.long)
        >>> loss = F.ctc_loss(log_probs, targets, input_lengths, target_lengths)
        >>> loss.backward()
    """
    return torch.ctc_loss(log_probs, targets, input_lengths, target_lengths, blank, _Reduction.get_enum(reduction),
                          zero_infinity)


def nll_loss(input, target, weight=None, size_average=None, ignore_index=-100,
             reduce=None, reduction='mean'):
    # type: (Tensor, Tensor, Optional[Tensor], Optional[bool], int, Optional[bool], str) -> Tensor
    r"""The negative log likelihood loss.

    See :class:`~torch.nn.NLLLoss` for details.

    Args:
        input: :math:`(N, C)` where `C = number of classes` or :math:`(N, C, H, W)`
            in case of 2D Loss, or :math:`(N, C, d_1, d_2, ..., d_K)` where :math:`K \geq 1`
            in the case of K-dimensional loss.
        target: :math:`(N)` where each value is :math:`0 \leq \text{targets}[i] \leq C-1`,
            or :math:`(N, d_1, d_2, ..., d_K)` where :math:`K \geq 1` for
            K-dimensional loss.
        weight (Tensor, optional): a manual rescaling weight given to each
            class. If given, has to be a Tensor of size `C`
        size_average (bool, optional): Deprecated (see :attr:`reduction`). By default,
            the losses are averaged over each loss element in the batch. Note that for
            some losses, there multiple elements per sample. If the field :attr:`size_average`
            is set to ``False``, the losses are instead summed for each minibatch. Ignored
            when reduce is ``False``. Default: ``True``
        ignore_index (int, optional): Specifies a target value that is ignored
            and does not contribute to the input gradient. When :attr:`size_average` is
            ``True``, the loss is averaged over non-ignored targets. Default: -100
        reduce (bool, optional): Deprecated (see :attr:`reduction`). By default, the
            losses are averaged or summed over observations for each minibatch depending
            on :attr:`size_average`. When :attr:`reduce` is ``False``, returns a loss per
            batch element instead and ignores :attr:`size_average`. Default: ``True``
        reduction (string, optional): Specifies the reduction to apply to the output:
            ``'none'`` | ``'mean'`` | ``'sum'``. ``'none'``: no reduction will be applied,
            ``'mean'``: the sum of the output will be divided by the number of
            elements in the output, ``'sum'``: the output will be summed. Note: :attr:`size_average`
            and :attr:`reduce` are in the process of being deprecated, and in the meantime,
            specifying either of those two args will override :attr:`reduction`. Default: ``'mean'``

    Example::

        >>> # input is of size N x C = 3 x 5
        >>> input = torch.randn(3, 5, requires_grad=True)
        >>> # each element in target has to have 0 <= value < C
        >>> target = torch.tensor([1, 0, 4])
        >>> output = F.nll_loss(F.log_softmax(input), target)
        >>> output.backward()
    """
    if not torch.jit.is_scripting():
        tens_ops = (input, target)
        if any([type(t) is not Tensor for t in tens_ops]) and has_torch_function(tens_ops):
            return handle_torch_function(
                nll_loss, tens_ops, input, target, weight=weight, size_average=size_average,
                ignore_index=ignore_index, reduce=reduce, reduction=reduction)
    if size_average is not None or reduce is not None:
        reduction = _Reduction.legacy_get_string(size_average, reduce)
    dim = input.dim()
    if dim < 2:
        raise ValueError('Expected 2 or more dimensions (got {})'.format(dim))

    if input.size(0) != target.size(0):
        raise ValueError('Expected input batch_size ({}) to match target batch_size ({}).'
                         .format(input.size(0), target.size(0)))
    if dim == 2:
        ret = torch._C._nn.nll_loss(input, target, weight, _Reduction.get_enum(reduction), ignore_index)
    elif dim == 4:
        ret = torch._C._nn.nll_loss2d(input, target, weight, _Reduction.get_enum(reduction), ignore_index)
    else:
        # dim == 3 or dim > 4
        n = input.size(0)
        c = input.size(1)
        out_size = (n,) + input.size()[2:]
        if target.size()[1:] != input.size()[2:]:
            raise ValueError('Expected target size {}, got {}'.format(
                out_size, target.size()))
        input = input.contiguous()
        target = target.contiguous()
        # support empty batches, see #15870
        if input.numel() > 0:
            input = input.view(n, c, 1, -1)
        else:
            input = input.view(n, c, 0, 0)
        if target.numel() > 0:
            target = target.view(n, 1, -1)
        else:
            target = target.view(n, 0, 0)
        reduction_enum = _Reduction.get_enum(reduction)
        if reduction != 'none':
            ret = torch._C._nn.nll_loss2d(
                input, target, weight, reduction_enum, ignore_index)
        else:
            out = torch._C._nn.nll_loss2d(
                input, target, weight, reduction_enum, ignore_index)
            ret = out.view(out_size)
    return ret


def poisson_nll_loss(input, target, log_input=True, full=False, size_average=None, eps=1e-8,
                     reduce=None, reduction='mean'):
    # type: (Tensor, Tensor, bool, bool, Optional[bool], float, Optional[bool], str) -> Tensor
    r"""Poisson negative log likelihood loss.

    See :class:`~torch.nn.PoissonNLLLoss` for details.

    Args:
        input: expectation of underlying Poisson distribution.
        target: random sample :math:`target \sim \text{Poisson}(input)`.
        log_input: if ``True`` the loss is computed as
            :math:`\exp(\text{input}) - \text{target} * \text{input}`, if ``False`` then loss is
            :math:`\text{input} - \text{target} * \log(\text{input}+\text{eps})`. Default: ``True``
        full: whether to compute full loss, i. e. to add the Stirling
            approximation term. Default: ``False``
            :math:`\text{target} * \log(\text{target}) - \text{target} + 0.5 * \log(2 * \pi * \text{target})`.
        size_average (bool, optional): Deprecated (see :attr:`reduction`). By default,
            the losses are averaged over each loss element in the batch. Note that for
            some losses, there multiple elements per sample. If the field :attr:`size_average`
            is set to ``False``, the losses are instead summed for each minibatch. Ignored
            when reduce is ``False``. Default: ``True``
        eps (float, optional): Small value to avoid evaluation of :math:`\log(0)` when
            :attr:`log_input`=``False``. Default: 1e-8
        reduce (bool, optional): Deprecated (see :attr:`reduction`). By default, the
            losses are averaged or summed over observations for each minibatch depending
            on :attr:`size_average`. When :attr:`reduce` is ``False``, returns a loss per
            batch element instead and ignores :attr:`size_average`. Default: ``True``
        reduction (string, optional): Specifies the reduction to apply to the output:
            ``'none'`` | ``'mean'`` | ``'sum'``. ``'none'``: no reduction will be applied,
            ``'mean'``: the sum of the output will be divided by the number of
            elements in the output, ``'sum'``: the output will be summed. Note: :attr:`size_average`
            and :attr:`reduce` are in the process of being deprecated, and in the meantime,
            specifying either of those two args will override :attr:`reduction`. Default: ``'mean'``

    """
    if not torch.jit.is_scripting():
        tens_ops = (input, target)
        if any([type(t) is not Tensor for t in tens_ops]) and has_torch_function(tens_ops):
            return handle_torch_function(
                poisson_nll_loss, tens_ops, input, target, log_input=log_input, full=full,
                size_average=size_average, eps=eps, reduce=reduce, reduction=reduction)
    if size_average is not None or reduce is not None:
        reduction = _Reduction.legacy_get_string(size_average, reduce)
    if reduction != 'none' and reduction != 'mean' and reduction != 'sum':
        ret = input
        raise ValueError(reduction + " is not valid")

    ret = torch.poisson_nll_loss(input, target, log_input, full, eps, _Reduction.get_enum(reduction))
    return ret


def kl_div(input, target, size_average=None, reduce=None, reduction='mean', log_target=False):
    # type: (Tensor, Tensor, Optional[bool], Optional[bool], str, bool) -> Tensor
    r"""The `Kullback-Leibler divergence Loss
    <https://en.wikipedia.org/wiki/Kullback-Leibler_divergence>`__

    See :class:`~torch.nn.KLDivLoss` for details.

    Args:
        input: Tensor of arbitrary shape
        target: Tensor of the same shape as input
        size_average (bool, optional): Deprecated (see :attr:`reduction`). By default,
            the losses are averaged over each loss element in the batch. Note that for
            some losses, there multiple elements per sample. If the field :attr:`size_average`
            is set to ``False``, the losses are instead summed for each minibatch. Ignored
            when reduce is ``False``. Default: ``True``
        reduce (bool, optional): Deprecated (see :attr:`reduction`). By default, the
            losses are averaged or summed over observations for each minibatch depending
            on :attr:`size_average`. When :attr:`reduce` is ``False``, returns a loss per
            batch element instead and ignores :attr:`size_average`. Default: ``True``
        reduction (string, optional): Specifies the reduction to apply to the output:
            ``'none'`` | ``'batchmean'`` | ``'sum'`` | ``'mean'``.
            ``'none'``: no reduction will be applied
            ``'batchmean'``: the sum of the output will be divided by the batchsize
            ``'sum'``: the output will be summed
            ``'mean'``: the output will be divided by the number of elements in the output
            Default: ``'mean'``
        log_target (bool): A flag indicating whether ``target`` is passed in the log space.
            It is recommended to pass certain distributions (like ``softmax``)
            in the log space to avoid numerical issues caused by explicit ``log``.
            Default: ``False``

    .. note::
        :attr:`size_average` and :attr:`reduce` are in the process of being deprecated,
        and in the meantime, specifying either of those two args will override :attr:`reduction`.

    .. note::
        :attr:``reduction`` = ``'mean'`` doesn't return the true kl divergence value, please use
        :attr:``reduction`` = ``'batchmean'`` which aligns with KL math definition.
        In the next major release, ``'mean'`` will be changed to be the same as 'batchmean'.
    """
    if not torch.jit.is_scripting():
        tens_ops = (input, target)
        if any([type(t) is not Tensor for t in tens_ops]) and has_torch_function(tens_ops):
            return handle_torch_function(
                kl_div, tens_ops, input, target, size_average=size_average,
                reduce=reduce, reduction=reduction, log_target=log_target)
    if size_average is not None or reduce is not None:
        reduction_enum = _Reduction.legacy_get_enum(size_average, reduce)
    else:
        if reduction == 'mean':
            warnings.warn("reduction: 'mean' divides the total loss by both the batch size and the support size."
                          "'batchmean' divides only by the batch size, and aligns with the KL div math definition."
                          "'mean' will be changed to behave the same as 'batchmean' in the next major release.")

        # special case for batchmean
        if reduction == 'batchmean':
            reduction_enum = _Reduction.get_enum('sum')
        else:
            reduction_enum = _Reduction.get_enum(reduction)

    reduced = torch.kl_div(input, target, reduction_enum, log_target=log_target)

    if reduction == 'batchmean' and input.dim() != 0:
        reduced = reduced / input.size()[0]

    return reduced


def cross_entropy(input, target, weight=None, size_average=None, ignore_index=-100,
                  reduce=None, reduction='mean'):
    # type: (Tensor, Tensor, Optional[Tensor], Optional[bool], int, Optional[bool], str) -> Tensor
    r"""This criterion combines `log_softmax` and `nll_loss` in a single
    function.

    See :class:`~torch.nn.CrossEntropyLoss` for details.

    Args:
        input (Tensor) : :math:`(N, C)` where `C = number of classes` or :math:`(N, C, H, W)`
            in case of 2D Loss, or :math:`(N, C, d_1, d_2, ..., d_K)` where :math:`K \geq 1`
            in the case of K-dimensional loss.
        target (Tensor) : :math:`(N)` where each value is :math:`0 \leq \text{targets}[i] \leq C-1`,
            or :math:`(N, d_1, d_2, ..., d_K)` where :math:`K \geq 1` for
            K-dimensional loss.
        weight (Tensor, optional): a manual rescaling weight given to each
            class. If given, has to be a Tensor of size `C`
        size_average (bool, optional): Deprecated (see :attr:`reduction`). By default,
            the losses are averaged over each loss element in the batch. Note that for
            some losses, there multiple elements per sample. If the field :attr:`size_average`
            is set to ``False``, the losses are instead summed for each minibatch. Ignored
            when reduce is ``False``. Default: ``True``
        ignore_index (int, optional): Specifies a target value that is ignored
            and does not contribute to the input gradient. When :attr:`size_average` is
            ``True``, the loss is averaged over non-ignored targets. Default: -100
        reduce (bool, optional): Deprecated (see :attr:`reduction`). By default, the
            losses are averaged or summed over observations for each minibatch depending
            on :attr:`size_average`. When :attr:`reduce` is ``False``, returns a loss per
            batch element instead and ignores :attr:`size_average`. Default: ``True``
        reduction (string, optional): Specifies the reduction to apply to the output:
            ``'none'`` | ``'mean'`` | ``'sum'``. ``'none'``: no reduction will be applied,
            ``'mean'``: the sum of the output will be divided by the number of
            elements in the output, ``'sum'``: the output will be summed. Note: :attr:`size_average`
            and :attr:`reduce` are in the process of being deprecated, and in the meantime,
            specifying either of those two args will override :attr:`reduction`. Default: ``'mean'``

    Examples::

        >>> input = torch.randn(3, 5, requires_grad=True)
        >>> target = torch.randint(5, (3,), dtype=torch.int64)
        >>> loss = F.cross_entropy(input, target)
        >>> loss.backward()
    """
    if not torch.jit.is_scripting():
        tens_ops = (input, target)
        if any([type(t) is not Tensor for t in tens_ops]) and has_torch_function(tens_ops):
            return handle_torch_function(
                cross_entropy, tens_ops, input, target, weight=weight,
                size_average=size_average, ignore_index=ignore_index, reduce=reduce,
                reduction=reduction)
    if size_average is not None or reduce is not None:
        reduction = _Reduction.legacy_get_string(size_average, reduce)
    return nll_loss(log_softmax(input, 1), target, weight, None, ignore_index, None, reduction)


def binary_cross_entropy(input, target, weight=None, size_average=None,
                         reduce=None, reduction='mean'):
    # type: (Tensor, Tensor, Optional[Tensor], Optional[bool], Optional[bool], str) -> Tensor
    r"""Function that measures the Binary Cross Entropy
    between the target and the output.

    See :class:`~torch.nn.BCELoss` for details.

    Args:
        input: Tensor of arbitrary shape
        target: Tensor of the same shape as input
        weight (Tensor, optional): a manual rescaling weight
                if provided it's repeated to match input tensor shape
        size_average (bool, optional): Deprecated (see :attr:`reduction`). By default,
            the losses are averaged over each loss element in the batch. Note that for
            some losses, there multiple elements per sample. If the field :attr:`size_average`
            is set to ``False``, the losses are instead summed for each minibatch. Ignored
            when reduce is ``False``. Default: ``True``
        reduce (bool, optional): Deprecated (see :attr:`reduction`). By default, the
            losses are averaged or summed over observations for each minibatch depending
            on :attr:`size_average`. When :attr:`reduce` is ``False``, returns a loss per
            batch element instead and ignores :attr:`size_average`. Default: ``True``
        reduction (string, optional): Specifies the reduction to apply to the output:
            ``'none'`` | ``'mean'`` | ``'sum'``. ``'none'``: no reduction will be applied,
            ``'mean'``: the sum of the output will be divided by the number of
            elements in the output, ``'sum'``: the output will be summed. Note: :attr:`size_average`
            and :attr:`reduce` are in the process of being deprecated, and in the meantime,
            specifying either of those two args will override :attr:`reduction`. Default: ``'mean'``

    Examples::

        >>> input = torch.randn((3, 2), requires_grad=True)
        >>> target = torch.rand((3, 2), requires_grad=False)
        >>> loss = F.binary_cross_entropy(F.sigmoid(input), target)
        >>> loss.backward()
    """
    if not torch.jit.is_scripting():
        tens_ops = (input, target)
        if any([type(t) is not Tensor for t in tens_ops]) and has_torch_function(tens_ops):
            return handle_torch_function(
                binary_cross_entropy, tens_ops, input, target, weight=weight,
                size_average=size_average, reduce=reduce, reduction=reduction)
    if size_average is not None or reduce is not None:
        reduction_enum = _Reduction.legacy_get_enum(size_average, reduce)
    else:
        reduction_enum = _Reduction.get_enum(reduction)
    if target.size() != input.size():
        raise ValueError("Using a target size ({}) that is different to the input size ({}) is deprecated. "
                         "Please ensure they have the same size.".format(target.size(), input.size()))

    if weight is not None:
        new_size = _infer_size(target.size(), weight.size())
        weight = weight.expand(new_size)

    return torch._C._nn.binary_cross_entropy(
        input, target, weight, reduction_enum)


def binary_cross_entropy_with_logits(input, target, weight=None, size_average=None,
                                     reduce=None, reduction='mean', pos_weight=None):
    # type: (Tensor, Tensor, Optional[Tensor], Optional[bool], Optional[bool], str, Optional[Tensor]) -> Tensor
    r"""Function that measures Binary Cross Entropy between target and output
    logits.

    See :class:`~torch.nn.BCEWithLogitsLoss` for details.

    Args:
        input: Tensor of arbitrary shape
        target: Tensor of the same shape as input
        weight (Tensor, optional): a manual rescaling weight
            if provided it's repeated to match input tensor shape
        size_average (bool, optional): Deprecated (see :attr:`reduction`). By default,
            the losses are averaged over each loss element in the batch. Note that for
            some losses, there multiple elements per sample. If the field :attr:`size_average`
            is set to ``False``, the losses are instead summed for each minibatch. Ignored
            when reduce is ``False``. Default: ``True``
        reduce (bool, optional): Deprecated (see :attr:`reduction`). By default, the
            losses are averaged or summed over observations for each minibatch depending
            on :attr:`size_average`. When :attr:`reduce` is ``False``, returns a loss per
            batch element instead and ignores :attr:`size_average`. Default: ``True``
        reduction (string, optional): Specifies the reduction to apply to the output:
            ``'none'`` | ``'mean'`` | ``'sum'``. ``'none'``: no reduction will be applied,
            ``'mean'``: the sum of the output will be divided by the number of
            elements in the output, ``'sum'``: the output will be summed. Note: :attr:`size_average`
            and :attr:`reduce` are in the process of being deprecated, and in the meantime,
            specifying either of those two args will override :attr:`reduction`. Default: ``'mean'``
        pos_weight (Tensor, optional): a weight of positive examples.
                Must be a vector with length equal to the number of classes.

    Examples::

         >>> input = torch.randn(3, requires_grad=True)
         >>> target = torch.empty(3).random_(2)
         >>> loss = F.binary_cross_entropy_with_logits(input, target)
         >>> loss.backward()
    """
    if not torch.jit.is_scripting():
        tens_ops = (input, target)
        if any([type(t) is not Tensor for t in tens_ops]) and has_torch_function(tens_ops):
            return handle_torch_function(
                binary_cross_entropy_with_logits, tens_ops, input, target, weight=weight,
                size_average=size_average, reduce=reduce, reduction=reduction,
                pos_weight=pos_weight)
    if size_average is not None or reduce is not None:
        reduction_enum = _Reduction.legacy_get_enum(size_average, reduce)
    else:
        reduction_enum = _Reduction.get_enum(reduction)

    if not (target.size() == input.size()):
        raise ValueError("Target size ({}) must be the same as input size ({})".format(target.size(), input.size()))

    return torch.binary_cross_entropy_with_logits(input, target, weight, pos_weight, reduction_enum)


def _smooth_l1_loss(input, target):
    # type: (Tensor, Tensor) -> Tensor
    t = torch.abs(input - target)
    return torch.where(t < 1, 0.5 * t ** 2, t - 0.5)


def smooth_l1_loss(input, target, size_average=None, reduce=None, reduction='mean'):
    # type: (Tensor, Tensor, Optional[bool], Optional[bool], str) -> Tensor
    r"""Function that uses a squared term if the absolute
    element-wise error falls below 1 and an L1 term otherwise.

    See :class:`~torch.nn.SmoothL1Loss` for details.
    """
    if not torch.jit.is_scripting():
        tens_ops = (input, target)
        if any([type(t) is not Tensor for t in tens_ops]) and has_torch_function(tens_ops):
            return handle_torch_function(
                smooth_l1_loss, tens_ops, input, target, size_average=size_average,
                reduce=reduce, reduction=reduction)
    if not (target.size() == input.size()):
        warnings.warn("Using a target size ({}) that is different to the input size ({}). "
                      "This will likely lead to incorrect results due to broadcasting. "
                      "Please ensure they have the same size.".format(target.size(), input.size()),
                      stacklevel=2)
    if size_average is not None or reduce is not None:
        reduction = _Reduction.legacy_get_string(size_average, reduce)

    expanded_input, expanded_target = torch.broadcast_tensors(input, target)
    return torch._C._nn.smooth_l1_loss(expanded_input, expanded_target, _Reduction.get_enum(reduction))


def l1_loss(input, target, size_average=None, reduce=None, reduction='mean'):
    # type: (Tensor, Tensor, Optional[bool], Optional[bool], str) -> Tensor
    r"""l1_loss(input, target, size_average=None, reduce=None, reduction='mean') -> Tensor

    Function that takes the mean element-wise absolute value difference.

    See :class:`~torch.nn.L1Loss` for details.
    """
    if not torch.jit.is_scripting():
        tens_ops = (input, target)
        if any([type(t) is not Tensor for t in tens_ops]) and has_torch_function(tens_ops):
            return handle_torch_function(
                l1_loss, tens_ops, input, target, size_average=size_average, reduce=reduce,
                reduction=reduction)
    if not (target.size() == input.size()):
        warnings.warn("Using a target size ({}) that is different to the input size ({}). "
                      "This will likely lead to incorrect results due to broadcasting. "
                      "Please ensure they have the same size.".format(target.size(), input.size()),
                      stacklevel=2)
    if size_average is not None or reduce is not None:
        reduction = _Reduction.legacy_get_string(size_average, reduce)


    expanded_input, expanded_target = torch.broadcast_tensors(input, target)
    return torch._C._nn.l1_loss(expanded_input, expanded_target, _Reduction.get_enum(reduction))


def mse_loss(input, target, size_average=None, reduce=None, reduction='mean'):
    # type: (Tensor, Tensor, Optional[bool], Optional[bool], str) -> Tensor
    r"""mse_loss(input, target, size_average=None, reduce=None, reduction='mean') -> Tensor

    Measures the element-wise mean squared error.

    See :class:`~torch.nn.MSELoss` for details.
    """
    if not torch.jit.is_scripting():
        tens_ops = (input, target)
        if any([type(t) is not Tensor for t in tens_ops]) and has_torch_function(tens_ops):
            return handle_torch_function(
                mse_loss, tens_ops, input, target, size_average=size_average, reduce=reduce,
                reduction=reduction)
    if not (target.size() == input.size()):
        warnings.warn("Using a target size ({}) that is different to the input size ({}). "
                      "This will likely lead to incorrect results due to broadcasting. "
                      "Please ensure they have the same size.".format(target.size(), input.size()),
                      stacklevel=2)
    if size_average is not None or reduce is not None:
        reduction = _Reduction.legacy_get_string(size_average, reduce)

    expanded_input, expanded_target = torch.broadcast_tensors(input, target)
    return torch._C._nn.mse_loss(expanded_input, expanded_target, _Reduction.get_enum(reduction))


def margin_ranking_loss(input1, input2, target, margin=0, size_average=None,
                        reduce=None, reduction='mean'):
    # type: (Tensor, Tensor, Tensor, float, Optional[bool], Optional[bool], str) -> Tensor
    r"""margin_ranking_loss(input1, input2, target, margin=0, size_average=None, reduce=None, reduction='mean') -> Tensor

    See :class:`~torch.nn.MarginRankingLoss` for details.
    """  # noqa
    if not torch.jit.is_scripting():
        tens_ops = (input1, input2, target)
        if any([type(t) is not Tensor for t in tens_ops]) and has_torch_function(tens_ops):
            return handle_torch_function(
                margin_ranking_loss, tens_ops, input1, input2, target, margin=margin,
                size_average=size_average, reduce=reduce, reduction=reduction)
    if size_average is not None or reduce is not None:
        reduction_enum = _Reduction.legacy_get_enum(size_average, reduce)
    else:
        reduction_enum = _Reduction.get_enum(reduction)
    if input1.dim() == 0 or input2.dim() == 0 or target.dim() == 0:
        raise RuntimeError(("margin_ranking_loss does not support scalars, got sizes: "
                            "input1: {}, input2: {}, target: {} ".format(input1.size(), input2.size(), target.size())))
    return torch.margin_ranking_loss(input1, input2, target, margin, reduction_enum)


def hinge_embedding_loss(input, target, margin=1.0, size_average=None,
                         reduce=None, reduction='mean'):
    # type: (Tensor, Tensor, float, Optional[bool], Optional[bool], str) -> Tensor
    r"""hinge_embedding_loss(input, target, margin=1.0, size_average=None, reduce=None, reduction='mean') -> Tensor

    See :class:`~torch.nn.HingeEmbeddingLoss` for details.
    """  # noqa
    if not torch.jit.is_scripting():
        tens_ops = (input, target)
        if any([type(t) is not Tensor for t in tens_ops]) and has_torch_function(tens_ops):
            return handle_torch_function(
                hinge_embedding_loss, tens_ops, input, target, margin=margin,
                size_average=size_average, reduce=reduce, reduction=reduction)
    if size_average is not None or reduce is not None:
        reduction_enum = _Reduction.legacy_get_enum(size_average, reduce)
    else:
        reduction_enum = _Reduction.get_enum(reduction)
    return torch.hinge_embedding_loss(input, target, margin, reduction_enum)


def multilabel_margin_loss(input, target, size_average=None, reduce=None, reduction='mean'):
    # type: (Tensor, Tensor, Optional[bool], Optional[bool], str) -> Tensor
    r"""multilabel_margin_loss(input, target, size_average=None, reduce=None, reduction='mean') -> Tensor

    See :class:`~torch.nn.MultiLabelMarginLoss` for details.
    """
    if not torch.jit.is_scripting():
        tens_ops = (input, target)
        if any([type(t) is not Tensor for t in tens_ops]) and has_torch_function(tens_ops):
            return handle_torch_function(
                multilabel_margin_loss, tens_ops, input, target, size_average=size_average,
                reduce=reduce, reduction=reduction)
    if size_average is not None or reduce is not None:
        reduction_enum = _Reduction.legacy_get_enum(size_average, reduce)
    else:
        reduction_enum = _Reduction.get_enum(reduction)
    return torch._C._nn.multilabel_margin_loss(input, target, reduction_enum)


def soft_margin_loss(input, target, size_average=None, reduce=None, reduction='mean'):
    # type: (Tensor, Tensor, Optional[bool], Optional[bool], str) -> Tensor
    r"""soft_margin_loss(input, target, size_average=None, reduce=None, reduction='mean') -> Tensor

    See :class:`~torch.nn.SoftMarginLoss` for details.
    """
    if not torch.jit.is_scripting():
        tens_ops = (input, target)
        if any([type(t) is not Tensor for t in tens_ops]) and has_torch_function(tens_ops):
            return handle_torch_function(
                soft_margin_loss, tens_ops, input, target, size_average=size_average,
                reduce=reduce, reduction=reduction)
    if size_average is not None or reduce is not None:
        reduction_enum = _Reduction.legacy_get_enum(size_average, reduce)
    else:
        reduction_enum = _Reduction.get_enum(reduction)
    return torch._C._nn.soft_margin_loss(input, target, reduction_enum)


def multilabel_soft_margin_loss(input, target, weight=None, size_average=None,
                                reduce=None, reduction='mean'):
    # type: (Tensor, Tensor, Optional[Tensor], Optional[bool], Optional[bool], str) -> Tensor
    r"""multilabel_soft_margin_loss(input, target, weight=None, size_average=None) -> Tensor

    See :class:`~torch.nn.MultiLabelSoftMarginLoss` for details.
    """
    if not torch.jit.is_scripting():
        tens_ops = (input, target)
        if any([type(t) is not Tensor for t in tens_ops]) and has_torch_function(tens_ops):
            return handle_torch_function(
                multilabel_soft_margin_loss, tens_ops, input, target, weight=weight,
                size_average=size_average, reduce=reduce, reduction=reduction)
    if size_average is not None or reduce is not None:
        reduction = _Reduction.legacy_get_string(size_average, reduce)

    loss = -(target * logsigmoid(input) + (1 - target) * logsigmoid(-input))

    if weight is not None:
        loss = loss * weight

    loss = loss.sum(dim=1) / input.size(1)  # only return N loss values

    if reduction == 'none':
        ret = loss
    elif reduction == 'mean':
        ret = loss.mean()
    elif reduction == 'sum':
        ret = loss.sum()
    else:
        ret = input
        raise ValueError(reduction + " is not valid")
    return ret


def cosine_embedding_loss(input1, input2, target, margin=0, size_average=None,
                          reduce=None, reduction='mean'):
    # type: (Tensor, Tensor, Tensor, float, Optional[bool], Optional[bool], str) -> Tensor
    r"""cosine_embedding_loss(input1, input2, target, margin=0, size_average=None, reduce=None, reduction='mean') -> Tensor

    See :class:`~torch.nn.CosineEmbeddingLoss` for details.
    """  # noqa
    if not torch.jit.is_scripting():
        tens_ops = (input1, input2, target)
        if any([type(t) is not Tensor for t in tens_ops]) and has_torch_function(tens_ops):
            return handle_torch_function(
                cosine_embedding_loss, tens_ops, input1, input2, target, margin=margin,
                size_average=size_average, reduce=reduce, reduction=reduction)
    if size_average is not None or reduce is not None:
        reduction_enum = _Reduction.legacy_get_enum(size_average, reduce)
    else:
        reduction_enum = _Reduction.get_enum(reduction)
    return torch.cosine_embedding_loss(input1, input2, target, margin, reduction_enum)


def multi_margin_loss(input, target, p=1, margin=1., weight=None, size_average=None,
                      reduce=None, reduction='mean'):
    # type: (Tensor, Tensor, int, float, Optional[Tensor], Optional[bool], Optional[bool], str) -> Tensor
    r"""multi_margin_loss(input, target, p=1, margin=1, weight=None, size_average=None,
                          reduce=None, reduction='mean') -> Tensor

    See :class:`~torch.nn.MultiMarginLoss` for details.
    """
    if not torch.jit.is_scripting():
        tens_ops = (input, target)
        if any([type(t) is not Tensor for t in tens_ops]) and has_torch_function(tens_ops):
            return handle_torch_function(
                multi_margin_loss, tens_ops, input, target, p=p, margin=margin,
                weight=weight, size_average=size_average, reduce=reduce,
                reduction=reduction)
    if size_average is not None or reduce is not None:
        reduction_enum = _Reduction.legacy_get_enum(size_average, reduce)
    else:
        reduction_enum = _Reduction.get_enum(reduction)
    if p != 1 and p != 2:
        raise ValueError('only p == 1 and p == 2 supported')
    if weight is not None:
        if weight.dim() != 1:
            raise ValueError('weight must be one-dimensional')

    return torch._C._nn.multi_margin_loss(input, target, p, margin, weight, reduction_enum)


pixel_shuffle = _add_docstr(torch.pixel_shuffle, r"""
Rearranges elements in a tensor of shape :math:`(*, C \times r^2, H, W)` to a
tensor of shape :math:`(*, C, H \times r, W \times r)`.

See :class:`~torch.nn.PixelShuffle` for details.

Args:
    input (Tensor): the input tensor
    upscale_factor (int): factor to increase spatial resolution by

Examples::

    >>> input = torch.randn(1, 9, 4, 4)
    >>> output = torch.nn.functional.pixel_shuffle(input, 3)
    >>> print(output.size())
    torch.Size([1, 1, 12, 12])
""")

channel_shuffle = _add_docstr(torch.channel_shuffle, r"""
Divide the channels in a tensor of shape :math:`(*, C , H, W)`
into g groups and rearrange them as :math:`(*, C \frac g, g, H, W)`,
while keeping the original tensor shape.

See :class:`~torch.nn.ChannelShuffle` for details.

Args:
    input (Tensor): the input tensor
    groups (int): number of groups to divide channels in and rearrange.

Examples::

    >>> input = torch.randn(1, 4, 2, 2)
    >>> print(input)
    [[[[1, 2],
       [3, 4]],
      [[5, 6],
       [7, 8]],
      [[9, 10],
       [11, 12]],
      [[13, 14],
       [15, 16]],
     ]]
    >>> output = torch.nn.functional.channel_shuffle(input, 2)
    >>> print(output)
    [[[[1, 2],
       [3, 4]],
      [[9, 10],
       [11, 12]],
      [[5, 6],
       [7, 8]],
      [[13, 14],
       [15, 16]],
     ]]
""")

@_overload  # noqa: F811
def upsample(input, size=None, scale_factor=None, mode='nearest', align_corners=None):  # noqa: F811
    # type: (Tensor, Optional[int], Optional[float], str, Optional[bool]) -> Tensor
    pass

@_overload  # noqa: F811
def upsample(input, size=None, scale_factor=None, mode='nearest', align_corners=None):  # noqa: F811
    # type: (Tensor, Optional[List[int]], Optional[float], str, Optional[bool]) -> Tensor
    pass


def upsample(input, size=None, scale_factor=None, mode='nearest', align_corners=None):  # noqa: F811
    r"""Upsamples the input to either the given :attr:`size` or the given
    :attr:`scale_factor`

    .. warning::
        This function is deprecated in favor of :func:`torch.nn.functional.interpolate`.
        This is equivalent with ``nn.functional.interpolate(...)``.

    Note:
        When using the CUDA backend, this operation may induce nondeterministic
        behaviour in its backward pass that is not easily switched off.
        Please see the notes on :doc:`/notes/randomness` for background.

    The algorithm used for upsampling is determined by :attr:`mode`.

    Currently temporal, spatial and volumetric upsampling are supported, i.e.
    expected inputs are 3-D, 4-D or 5-D in shape.

    The input dimensions are interpreted in the form:
    `mini-batch x channels x [optional depth] x [optional height] x width`.

    The modes available for upsampling are: `nearest`, `linear` (3D-only),
    `bilinear`, `bicubic` (4D-only), `trilinear` (5D-only)

    Args:
        input (Tensor): the input tensor
        size (int or Tuple[int] or Tuple[int, int] or Tuple[int, int, int]):
            output spatial size.
        scale_factor (float or Tuple[float]): multiplier for spatial size. Has to match input size if it is a tuple.
        mode (string): algorithm used for upsampling:
            ``'nearest'`` | ``'linear'`` | ``'bilinear'`` | ``'bicubic'`` |
            ``'trilinear'``. Default: ``'nearest'``
        align_corners (bool, optional): Geometrically, we consider the pixels of the
            input and output as squares rather than points.
            If set to ``True``, the input and output tensors are aligned by the
            center points of their corner pixels, preserving the values at the corner pixels.
            If set to ``False``, the input and output tensors are aligned by the corner
            points of their corner pixels, and the interpolation uses edge value padding
            for out-of-boundary values, making this operation *independent* of input size
            when :attr:`scale_factor` is kept the same. This only has an effect when :attr:`mode`
            is ``'linear'``, ``'bilinear'``, ``'bicubic'`` or ``'trilinear'``.
            Default: ``False``

    .. note::
        With ``mode='bicubic'``, it's possible to cause overshoot, in other words it can produce
        negative values or values greater than 255 for images.
        Explicitly call ``result.clamp(min=0, max=255)`` if you want to reduce the overshoot
        when displaying the image.

    .. warning::
        With ``align_corners = True``, the linearly interpolating modes
        (`linear`, `bilinear`, and `trilinear`) don't proportionally align the
        output and input pixels, and thus the output values can depend on the
        input size. This was the default behavior for these modes up to version
        0.3.1. Since then, the default behavior is ``align_corners = False``.
        See :class:`~torch.nn.Upsample` for concrete examples on how this
        affects the outputs.

    """
    warnings.warn("nn.functional.upsample is deprecated. Use nn.functional.interpolate instead.")
    return interpolate(input, size, scale_factor, mode, align_corners)

@_overload  # noqa: F811
def interpolate(input, size=None, scale_factor=None, mode='nearest', align_corners=None, recompute_scale_factor=None):  # noqa: F811
    # type: (Tensor, Optional[int], Optional[List[float]], str, Optional[bool], Optional[bool]) -> Tensor
    pass

@_overload  # noqa: F811
def interpolate(input, size=None, scale_factor=None, mode='nearest', align_corners=None, recompute_scale_factor=None):  # noqa: F811
    # type: (Tensor, Optional[List[int]], Optional[List[float]], str, Optional[bool], Optional[bool]) -> Tensor
    pass

@_overload  # noqa: F811
def interpolate(input, size=None, scale_factor=None, mode='nearest', align_corners=None, recompute_scale_factor=None):  # noqa: F811
    # type: (Tensor, Optional[int], Optional[float], str, Optional[bool], Optional[bool]) -> Tensor
    pass

@_overload  # noqa: F811
def interpolate(input, size=None, scale_factor=None, mode='nearest', align_corners=None, recompute_scale_factor=None):  # noqa: F811
    # type: (Tensor, Optional[List[int]], Optional[float], str, Optional[bool], Optional[bool]) -> Tensor
    pass

def interpolate(input, size=None, scale_factor=None, mode='nearest', align_corners=None, recompute_scale_factor=None):  # noqa: F811
    # type: (Tensor, Optional[int], Optional[List[float]], str, Optional[bool], Optional[bool]) -> Tensor
    r"""Down/up samples the input to either the given :attr:`size` or the given
    :attr:`scale_factor`

    The algorithm used for interpolation is determined by :attr:`mode`.

    Currently temporal, spatial and volumetric sampling are supported, i.e.
    expected inputs are 3-D, 4-D or 5-D in shape.

    The input dimensions are interpreted in the form:
    `mini-batch x channels x [optional depth] x [optional height] x width`.

    The modes available for resizing are: `nearest`, `linear` (3D-only),
    `bilinear`, `bicubic` (4D-only), `trilinear` (5D-only), `area`

    Args:
        input (Tensor): the input tensor
        size (int or Tuple[int] or Tuple[int, int] or Tuple[int, int, int]):
            output spatial size.
        scale_factor (float or Tuple[float]): multiplier for spatial size. Has to match input size if it is a tuple.
        mode (str): algorithm used for upsampling:
            ``'nearest'`` | ``'linear'`` | ``'bilinear'`` | ``'bicubic'`` |
            ``'trilinear'`` | ``'area'``. Default: ``'nearest'``
        align_corners (bool, optional): Geometrically, we consider the pixels of the
            input and output as squares rather than points.
            If set to ``True``, the input and output tensors are aligned by the
            center points of their corner pixels, preserving the values at the corner pixels.
            If set to ``False``, the input and output tensors are aligned by the corner
            points of their corner pixels, and the interpolation uses edge value padding
            for out-of-boundary values, making this operation *independent* of input size
            when :attr:`scale_factor` is kept the same. This only has an effect when :attr:`mode`
            is ``'linear'``, ``'bilinear'``, ``'bicubic'`` or ``'trilinear'``.
            Default: ``False``
        recompute_scale_factor (bool, optional): recompute the scale_factor for use in the
            interpolation calculation.  When `scale_factor` is passed as a parameter, it is used
            to compute the `output_size`.  If `recompute_scale_factor` is ```False`` or not specified,
            the passed-in `scale_factor` will be used in the interpolation computation.
            Otherwise, a new `scale_factor` will be computed based on the output and input sizes for
            use in the interpolation computation (i.e. the computation will be identical to if the computed
            `output_size` were passed-in explicitly).  Note that when `scale_factor` is floating-point,
            the recomputed scale_factor may differ from the one passed in due to rounding and precision
            issues.

    .. note::
        With ``mode='bicubic'``, it's possible to cause overshoot, in other words it can produce
        negative values or values greater than 255 for images.
        Explicitly call ``result.clamp(min=0, max=255)`` if you want to reduce the overshoot
        when displaying the image.

    .. warning::
        With ``align_corners = True``, the linearly interpolating modes
        (`linear`, `bilinear`, and `trilinear`) don't proportionally align the
        output and input pixels, and thus the output values can depend on the
        input size. This was the default behavior for these modes up to version
        0.3.1. Since then, the default behavior is ``align_corners = False``.
        See :class:`~torch.nn.Upsample` for concrete examples on how this
        affects the outputs.

    .. warning::
        When scale_factor is specified, if recompute_scale_factor=True,
        scale_factor is used to compute the output_size which will then
        be used to infer new scales for the interpolation.
        The default behavior for recompute_scale_factor changed to False
        in 1.6.0, and scale_factor is used in the interpolation
        calculation.

    Note:
        When using the CUDA backend, this operation may induce nondeterministic
        behaviour in its backward pass that is not easily switched off.
        Please see the notes on :doc:`/notes/randomness` for background.
    """
    if not torch.jit.is_scripting():
        if type(input) is not Tensor and has_torch_function((input,)):
            return handle_torch_function(
                interpolate, (input,), input, size=size, scale_factor=scale_factor,
                mode=mode, align_corners=align_corners,
                recompute_scale_factor=recompute_scale_factor)

    if mode in ('nearest', 'area'):
        if align_corners is not None:
            raise ValueError("align_corners option can only be set with the "
                             "interpolating modes: linear | bilinear | bicubic | trilinear")
    else:
        if align_corners is None:
            warnings.warn("Default upsampling behavior when mode={} is changed "
                          "to align_corners=False since 0.4.0. Please specify "
                          "align_corners=True if the old behavior is desired. "
                          "See the documentation of nn.Upsample for details.".format(mode))
            align_corners = False

    dim = input.dim() - 2  # Number of spatial dimensions.

    # Process size and scale_factor.  Validate that exactly one is set.
    # Validate its length if it is a list, or expand it if it is a scalar.
    # After this block, exactly one of output_size and scale_factors will
    # be non-None, and it will be a list (or tuple).
    if size is not None and scale_factor is not None:
        raise ValueError('only one of size or scale_factor should be defined')
    elif size is not None:
        assert scale_factor is None
        scale_factors = None
        if isinstance(size, (list, tuple)):
            if len(size) != dim:
                raise ValueError('size shape must match input shape. '
                                 'Input is {}D, size is {}'.format(dim, len(size)))
            output_size = size
        else:
            output_size = [size for _ in range(dim)]
    elif scale_factor is not None:
        assert size is None
        output_size = None
        if isinstance(scale_factor, (list, tuple)):
            if len(scale_factor) != dim:
                raise ValueError('scale_factor shape must match input shape. '
                                 'Input is {}D, scale_factor is {}'.format(dim, len(scale_factor)))
            scale_factors = scale_factor
        else:
            scale_factors = [scale_factor for _ in range(dim)]
    else:
        raise ValueError('either size or scale_factor should be defined')

    if recompute_scale_factor is None:
        # only warn when the scales have floating values since
        # the result for ints is the same with/without recompute_scale_factor
        if scale_factors is not None:
            for scale in scale_factors:
                if math.floor(scale) != scale:
                    warnings.warn("The default behavior for interpolate/upsample with float scale_factor changed "
                                  "in 1.6.0 to align with other frameworks/libraries, and now uses scale_factor directly, "
                                  "instead of relying on the computed output size. "
                                  "If you wish to restore the old behavior, please set recompute_scale_factor=True. "
                                  "See the documentation of nn.Upsample for details. ")
                    break
    elif recompute_scale_factor and size is not None:
        raise ValueError("recompute_scale_factor is not meaningful with an explicit size.")

    # "area" mode always requires an explicit size rather than scale factor.
    # Re-use the recompute_scale_factor code path.
    if mode == "area" and output_size is None:
        recompute_scale_factor = True

    if recompute_scale_factor is not None and recompute_scale_factor:
        # We compute output_size here, then un-set scale_factors.
        # The C++ code will recompute it based on the (integer) output size.
        if not torch.jit.is_scripting() and torch._C._get_tracing_state():
            # make scale_factor a tensor in tracing so constant doesn't get baked in
            output_size = [(torch.floor((input.size(i + 2).float() * torch.tensor(scale_factors[i],
                           dtype=torch.float32)).float())) for i in range(dim)]
        else:
            assert scale_factors is not None
            output_size = [int(math.floor(float(input.size(i + 2)) * scale_factors[i])) for i in range(dim)]
        scale_factors = None

    if input.dim() == 3 and mode == 'nearest':
        return torch._C._nn.upsample_nearest1d(input, output_size, scale_factors)
    if input.dim() == 4 and mode == 'nearest':
        return torch._C._nn.upsample_nearest2d(input, output_size, scale_factors)
    if input.dim() == 5 and mode == 'nearest':
        return torch._C._nn.upsample_nearest3d(input, output_size, scale_factors)

    if input.dim() == 3 and mode == 'area':
        assert output_size is not None
        return adaptive_avg_pool1d(input, output_size)
    if input.dim() == 4 and mode == 'area':
        assert output_size is not None
        return adaptive_avg_pool2d(input, output_size)
    if input.dim() == 5 and mode == 'area':
        assert output_size is not None
        return adaptive_avg_pool3d(input, output_size)

    if input.dim() == 3 and mode == 'linear':
        assert align_corners is not None
        return torch._C._nn.upsample_linear1d(input, output_size, align_corners, scale_factors)
    if input.dim() == 4 and mode == 'bilinear':
        assert align_corners is not None
        return torch._C._nn.upsample_bilinear2d(input, output_size, align_corners, scale_factors)
    if input.dim() == 5 and mode == 'trilinear':
        assert align_corners is not None
        return torch._C._nn.upsample_trilinear3d(input, output_size, align_corners, scale_factors)
    if input.dim() == 4 and mode == 'bicubic':
        assert align_corners is not None
        return torch._C._nn.upsample_bicubic2d(input, output_size, align_corners, scale_factors)

    if input.dim() == 3 and mode == 'bilinear':
        raise NotImplementedError("Got 3D input, but bilinear mode needs 4D input")
    if input.dim() == 3 and mode == 'trilinear':
        raise NotImplementedError("Got 3D input, but trilinear mode needs 5D input")
    if input.dim() == 4 and mode == 'linear':
        raise NotImplementedError("Got 4D input, but linear mode needs 3D input")
    if input.dim() == 4 and mode == 'trilinear':
        raise NotImplementedError("Got 4D input, but trilinear mode needs 5D input")
    if input.dim() == 5 and mode == 'linear':
        raise NotImplementedError("Got 5D input, but linear mode needs 3D input")
    if input.dim() == 5 and mode == 'bilinear':
        raise NotImplementedError("Got 5D input, but bilinear mode needs 4D input")

    raise NotImplementedError("Input Error: Only 3D, 4D and 5D input Tensors supported"
                              " (got {}D) for the modes: nearest | linear | bilinear | bicubic | trilinear"
                              " (got {})".format(input.dim(), mode))

@_overload  # noqa: F811
def upsample_nearest(input, size=None, scale_factor=None):  # noqa: F811
    # type: (Tensor, Optional[int], Optional[float]) -> Tensor
    pass

@_overload  # noqa: F811
def upsample_nearest(input, size=None, scale_factor=None):  # noqa: F811
    # type: (Tensor, Optional[List[int]], Optional[float]) -> Tensor
    pass

def upsample_nearest(input, size=None, scale_factor=None):  # noqa: F811
    r"""Upsamples the input, using nearest neighbours' pixel values.

    .. warning::
        This function is deprecated in favor of :func:`torch.nn.functional.interpolate`.
        This is equivalent with ``nn.functional.interpolate(..., mode='nearest')``.

    Currently spatial and volumetric upsampling are supported (i.e. expected
    inputs are 4 or 5 dimensional).

    Args:
        input (Tensor): input
        size (int or Tuple[int, int] or Tuple[int, int, int]): output spatia
            size.
        scale_factor (int): multiplier for spatial size. Has to be an integer.

    Note:
        When using the CUDA backend, this operation may induce nondeterministic
        behaviour in its backward pass that is not easily switched off.
        Please see the notes on :doc:`/notes/randomness` for background.
    """
    # DeprecationWarning is ignored by default
    warnings.warn("nn.functional.upsample_nearest is deprecated. Use nn.functional.interpolate instead.")
    return interpolate(input, size, scale_factor, mode='nearest')

@_overload  # noqa: F811
def upsample_bilinear(input, size=None, scale_factor=None):  # noqa: F811
    # type: (Tensor, Optional[int], Optional[float]) -> Tensor
    pass

@_overload  # noqa: F811
def upsample_bilinear(input, size=None, scale_factor=None):  # noqa: F811
    # type: (Tensor, Optional[List[int]], Optional[float]) -> Tensor
    pass

@_overload  # noqa: F811
def upsample_bilinear(input, size=None, scale_factor=None):  # noqa: F811
    # type: (Tensor, Optional[int], Optional[List[float]]) -> Tensor
    pass

@_overload  # noqa: F811
def upsample_bilinear(input, size=None, scale_factor=None):  # noqa: F811
    # type: (Tensor, Optional[List[int]], Optional[List[float]]) -> Tensor
    pass

def upsample_bilinear(input, size=None, scale_factor=None):  # noqa: F811
    r"""Upsamples the input, using bilinear upsampling.

    .. warning::
        This function is deprecated in favor of :func:`torch.nn.functional.interpolate`.
        This is equivalent with
        ``nn.functional.interpolate(..., mode='bilinear', align_corners=True)``.

    Expected inputs are spatial (4 dimensional). Use `upsample_trilinear` fo
    volumetric (5 dimensional) inputs.

    Args:
        input (Tensor): input
        size (int or Tuple[int, int]): output spatial size.
        scale_factor (int or Tuple[int, int]): multiplier for spatial size

    Note:
        When using the CUDA backend, this operation may induce nondeterministic
        behaviour in its backward pass that is not easily switched off.
        Please see the notes on :doc:`/notes/randomness` for background.
    """
    # DeprecationWarning is ignored by default
    warnings.warn("nn.functional.upsample_bilinear is deprecated. Use nn.functional.interpolate instead.")
    return interpolate(input, size, scale_factor, mode='bilinear', align_corners=True)


GRID_SAMPLE_INTERPOLATION_MODES = {
    'bilinear': 0,
    'nearest': 1,
}

GRID_SAMPLE_PADDING_MODES = {
    'zeros': 0,
    'border': 1,
    'reflection': 2,
}


def grid_sample(input, grid, mode='bilinear', padding_mode='zeros', align_corners=None):
    # type: (Tensor, Tensor, str, str, Optional[bool]) -> Tensor
    r"""Given an :attr:`input` and a flow-field :attr:`grid`, computes the
    ``output`` using :attr:`input` values and pixel locations from :attr:`grid`.

    Currently, only spatial (4-D) and volumetric (5-D) :attr:`input` are
    supported.

    In the spatial (4-D) case, for :attr:`input` with shape
    :math:`(N, C, H_\text{in}, W_\text{in})` and :attr:`grid` with shape
    :math:`(N, H_\text{out}, W_\text{out}, 2)`, the output will have shape
    :math:`(N, C, H_\text{out}, W_\text{out})`.

    For each output location ``output[n, :, h, w]``, the size-2 vector
    ``grid[n, h, w]`` specifies :attr:`input` pixel locations ``x`` and ``y``,
    which are used to interpolate the output value ``output[n, :, h, w]``.
    In the case of 5D inputs, ``grid[n, d, h, w]`` specifies the
    ``x``, ``y``, ``z`` pixel locations for interpolating
    ``output[n, :, d, h, w]``. :attr:`mode` argument specifies ``nearest`` or
    ``bilinear`` interpolation method to sample the input pixels.

    :attr:`grid` specifies the sampling pixel locations normalized by the
    :attr:`input` spatial dimensions. Therefore, it should have most values in
    the range of ``[-1, 1]``. For example, values ``x = -1, y = -1`` is the
    left-top pixel of :attr:`input`, and values  ``x = 1, y = 1`` is the
    right-bottom pixel of :attr:`input`.

    If :attr:`grid` has values outside the range of ``[-1, 1]``, the corresponding
    outputs are handled as defined by :attr:`padding_mode`. Options are

        * ``padding_mode="zeros"``: use ``0`` for out-of-bound grid locations,
        * ``padding_mode="border"``: use border values for out-of-bound grid locations,
        * ``padding_mode="reflection"``: use values at locations reflected by
          the border for out-of-bound grid locations. For location far away
          from the border, it will keep being reflected until becoming in bound,
          e.g., (normalized) pixel location ``x = -3.5`` reflects by border ``-1``
          and becomes ``x' = 1.5``, then reflects by border ``1`` and becomes
          ``x'' = -0.5``.

    Note:
        This function is often used in conjunction with :func:`affine_grid`
        to build `Spatial Transformer Networks`_ .

    Note:
        When using the CUDA backend, this operation may induce nondeterministic
        behaviour in its backward pass that is not easily switched off.
        Please see the notes on :doc:`/notes/randomness` for background.

    Note:
        NaN values in :attr:`grid` would be interpreted as ``-1``.

    Args:
        input (Tensor): input of shape :math:`(N, C, H_\text{in}, W_\text{in})` (4-D case)
                        or :math:`(N, C, D_\text{in}, H_\text{in}, W_\text{in})` (5-D case)
        grid (Tensor): flow-field of shape :math:`(N, H_\text{out}, W_\text{out}, 2)` (4-D case)
                       or :math:`(N, D_\text{out}, H_\text{out}, W_\text{out}, 3)` (5-D case)
        mode (str): interpolation mode to calculate output values
            ``'bilinear'`` | ``'nearest'``. Default: ``'bilinear'``
        padding_mode (str): padding mode for outside grid values
            ``'zeros'`` | ``'border'`` | ``'reflection'``. Default: ``'zeros'``
        align_corners (bool, optional): Geometrically, we consider the pixels of the
            input  as squares rather than points.
            If set to ``True``, the extrema (``-1`` and ``1``) are considered as referring
            to the center points of the input's corner pixels. If set to ``False``, they
            are instead considered as referring to the corner points of the input's corner
            pixels, making the sampling more resolution agnostic.
            This option parallels the ``align_corners`` option in
            :func:`interpolate`, and so whichever option is used here
            should also be used there to resize the input image before grid sampling.
            Default: ``False``

    Returns:
        output (Tensor): output Tensor

    .. _`Spatial Transformer Networks`:
        https://arxiv.org/abs/1506.02025

    .. warning::
        When ``align_corners = True``, the grid positions depend on the pixel
        size relative to the input image size, and so the locations sampled by
        :func:`grid_sample` will differ for the same input given at different
        resolutions (that is, after being upsampled or downsampled).
        The default behavior up to version 1.2.0 was ``align_corners = True``.
        Since then, the default behavior has been changed to ``align_corners = False``,
        in order to bring it in line with the default for :func:`interpolate`.
    """
    if not torch.jit.is_scripting():
        tens_ops = (input, grid)
        if any([type(t) is not Tensor for t in tens_ops]) and has_torch_function(tens_ops):
            return handle_torch_function(
                grid_sample, tens_ops, input, grid, mode=mode, padding_mode=padding_mode,
                align_corners=align_corners)
    if mode != 'bilinear' and mode != 'nearest':
        raise ValueError("nn.functional.grid_sample(): expected mode to be "
                         "'bilinear' or 'nearest', but got: '{}'".format(mode))
    if padding_mode != 'zeros' and padding_mode != 'border' and padding_mode != 'reflection':
        raise ValueError("nn.functional.grid_sample(): expected padding_mode "
                         "to be 'zeros', 'border', or 'reflection', "
                         "but got: '{}'".format(padding_mode))

    if mode == 'bilinear':
        mode_enum = 0
    else:  # mode == 'nearest'
        mode_enum = 1

    if padding_mode == 'zeros':
        padding_mode_enum = 0
    elif padding_mode == 'border':
        padding_mode_enum = 1
    else:  # padding_mode == 'reflection'
        padding_mode_enum = 2

    if align_corners is None:
        warnings.warn("Default grid_sample and affine_grid behavior has changed "
                      "to align_corners=False since 1.3.0. Please specify "
                      "align_corners=True if the old behavior is desired. "
                      "See the documentation of grid_sample for details.")
        align_corners = False

    return torch.grid_sampler(input, grid, mode_enum, padding_mode_enum, align_corners)


def affine_grid(theta, size, align_corners=None):
    # type: (Tensor, List[int], Optional[bool]) -> Tensor
    r"""Generates a 2D or 3D flow field (sampling grid), given a batch of
    affine matrices :attr:`theta`.

    .. note::
        This function is often used in conjunction with :func:`grid_sample`
        to build `Spatial Transformer Networks`_ .

    Args:
        theta (Tensor): input batch of affine matrices with shape
            (:math:`N \times 2 \times 3`) for 2D or
            (:math:`N \times 3 \times 4`) for 3D
        size (torch.Size): the target output image size.
            (:math:`N \times C \times H \times W` for 2D or
            :math:`N \times C \times D \times H \times W` for 3D)
            Example: torch.Size((32, 3, 24, 24))
        align_corners (bool, optional): if ``True``, consider ``-1`` and ``1``
            to refer to the centers of the corner pixels rather than the image corners.
            Refer to :func:`grid_sample` for a more complete description.
            A grid generated by :func:`affine_grid` should be passed to :func:`grid_sample`
            with the same setting for this option.
            Default: ``False``

    Returns:
        output (Tensor): output Tensor of size (:math:`N \times H \times W \times 2`)

    .. _`Spatial Transformer Networks`:
        https://arxiv.org/abs/1506.02025

    .. warning::
        When ``align_corners = True``, the grid positions depend on the pixel
        size relative to the input image size, and so the locations sampled by
        :func:`grid_sample` will differ for the same input given at different
        resolutions (that is, after being upsampled or downsampled).
        The default behavior up to version 1.2.0 was ``align_corners = True``.
        Since then, the default behavior has been changed to ``align_corners = False``,
        in order to bring it in line with the default for :func:`interpolate`.
    .. warning::
        When ``align_corners = True``, 2D affine transforms on 1D data and
        3D affine transforms on 2D data (that is, when one of the spatial
        dimensions has unit size) are ill-defined, and not an intended use case.
        This is not a problem when ``align_corners = False``.
        Up to version 1.2.0, all grid points along a unit dimension were
        considered arbitrarily to be at ``-1``.
        From version 1.3.0, under ``align_corners = True`` all grid points
        along a unit dimension are considered to be at ```0``
        (the center of the input image).
    """
    if not torch.jit.is_scripting():
        if type(theta) is not Tensor and has_torch_function((theta,)):
            return handle_torch_function(
                affine_grid, (theta,), theta, size, align_corners=align_corners)
    if align_corners is None:
        warnings.warn("Default grid_sample and affine_grid behavior has changed "
                      "to align_corners=False since 1.3.0. Please specify "
                      "align_corners=True if the old behavior is desired. "
                      "See the documentation of grid_sample for details.")
        align_corners = False

    # enforce floating point dtype on theta
    if not theta.is_floating_point():
        raise ValueError("Expected theta to have floating point type, but got {}"
                         .format(theta.dtype))
    # check that shapes and sizes match
    if len(size) == 4:
        if theta.dim() != 3 or theta.shape[-2] != 2 or theta.shape[-1] != 3:
            raise ValueError("Expected a batch of 2D affine matrices of shape Nx2x3 "
                             "for size {}. Got {}.".format(size, theta.shape))
        spatial_size = size[-2:]  # spatial dimension sizes
    elif len(size) == 5:
        if theta.dim() != 3 or theta.shape[-2] != 3 or theta.shape[-1] != 4:
            raise ValueError("Expected a batch of 3D affine matrices of shape Nx3x4 "
                             "for size {}. Got {}.".format(size, theta.shape))
        spatial_size = size[-3:]  # spatial dimension sizes
    else:
        raise NotImplementedError("affine_grid only supports 4D and 5D sizes, "
                                  "for 2D and 3D affine transforms, respectively. "
                                  "Got size {}.".format(size))
    # check for empty span
    if align_corners and min(spatial_size) == 1:
        warnings.warn("Since version 1.3.0, affine_grid behavior has changed "
                      "for unit-size grids when align_corners=True. "
                      "This is not an intended use case of affine_grid. "
                      "See the documentation of affine_grid for details.")
    elif min(size) <= 0:
        raise ValueError("Expected non-zero, positive output size. Got {}"
                         .format(size))

    return torch.affine_grid_generator(theta, size, align_corners)


def _pad(input, pad, mode='constant', value=0):
    # type: (Tensor, List[int], str, float) -> Tensor
    r"""Pads tensor.

    Padding size:
        The padding size by which to pad some dimensions of :attr:`input`
        are described starting from the last dimension and moving forward.
        :math:`\left\lfloor\frac{\text{len(pad)}}{2}\right\rfloor` dimensions
        of ``input`` will be padded.
        For example, to pad only the last dimension of the input tensor, then
        :attr:`pad` has the form
        :math:`(\text{padding\_left}, \text{padding\_right})`;
        to pad the last 2 dimensions of the input tensor, then use
        :math:`(\text{padding\_left}, \text{padding\_right},`
        :math:`\text{padding\_top}, \text{padding\_bottom})`;
        to pad the last 3 dimensions, use
        :math:`(\text{padding\_left}, \text{padding\_right},`
        :math:`\text{padding\_top}, \text{padding\_bottom}`
        :math:`\text{padding\_front}, \text{padding\_back})`.

    Padding mode:
        See :class:`torch.nn.ConstantPad2d`, :class:`torch.nn.ReflectionPad2d`, and
        :class:`torch.nn.ReplicationPad2d` for concrete examples on how each of the
        padding modes works. Constant padding is implemented for arbitrary dimensions.
        Replicate padding is implemented for padding the last 3 dimensions of 5D input
        tensor, or the last 2 dimensions of 4D input tensor, or the last dimension of
        3D input tensor. Reflect padding is only implemented for padding the last 2
        dimensions of 4D input tensor, or the last dimension of 3D input tensor.

    Note:
        When using the CUDA backend, this operation may induce nondeterministic
        behaviour in its backward pass that is not easily switched off.
        Please see the notes on :doc:`/notes/randomness` for background.

    Args:
        input (Tensor): N-dimensional tensor
        pad (tuple): m-elements tuple, where
            :math:`\frac{m}{2} \leq` input dimensions and :math:`m` is even.
        mode: ``'constant'``, ``'reflect'``, ``'replicate'`` or ``'circular'``.
            Default: ``'constant'``
        value: fill value for ``'constant'`` padding. Default: ``0``

    Examples::

        >>> t4d = torch.empty(3, 3, 4, 2)
        >>> p1d = (1, 1) # pad last dim by 1 on each side
        >>> out = F.pad(t4d, p1d, "constant", 0)  # effectively zero padding
        >>> print(out.size())
        torch.Size([3, 3, 4, 4])
        >>> p2d = (1, 1, 2, 2) # pad last dim by (1, 1) and 2nd to last by (2, 2)
        >>> out = F.pad(t4d, p2d, "constant", 0)
        >>> print(out.size())
        torch.Size([3, 3, 8, 4])
        >>> t4d = torch.empty(3, 3, 4, 2)
        >>> p3d = (0, 1, 2, 1, 3, 3) # pad by (0, 1), (2, 1), and (3, 3)
        >>> out = F.pad(t4d, p3d, "constant", 0)
        >>> print(out.size())
        torch.Size([3, 9, 7, 3])

    """
    if not torch.jit.is_scripting():
        if type(input) is not Tensor and has_torch_function((input,)):
            return handle_torch_function(
                _pad, (input,), input, pad, mode=mode, value=value)
    assert len(pad) % 2 == 0, 'Padding length must be divisible by 2'
    assert len(pad) // 2 <= input.dim(), 'Padding length too large'
    if mode == 'constant':
        return _VF.constant_pad_nd(input, pad, value)
    else:
        assert value == 0, 'Padding mode "{}"" doesn\'t take in value argument'.format(mode)
        if input.dim() == 3:
            assert len(pad) == 2, '3D tensors expect 2 values for padding'
            if mode == 'reflect':
                return torch._C._nn.reflection_pad1d(input, pad)
            elif mode == 'replicate':
                return torch._C._nn.replication_pad1d(input, pad)
            elif mode == 'circular':
                return _pad_circular(input, pad)
            else:
                raise NotImplementedError

        elif input.dim() == 4:
            assert len(pad) == 4, '4D tensors expect 4 values for padding'
            if mode == 'reflect':
                return torch._C._nn.reflection_pad2d(input, pad)
            elif mode == 'replicate':
                return torch._C._nn.replication_pad2d(input, pad)
            elif mode == 'circular':
                return _pad_circular(input, pad)
            else:
                raise NotImplementedError

        elif input.dim() == 5:
            assert len(pad) == 6, '5D tensors expect 6 values for padding'
            if mode == 'reflect':
                raise NotImplementedError
            elif mode == 'replicate':
                return torch._C._nn.replication_pad3d(input, pad)
            elif mode == 'circular':
                return _pad_circular(input, pad)
            else:
                raise NotImplementedError
        else:
            raise NotImplementedError("Only 3D, 4D, 5D padding with non-constant padding are supported for now")

# We define this function as _pad because it takes an argument
# named pad, which clobbers the recursive reference to the pad
# function needed for __torch_function__ support
pad = _pad

# distance


def pairwise_distance(x1, x2, p=2., eps=1e-6, keepdim=False):
    # type: (Tensor, Tensor, float, float, bool) -> Tensor
    r"""
    See :class:`torch.nn.PairwiseDistance` for details
    """
    return torch.pairwise_distance(x1, x2, p, eps, keepdim)


pdist = _add_docstr(torch.pdist, r"""
pdist(input, p=2) -> Tensor

Computes the p-norm distance between every pair of row vectors in the input.
This is identical to the upper triangular portion, excluding the diagonal, of
`torch.norm(input[:, None] - input, dim=2, p=p)`. This function will be faster
if the rows are contiguous.

If input has shape :math:`N \times M` then the output will have shape
:math:`\frac{1}{2} N (N - 1)`.

This function is equivalent to `scipy.spatial.distance.pdist(input,
'minkowski', p=p)` if :math:`p \in (0, \infty)`. When :math:`p = 0` it is
equivalent to `scipy.spatial.distance.pdist(input, 'hamming') * M`.
When :math:`p = \infty`, the closest scipy function is
`scipy.spatial.distance.pdist(xn, lambda x, y: np.abs(x - y).max())`.

Args:
    input: input tensor of shape :math:`N \times M`.
    p: p value for the p-norm distance to calculate between each vector pair
        :math:`\in [0, \infty]`.
""")


cosine_similarity = _add_docstr(torch.cosine_similarity, r"""
cosine_similarity(x1, x2, dim=1, eps=1e-8) -> Tensor

Returns cosine similarity between x1 and x2, computed along dim.

.. math ::
    \text{similarity} = \dfrac{x_1 \cdot x_2}{\max(\Vert x_1 \Vert _2 \cdot \Vert x_2 \Vert _2, \epsilon)}

Args:
    x1 (Tensor): First input.
    x2 (Tensor): Second input (of size matching x1).
    dim (int, optional): Dimension of vectors. Default: 1
    eps (float, optional): Small value to avoid division by zero.
        Default: 1e-8

Shape:
    - Input: :math:`(\ast_1, D, \ast_2)` where D is at position `dim`.
    - Output: :math:`(\ast_1, \ast_2)` where 1 is at position `dim`.

Example::

    >>> input1 = torch.randn(100, 128)
    >>> input2 = torch.randn(100, 128)
    >>> output = F.cosine_similarity(input1, input2)
    >>> print(output)
""")


one_hot = _add_docstr(torch._C._nn.one_hot, r"""
one_hot(tensor, num_classes=-1) -> LongTensor

Takes LongTensor with index values of shape ``(*)`` and returns a tensor
of shape ``(*, num_classes)`` that have zeros everywhere except where the
index of last dimension matches the corresponding value of the input tensor,
in which case it will be 1.

See also `One-hot on Wikipedia`_ .

.. _One-hot on Wikipedia:
    https://en.wikipedia.org/wiki/One-hot

Arguments:
    tensor (LongTensor): class values of any shape.
    num_classes (int):  Total number of classes. If set to -1, the number
        of classes will be inferred as one greater than the largest class
        value in the input tensor.

Returns:
    LongTensor that has one more dimension with 1 values at the
    index of last dimension indicated by the input, and 0 everywhere
    else.

Examples:
    >>> F.one_hot(torch.arange(0, 5) % 3)
    tensor([[1, 0, 0],
            [0, 1, 0],
            [0, 0, 1],
            [1, 0, 0],
            [0, 1, 0]])
    >>> F.one_hot(torch.arange(0, 5) % 3, num_classes=5)
    tensor([[1, 0, 0, 0, 0],
            [0, 1, 0, 0, 0],
            [0, 0, 1, 0, 0],
            [1, 0, 0, 0, 0],
            [0, 1, 0, 0, 0]])
    >>> F.one_hot(torch.arange(0, 6).view(3,2) % 3)
    tensor([[[1, 0, 0],
             [0, 1, 0]],
            [[0, 0, 1],
             [1, 0, 0]],
            [[0, 1, 0],
             [0, 0, 1]]])
""")


def triplet_margin_loss(anchor, positive, negative, margin=1.0, p=2, eps=1e-6, swap=False, size_average=None,
                        reduce=None, reduction="mean"):
    # type: (Tensor, Tensor, Tensor, float, float, float, bool, Optional[bool], Optional[bool], str) -> Tensor
    r"""
    See :class:`~torch.nn.TripletMarginLoss` for details
    """
    if not torch.jit.is_scripting():
        tens_ops = (anchor, positive, negative)
        if any([type(t) is not Tensor for t in tens_ops]) and has_torch_function(tens_ops):
            return handle_torch_function(
                triplet_margin_loss, tens_ops, anchor, positive, negative, margin=margin,
                p=p, eps=eps, swap=swap, size_average=size_average, reduce=reduce,
                reduction=reduction)
    if size_average is not None or reduce is not None:
        reduction_enum = _Reduction.legacy_get_enum(size_average, reduce)
    else:
        reduction_enum = _Reduction.get_enum(reduction)
    return torch.triplet_margin_loss(anchor, positive, negative, margin, p, eps,
                                     swap, reduction_enum)


def normalize(input, p=2, dim=1, eps=1e-12, out=None):
    # type: (Tensor, float, int, float, Optional[Tensor]) -> Tensor
    r"""Performs :math:`L_p` normalization of inputs over specified dimension.

    For a tensor :attr:`input` of sizes :math:`(n_0, ..., n_{dim}, ..., n_k)`, each
    :math:`n_{dim}` -element vector :math:`v` along dimension :attr:`dim` is transformed as

    .. math::
        v = \frac{v}{\max(\lVert v \rVert_p, \epsilon)}.

    With the default arguments it uses the Euclidean norm over vectors along dimension :math:`1` for normalization.

    Args:
        input: input tensor of any shape
        p (float): the exponent value in the norm formulation. Default: 2
        dim (int): the dimension to reduce. Default: 1
        eps (float): small value to avoid division by zero. Default: 1e-12
        out (Tensor, optional): the output tensor. If :attr:`out` is used, this
                                operation won't be differentiable.
    """
    if not torch.jit.is_scripting():
        if type(input) is not Tensor and has_torch_function((input,)):
            return handle_torch_function(
                normalize, (input,), input, p=p, dim=dim, eps=eps, out=out)
    if out is None:
        denom = input.norm(p, dim, keepdim=True).clamp_min(eps).expand_as(input)
        return input / denom
    else:
        denom = input.norm(p, dim, keepdim=True).clamp_min_(eps).expand_as(input)
        return torch.div(input, denom, out=out)


def assert_int_or_pair(arg, arg_name, message):
    # type: (List[int], str, str) -> None
    assert isinstance(arg, int) or len(arg) == 2, message.format(arg_name)


def unfold(input, kernel_size, dilation=1, padding=0, stride=1):
    # type: (Tensor, BroadcastingList2[int], BroadcastingList2[int], BroadcastingList2[int], BroadcastingList2[int]) -> Tensor  # noqa
    r"""Extracts sliding local blocks from an batched input tensor.

    .. warning::
        Currently, only 4-D input tensors (batched image-like tensors) are
        supported.

    .. warning::

        More than one element of the unfolded tensor may refer to a single
        memory location. As a result, in-place operations (especially ones that
        are vectorized) may result in incorrect behavior. If you need to write
        to the tensor, please clone it first.


    See :class:`torch.nn.Unfold` for details
    """
    if not torch.jit.is_scripting():
        if type(input) is not Tensor and has_torch_function((input,)):
            return handle_torch_function(
                unfold, (input,), input, kernel_size, dilation=dilation,
                padding=padding, stride=stride)
    if input.dim() == 4:
        msg = '{} must be int or 2-tuple for 4D input'
        assert_int_or_pair(kernel_size, 'kernel_size', msg)
        assert_int_or_pair(dilation, 'dilation', msg)
        assert_int_or_pair(padding, 'padding', msg)
        assert_int_or_pair(stride, 'stride', msg)

        return torch._C._nn.im2col(input, _pair(kernel_size),
                                   _pair(dilation), _pair(padding), _pair(stride))
    else:
        raise NotImplementedError("Input Error: Only 4D input Tensors are supported (got {}D)".format(input.dim()))


def fold(input, output_size, kernel_size, dilation=1, padding=0, stride=1):
    # type: (Tensor, BroadcastingList2[int], BroadcastingList2[int], BroadcastingList2[int], BroadcastingList2[int], BroadcastingList2[int]) -> Tensor  # noqa
    r"""Combines an array of sliding local blocks into a large containing
    tensor.

    .. warning::
        Currently, only 3-D output tensors (unfolded batched image-like tensors) are
        supported.

    See :class:`torch.nn.Fold` for details
    """
    if not torch.jit.is_scripting():
        if type(input) is not Tensor and has_torch_function((input,)):
            return handle_torch_function(
                fold, (input,), input, output_size, kernel_size, dilation=dilation,
                padding=padding, stride=stride)
    if input.dim() == 3:
        msg = '{} must be int or 2-tuple for 3D input'
        assert_int_or_pair(output_size, 'output_size', msg)
        assert_int_or_pair(kernel_size, 'kernel_size', msg)
        assert_int_or_pair(dilation, 'dilation', msg)
        assert_int_or_pair(padding, 'padding', msg)
        assert_int_or_pair(stride, 'stride', msg)

        return torch._C._nn.col2im(input, _pair(output_size), _pair(kernel_size),
                                   _pair(dilation), _pair(padding), _pair(stride))
    else:
        raise NotImplementedError("Input Error: Only 3D input Tensors are supported (got {}D)".format(input.dim()))


def _pad_circular(input, padding):
    # type: (Tensor, List[int]) -> Tensor
    """Circularly pads tensor.

    Tensor values at the beginning are used to pad the end, and values at the
    end are used to pad the beginning. For example, consider a single dimension
    with values [0, 1, 2, 3]. With circular padding of (1, 1) it would be
    padded to [3, 0, 1, 2, 3, 0], and with padding (1, 2) it would be padded to
    [3, 0, 1, 2, 3, 0, 1]. If negative padding is applied then the ends of the
    tensor get removed. With circular padding of (-1, -1) the previous example
    would become [1, 2]. Circular padding of (-1, 1) would produce
    [1, 2, 3, 1].

    The first and second dimensions of the tensor are not padded.

    Args:
        input: Tensor with shape :math:`(N, C, D[, H, W])`.
        padding: Tuple containing the number of elements to pad each side of
            the tensor. The length of padding must be twice the number of
            paddable dimensions. For example, the length of padding should be 4
            for a tensor of shape :math:`(N, C, H, W)`, and the length should
            be 6 for a tensor of shape :math:`(N, C, D, H, W)`.

    Examples::

        >>> x = torch.tensor([[[[0, 1, 2], [3, 4, 5]]]])  # Create tensor
        >>> # Example 1
        >>> padding = (1, 1, 1, 1)
        >>> y = F.pad(x, padding, mode='circular')
        >>> print(y)
        tensor([[[[5, 3, 4, 5, 3],
                  [2, 0, 1, 2, 0],
                  [5, 3, 4, 5, 3],
                  [2, 0, 1, 2, 0]]]])
        >>> print(y.shape)
        torch.Size([1, 1, 4, 5])
        >>> # Example 2
        >>> padding = (1, 1, 2, 2)
        >>> z = F.pad(x, padding, mode='circular')
        >>> print(z)
        tensor([[[[2, 0, 1, 2, 0],
                  [5, 3, 4, 5, 3],
                  [2, 0, 1, 2, 0],
                  [5, 3, 4, 5, 3],
                  [2, 0, 1, 2, 0],
                  [5, 3, 4, 5, 3]]]])
        >>> print(z.shape)
        torch.Size([1, 1, 6, 5])
    """
    in_shape = input.shape
    paddable_shape = in_shape[2:]
    ndim = len(paddable_shape)

    for idx, size in enumerate(paddable_shape):
        # Only supports wrapping around once
        assert padding[-(idx * 2 + 1)] <= size, \
            "Padding value causes wrapping around more than once."
        assert padding[-(idx * 2 + 2)] <= size, \
            "Padding value causes wrapping around more than once."
        # Negative padding should not result in negative sizes
        assert padding[-(idx * 2 + 1)] + padding[-(idx * 2 + 2)] + size >= 0, \
            "Negative padding value is resulting in an empty dimension."

    # Get shape of padded tensor
    out_shape = in_shape[:2]
    for idx, size in enumerate(paddable_shape):
        out_shape += (size + padding[-(idx * 2 + 1)] + padding[-(idx * 2 + 2)],)

    out = torch.empty(out_shape, dtype=input.dtype, layout=input.layout,
                      device=input.device)

    # Put original array in padded array
    if ndim == 1:
        out_d0 = max(padding[-2], 0)
        out_d1 = out_shape[2] - max(padding[-1], 0)

        in_d0 = max(-padding[-2], 0)
        in_d1 = in_shape[2] - max(-padding[-1], 0)

        out[..., out_d0:out_d1] = input[..., in_d0:in_d1]
    elif ndim == 2:
        out_d0 = max(padding[-2], 0)
        out_d1 = out_shape[2] - max(padding[-1], 0)

        out_h0 = max(padding[-4], 0)
        out_h1 = out_shape[3] - max(padding[-3], 0)

        in_d0 = max(-padding[-2], 0)
        in_d1 = in_shape[2] - max(-padding[-1], 0)

        in_h0 = max(-padding[-4], 0)
        in_h1 = in_shape[3] - max(-padding[-3], 0)

        out[..., out_d0:out_d1, out_h0:out_h1] = \
            input[..., in_d0:in_d1, in_h0:in_h1]
    elif ndim == 3:
        out_d0 = max(padding[-2], 0)
        out_d1 = out_shape[2] - max(padding[-1], 0)

        out_h0 = max(padding[-4], 0)
        out_h1 = out_shape[3] - max(padding[-3], 0)

        out_w0 = max(padding[-6], 0)
        out_w1 = out_shape[4] - max(padding[-5], 0)

        in_d0 = max(-padding[-2], 0)
        in_d1 = in_shape[2] - max(-padding[-1], 0)

        in_h0 = max(-padding[-4], 0)
        in_h1 = in_shape[3] - max(-padding[-3], 0)

        in_w0 = max(-padding[-6], 0)
        in_w1 = in_shape[4] - max(-padding[-5], 0)

        out[..., out_d0:out_d1, out_h0:out_h1, out_w0:out_w1] = \
            input[..., in_d0:in_d1, in_h0:in_h1, in_w0:in_w1]

    # The following steps first pad the beginning of the tensor (left side),
    # and then pad the end of the tensor (right side).
    # Note: Corners will be written more than once when ndim > 1.

    # Only in cases where padding values are > 0 are when additional copying
    # is required.

    # Pad first dimension (depth)
    if padding[-2] > 0:
        i0 = out_shape[2] - padding[-2] - max(padding[-1], 0)
        i1 = out_shape[2] - max(padding[-1], 0)
        o0 = 0
        o1 = padding[-2]
        out[:, :, o0:o1] = out[:, :, i0:i1]
    if padding[-1] > 0:
        i0 = max(padding[-2], 0)
        i1 = max(padding[-2], 0) + padding[-1]
        o0 = out_shape[2] - padding[-1]
        o1 = out_shape[2]
        out[:, :, o0:o1] = out[:, :, i0:i1]

    # Pad second dimension (height)
    if len(padding) > 2:
        if padding[-4] > 0:
            i0 = out_shape[3] - padding[-4] - max(padding[-3], 0)
            i1 = out_shape[3] - max(padding[-3], 0)
            o0 = 0
            o1 = padding[-4]
            out[:, :, :, o0:o1] = \
                out[:, :, :, i0:i1]
        if padding[-3] > 0:
            i0 = max(padding[-4], 0)
            i1 = max(padding[-4], 0) + padding[-3]
            o0 = out_shape[3] - padding[-3]
            o1 = out_shape[3]
            out[:, :, :, o0:o1] = \
                out[:, :, :, i0:i1]

    # Pad third dimension (width)
    if len(padding) > 4:
        if padding[-6] > 0:
            i0 = out_shape[4] - padding[-6] - max(padding[-5], 0)
            i1 = out_shape[4] - max(padding[-5], 0)
            o0 = 0
            o1 = padding[-6]
            out[:, :, :, :, o0:o1] = \
                out[:, :, :, :, i0:i1]
        if padding[-5] > 0:
            i0 = max(padding[-6], 0)
            i1 = max(padding[-6], 0) + padding[-5]
            o0 = out_shape[4] - padding[-5]
            o1 = out_shape[4]
            out[:, :, :, :, o0:o1] = \
                out[:, :, :, :, i0:i1]

    return out


def multi_head_attention_forward(query: Tensor,
                                 key: Tensor,
                                 value: Tensor,
                                 embed_dim_to_check: int,
                                 num_heads: int,
                                 in_proj_weight: Tensor,
                                 in_proj_bias: Tensor,
                                 bias_k: Optional[Tensor],
                                 bias_v: Optional[Tensor],
                                 add_zero_attn: bool,
                                 dropout_p: float,
                                 out_proj_weight: Tensor,
                                 out_proj_bias: Tensor,
                                 training: bool = True,
                                 key_padding_mask: Optional[Tensor] = None,
                                 need_weights: bool = True,
                                 attn_mask: Optional[Tensor] = None,
                                 use_separate_proj_weight: bool = False,
                                 q_proj_weight: Optional[Tensor] = None,
                                 k_proj_weight: Optional[Tensor] = None,
                                 v_proj_weight: Optional[Tensor] = None,
                                 static_k: Optional[Tensor] = None,
                                 static_v: Optional[Tensor] = None
                                 ) -> Tuple[Tensor, Optional[Tensor]]:
    r"""
    Args:
        query, key, value: map a query and a set of key-value pairs to an output.
            See "Attention Is All You Need" for more details.
        embed_dim_to_check: total dimension of the model.
        num_heads: parallel attention heads.
        in_proj_weight, in_proj_bias: input projection weight and bias.
        bias_k, bias_v: bias of the key and value sequences to be added at dim=0.
        add_zero_attn: add a new batch of zeros to the key and
                       value sequences at dim=1.
        dropout_p: probability of an element to be zeroed.
        out_proj_weight, out_proj_bias: the output projection weight and bias.
        training: apply dropout if is ``True``.
        key_padding_mask: if provided, specified padding elements in the key will
            be ignored by the attention. This is an binary mask. When the value is True,
            the corresponding value on the attention layer will be filled with -inf.
        need_weights: output attn_output_weights.
        attn_mask: 2D or 3D mask that prevents attention to certain positions. A 2D mask will be broadcasted for all
            the batches while a 3D mask allows to specify a different mask for the entries of each batch.
        use_separate_proj_weight: the function accept the proj. weights for query, key,
            and value in different forms. If false, in_proj_weight will be used, which is
            a combination of q_proj_weight, k_proj_weight, v_proj_weight.
        q_proj_weight, k_proj_weight, v_proj_weight, in_proj_bias: input projection weight and bias.
        static_k, static_v: static key and value used for attention operators.


    Shape:
        Inputs:
        - query: :math:`(L, N, E)` where L is the target sequence length, N is the batch size, E is
          the embedding dimension.
        - key: :math:`(S, N, E)`, where S is the source sequence length, N is the batch size, E is
          the embedding dimension.
        - value: :math:`(S, N, E)` where S is the source sequence length, N is the batch size, E is
          the embedding dimension.
        - key_padding_mask: :math:`(N, S)` where N is the batch size, S is the source sequence length.
          If a ByteTensor is provided, the non-zero positions will be ignored while the zero positions
          will be unchanged. If a BoolTensor is provided, the positions with the
          value of ``True`` will be ignored while the position with the value of ``False`` will be unchanged.
        - attn_mask: 2D mask :math:`(L, S)` where L is the target sequence length, S is the source sequence length.
          3D mask :math:`(N*num_heads, L, S)` where N is the batch size, L is the target sequence length,
          S is the source sequence length. attn_mask ensures that position i is allowed to attend the unmasked
          positions. If a ByteTensor is provided, the non-zero positions are not allowed to attend
          while the zero positions will be unchanged. If a BoolTensor is provided, positions with ``True``
          are not allowed to attend while ``False`` values will be unchanged. If a FloatTensor
          is provided, it will be added to the attention weight.
        - static_k: :math:`(N*num_heads, S, E/num_heads)`, where S is the source sequence length,
          N is the batch size, E is the embedding dimension. E/num_heads is the head dimension.
        - static_v: :math:`(N*num_heads, S, E/num_heads)`, where S is the source sequence length,
          N is the batch size, E is the embedding dimension. E/num_heads is the head dimension.

        Outputs:
        - attn_output: :math:`(L, N, E)` where L is the target sequence length, N is the batch size,
          E is the embedding dimension.
        - attn_output_weights: :math:`(N, L, S)` where N is the batch size,
          L is the target sequence length, S is the source sequence length.
    """
    if not torch.jit.is_scripting():
        tens_ops = (query, key, value, in_proj_weight, in_proj_bias, bias_k, bias_v,
                    out_proj_weight, out_proj_bias)
        if any([type(t) is not Tensor for t in tens_ops]) and has_torch_function(tens_ops):
            return handle_torch_function(
                multi_head_attention_forward, tens_ops, query, key, value,
                embed_dim_to_check, num_heads, in_proj_weight, in_proj_bias,
                bias_k, bias_v, add_zero_attn, dropout_p, out_proj_weight,
                out_proj_bias, training=training, key_padding_mask=key_padding_mask,
                need_weights=need_weights, attn_mask=attn_mask,
                use_separate_proj_weight=use_separate_proj_weight,
                q_proj_weight=q_proj_weight, k_proj_weight=k_proj_weight,
                v_proj_weight=v_proj_weight, static_k=static_k, static_v=static_v)
    tgt_len, bsz, embed_dim = query.size()
    assert embed_dim == embed_dim_to_check
    # allow MHA to have different sizes for the feature dimension
    assert key.size(0) == value.size(0) and key.size(1) == value.size(1)

    head_dim = embed_dim // num_heads
    assert head_dim * num_heads == embed_dim, "embed_dim must be divisible by num_heads"
    scaling = float(head_dim) ** -0.5

    if not use_separate_proj_weight:
        if torch.equal(query, key) and torch.equal(key, value):
            # self-attention
            q, k, v = linear(query, in_proj_weight, in_proj_bias).chunk(3, dim=-1)

        elif torch.equal(key, value):
            # encoder-decoder attention
            # This is inline in_proj function with in_proj_weight and in_proj_bias
            _b = in_proj_bias
            _start = 0
            _end = embed_dim
            _w = in_proj_weight[_start:_end, :]
            if _b is not None:
                _b = _b[_start:_end]
            q = linear(query, _w, _b)

            if key is None:
                assert value is None
                k = None
                v = None
            else:

                # This is inline in_proj function with in_proj_weight and in_proj_bias
                _b = in_proj_bias
                _start = embed_dim
                _end = None
                _w = in_proj_weight[_start:, :]
                if _b is not None:
                    _b = _b[_start:]
                k, v = linear(key, _w, _b).chunk(2, dim=-1)

        else:
            # This is inline in_proj function with in_proj_weight and in_proj_bias
            _b = in_proj_bias
            _start = 0
            _end = embed_dim
            _w = in_proj_weight[_start:_end, :]
            if _b is not None:
                _b = _b[_start:_end]
            q = linear(query, _w, _b)

            # This is inline in_proj function with in_proj_weight and in_proj_bias
            _b = in_proj_bias
            _start = embed_dim
            _end = embed_dim * 2
            _w = in_proj_weight[_start:_end, :]
            if _b is not None:
                _b = _b[_start:_end]
            k = linear(key, _w, _b)

            # This is inline in_proj function with in_proj_weight and in_proj_bias
            _b = in_proj_bias
            _start = embed_dim * 2
            _end = None
            _w = in_proj_weight[_start:, :]
            if _b is not None:
                _b = _b[_start:]
            v = linear(value, _w, _b)
    else:
        q_proj_weight_non_opt = torch.jit._unwrap_optional(q_proj_weight)
        len1, len2 = q_proj_weight_non_opt.size()
        assert len1 == embed_dim and len2 == query.size(-1)

        k_proj_weight_non_opt = torch.jit._unwrap_optional(k_proj_weight)
        len1, len2 = k_proj_weight_non_opt.size()
        assert len1 == embed_dim and len2 == key.size(-1)

        v_proj_weight_non_opt = torch.jit._unwrap_optional(v_proj_weight)
        len1, len2 = v_proj_weight_non_opt.size()
        assert len1 == embed_dim and len2 == value.size(-1)

        if in_proj_bias is not None:
            q = linear(query, q_proj_weight_non_opt, in_proj_bias[0:embed_dim])
            k = linear(key, k_proj_weight_non_opt, in_proj_bias[embed_dim:(embed_dim * 2)])
            v = linear(value, v_proj_weight_non_opt, in_proj_bias[(embed_dim * 2):])
        else:
            q = linear(query, q_proj_weight_non_opt, in_proj_bias)
            k = linear(key, k_proj_weight_non_opt, in_proj_bias)
            v = linear(value, v_proj_weight_non_opt, in_proj_bias)
    q = q * scaling

    if attn_mask is not None:
        assert attn_mask.dtype == torch.float32 or attn_mask.dtype == torch.float64 or \
            attn_mask.dtype == torch.float16 or attn_mask.dtype == torch.uint8 or attn_mask.dtype == torch.bool, \
            'Only float, byte, and bool types are supported for attn_mask, not {}'.format(attn_mask.dtype)
        if attn_mask.dtype == torch.uint8:
            warnings.warn("Byte tensor for attn_mask in nn.MultiheadAttention is deprecated. Use bool tensor instead.")
            attn_mask = attn_mask.to(torch.bool)

        if attn_mask.dim() == 2:
            attn_mask = attn_mask.unsqueeze(0)
            if list(attn_mask.size()) != [1, query.size(0), key.size(0)]:
                raise RuntimeError('The size of the 2D attn_mask is not correct.')
        elif attn_mask.dim() == 3:
            if list(attn_mask.size()) != [bsz * num_heads, query.size(0), key.size(0)]:
                raise RuntimeError('The size of the 3D attn_mask is not correct.')
        else:
            raise RuntimeError("attn_mask's dimension {} is not supported".format(attn_mask.dim()))
        # attn_mask's dim is 3 now.

    # convert ByteTensor key_padding_mask to bool
    if key_padding_mask is not None and key_padding_mask.dtype == torch.uint8:
        warnings.warn("Byte tensor for key_padding_mask in nn.MultiheadAttention is deprecated. Use bool tensor instead.")
        key_padding_mask = key_padding_mask.to(torch.bool)

    if bias_k is not None and bias_v is not None:
        if static_k is None and static_v is None:
            k = torch.cat([k, bias_k.repeat(1, bsz, 1)])
            v = torch.cat([v, bias_v.repeat(1, bsz, 1)])
            if attn_mask is not None:
                attn_mask = pad(attn_mask, (0, 1))
            if key_padding_mask is not None:
                key_padding_mask = pad(key_padding_mask, (0, 1))
        else:
            assert static_k is None, "bias cannot be added to static key."
            assert static_v is None, "bias cannot be added to static value."
    else:
        assert bias_k is None
        assert bias_v is None

    q = q.contiguous().view(tgt_len, bsz * num_heads, head_dim).transpose(0, 1)
    if k is not None:
        k = k.contiguous().view(-1, bsz * num_heads, head_dim).transpose(0, 1)
    if v is not None:
        v = v.contiguous().view(-1, bsz * num_heads, head_dim).transpose(0, 1)

    if static_k is not None:
        assert static_k.size(0) == bsz * num_heads
        assert static_k.size(2) == head_dim
        k = static_k

    if static_v is not None:
        assert static_v.size(0) == bsz * num_heads
        assert static_v.size(2) == head_dim
        v = static_v

    src_len = k.size(1)

    if key_padding_mask is not None:
        assert key_padding_mask.size(0) == bsz
        assert key_padding_mask.size(1) == src_len

    if add_zero_attn:
        src_len += 1
        k = torch.cat([k, torch.zeros((k.size(0), 1) + k.size()[2:], dtype=k.dtype, device=k.device)], dim=1)
        v = torch.cat([v, torch.zeros((v.size(0), 1) + v.size()[2:], dtype=v.dtype, device=v.device)], dim=1)
        if attn_mask is not None:
            attn_mask = pad(attn_mask, (0, 1))
        if key_padding_mask is not None:
            key_padding_mask = pad(key_padding_mask, (0, 1))

    attn_output_weights = torch.bmm(q, k.transpose(1, 2))
    assert list(attn_output_weights.size()) == [bsz * num_heads, tgt_len, src_len]

    if attn_mask is not None:
        if attn_mask.dtype == torch.bool:
            attn_output_weights.masked_fill_(attn_mask, float('-inf'))
        else:
            attn_output_weights += attn_mask


    if key_padding_mask is not None:
        attn_output_weights = attn_output_weights.view(bsz, num_heads, tgt_len, src_len)
        attn_output_weights = attn_output_weights.masked_fill(
            key_padding_mask.unsqueeze(1).unsqueeze(2),
            float('-inf'),
        )
        attn_output_weights = attn_output_weights.view(bsz * num_heads, tgt_len, src_len)

    attn_output_weights = softmax(
        attn_output_weights, dim=-1)
    attn_output_weights = dropout(attn_output_weights, p=dropout_p, training=training)

    attn_output = torch.bmm(attn_output_weights, v)
    assert list(attn_output.size()) == [bsz * num_heads, tgt_len, head_dim]
    attn_output = attn_output.transpose(0, 1).contiguous().view(tgt_len, bsz, embed_dim)
    attn_output = linear(attn_output, out_proj_weight, out_proj_bias)

    if need_weights:
        # average attention weights over heads
        attn_output_weights = attn_output_weights.view(bsz, num_heads, tgt_len, src_len)
        return attn_output, attn_output_weights.sum(dim=1) / num_heads
    else:
        return attn_output, None<|MERGE_RESOLUTION|>--- conflicted
+++ resolved
@@ -1170,9 +1170,7 @@
     return torch._C._nn.glu(input, dim)
 
 
-<<<<<<< HEAD
-def hardglu(input, dim=-1):
-    # type: (Tensor, int) -> Tensor
+def hardglu(input, dim: int = -1):
     r"""hardglu(input, dim=-1) -> Tensor
 
     The piece-wise linear implementation of the gated linear unit. Computes:
@@ -1200,11 +1198,7 @@
     return torch._C._nn.hardglu(input, dim)
 
 
-def hardtanh(input, min_val=-1., max_val=1., inplace=False):
-    # type: (Tensor, float, float, bool) -> Tensor
-=======
 def hardtanh(input: Tensor, min_val: float = -1., max_val: float = 1., inplace: bool = False) -> Tensor:
->>>>>>> ef1795af
     r"""
     hardtanh(input, min_val=-1., max_val=1., inplace=False) -> Tensor
 
