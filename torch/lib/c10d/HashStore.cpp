--- conflicted
+++ resolved
@@ -24,30 +24,16 @@
     const std::vector<uint8_t>& desiredValue) {
   std::unique_lock<std::mutex> lock(m_);
   auto it = map_.find(key);
-<<<<<<< HEAD
-  if (it == map_.end()) {
-    if (expectedValue.empty()) {
-      map_[key] = desiredValue;
-      cv_.notify_all();
-      return desiredValue;
-    }
-    return expectedValue;
-  } else if (it->second == expectedValue) {
+  if ((it == map_.end() && expectedValue.empty()) ||
+      (it != map_.end() && it->second == expectedValue)) {
+    // if the key does not exist and currentValue arg is empty or
+    // the key does exist and current value is what is expected, then set it
     map_[key] = desiredValue;
     cv_.notify_all();
     return desiredValue;
-=======
-  if ((it == map_.end() && currentValue.empty()) ||
-      (it != map_.end() && it->second == currentValue)) {
-    // if the key does not exist and currentValue arg is empty or
-    // the key does exist and current value is what is expected, then set it
-    map_[key] = newValue;
-    cv_.notify_all();
-    return newValue;
   } else if (it == map_.end()) {
     // if the key does not exist
-    return currentValue;
->>>>>>> 0444aba0
+    return expectedValue;
   }
   // key exists but current value is not expected
   return it->second;
