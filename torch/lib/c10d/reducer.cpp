#include <c10d/reducer.hpp>

#include <functional>

#include <c10/core/DeviceGuard.h>
#include <c10/core/StreamGuard.h>
#include <c10/util/Exception.h>
#include <c10/util/hash.h>
#include <c10d/comm.hpp>
#include <torch/csrc/autograd/engine.h>
#include <torch/csrc/autograd/function_hook.h>
#include <torch/csrc/autograd/functions/accumulate_grad.h>
#include <torch/csrc/autograd/profiler.h>
#include <torch/csrc/autograd/utils/grad_layout_contract.h>
#include <torch/csrc/autograd/utils/lambda_post_hook.h>
#include <torch/csrc/utils/memory.h>

namespace c10d {
namespace {

inline int64_t current_time_in_nanos() {
  return torch::autograd::profiler::getTime();
}

constexpr int kUnsetDivFactor = -1;

} // namespace

Reducer::Reducer(
    std::vector<std::vector<at::Tensor>> replicas,
    std::vector<std::vector<size_t>> bucket_indices,
    c10::intrusive_ptr<c10d::ProcessGroup> process_group,
    std::vector<std::vector<bool>> expect_sparse_gradients,
    int64_t bucket_bytes_cap,
    bool find_unused_parameters,
    bool gradient_as_bucket_view)
    : replicas_(std::move(replicas)),
      process_group_(std::move(process_group)),
      expect_sparse_gradients_(std::move(expect_sparse_gradients)),
      expect_autograd_hooks_(false),
      require_finalize_(false),
      next_bucket_(0),
      has_marked_unused_parameters_(false),
      find_unused_parameters_(find_unused_parameters),
      gradient_as_bucket_view_(gradient_as_bucket_view),
      local_used_maps_reduced_(false),
      num_iterations_(0),
      num_buckets_ready_(0),
      has_rebuilt_bucket_(false),
      bucket_bytes_cap_(bucket_bytes_cap),
      divFactor_(kUnsetDivFactor),
      comm_hook_(nullptr),
      thread_local_state_(at::ThreadLocalState()) {
  C10_LOG_API_USAGE_ONCE("torch.distributed.ddp.reducer");
  TORCH_CHECK(replicas_.size() >= 1, "Expected at least one model replica.");
  TORCH_CHECK(replicas_[0].size() >= 1, "Expected at least one parameter.");

  // Check whether the module is multi_device_module
  {
    std::set<int> unique_devices;
    for (const auto& v : replicas_[0]) {
      auto device_idx = int(v.device().index());
      if (unique_devices.find(device_idx) == unique_devices.end()) {
        unique_devices.insert(device_idx);
        if (unique_devices.size() > 1) {
          is_multi_device_module_ = true;
          break;
        }
      }
    }
  }

  // If `expect_sparse_gradients` is not specified, initialize it such that
  // we do not expect sparse gradients for any parameter.
  if (expect_sparse_gradients_.empty()) {
    expect_sparse_gradients_ = std::vector<std::vector<bool>>(
        replicas_.size(), std::vector<bool>(replicas_[0].size(), false));
  }
  TORCH_INTERNAL_ASSERT(expect_sparse_gradients_.size() == replicas_.size());

  // Initialize variable bucketing.
  // This can be reinitialized later after capturing runtime information.
  {
    std::lock_guard<std::mutex> lock(mutex_);
    initialize_buckets(std::move(bucket_indices));
  }

  // All variables are expected to have their `grad_fn` set to the gradient
  // accumulation function (since they are leafs in the autograd graph).
  // We store pointers to these functions such that we can check if they are
  // used in an autograd pass. If they are not, we know their grad tensors
  // can be marked as ready for reduction.
  {
    const auto replica_count = replicas_.size();
    grad_accumulators_.resize(replica_count);
    for (size_t replica_index = 0; replica_index < replica_count;
         replica_index++) {
      const auto variable_count = replicas_[replica_index].size();
      grad_accumulators_[replica_index].resize(variable_count);
      for (size_t variable_index = 0; variable_index < variable_count;
           variable_index++) {
        auto& variable = replicas_[replica_index][variable_index];
        const auto index = VariableIndex(replica_index, variable_index);

        // The gradient accumulator function is lazily initialized once.
        // Therefore we can use its presence in the autograd graph as
        // evidence that the parameter has participated in an iteration.
        auto grad_accumulator =
            torch::autograd::impl::grad_accumulator(variable);

#ifndef _WIN32
        using torch::distributed::autograd::ThreadLocalDistAutogradContext;
#endif
        // Hook to execute after the gradient accumulator has executed.
        hooks_.emplace_back(
            grad_accumulator->add_post_hook(
                torch::make_unique<torch::autograd::utils::LambdaPostHook>(
                    [=](const torch::autograd::variable_list& outputs,
                        const torch::autograd::variable_list& /* unused */) {
#ifndef _WIN32
                      this->rpc_context_.set(
                          ThreadLocalDistAutogradContext::getContextPtr());
#endif
                      this->autograd_hook(index);
                      return outputs;
                    })),
            grad_accumulator);

        // Map raw function pointer to replica index and parameter index.
        // This is used later on when the autograd graph is traversed
        // to check for parameters for which no gradient is computed, if
        // find_unused_parameters=True.
        // Note that the mapping of gradient accumulator to variable should be
        // one to one as we deduplicate shared parameters before constructing
        // Reducer.
        if (find_unused_parameters_) {
          gradAccToVariableMap_[grad_accumulator.get()] = index;
        }

        // The gradient accumulator is stored as weak_ptr in the autograd
        // metadata of the variable, so we have to keep it alive here for
        // the raw pointer to be valid.
        TORCH_CHECK(
            grad_accumulators_[replica_index][variable_index] == nullptr,
            c10::str(
                "Reducer tried to register duplicate grad accumulator for replica ",
                replica_index,
                " variable ",
                variable_index));
        grad_accumulators_[replica_index][variable_index] =
            std::move(grad_accumulator);
      }
    }
  }

  // Initialize backward stats vector.
  {
    const auto replica_count = replicas_.size();
    backward_stats_.resize(replica_count);
    const auto variable_count = replicas_[0].size();
    std::for_each(
        backward_stats_.begin(),
        backward_stats_.end(),
        [=](std::vector<int64_t>& v) { v.resize(variable_count); });
  }

  // See Note [Skip allreducing local_used_maps_dev]
  if (find_unused_parameters_) {
    // Initialize locally used parameter maps
    {
      const auto replica_count = replicas_.size();
      const auto variable_count = replicas_[0].size();
      local_used_maps_.resize(replica_count);
      local_used_maps_dev_.resize(replica_count);

      for (size_t i = 0; i < replica_count; i++) {
        at::TensorOptions options;
        options = options.dtype(at::kInt);

        // Deliberately don't pin the memory even if local_used_maps_dev_ will
        // be cuda. See Note [local_used_maps_ -> local_used_maps_dev copying]
        local_used_maps_[i] =
            at::zeros({static_cast<long>(variable_count)}, options);

        // This tensor needs to be on the same device as replica because backend
        // such as NCCL may not support CPU tensors, and hence it might not work
        // if we always put it on CPU.
        options = options.device(replicas_[i][0].device());
        local_used_maps_dev_[i] =
            at::empty({static_cast<long>(variable_count)}, options);
      }
    }
  }
}

// Note [Skip allreducing local_used_maps_dev]
// ~~~~~~~~~~~~~~~~~~~~~~~~~~
// If find_unused_parameters_ is set to false, there is no need to allreduce
// local_used_maps_dev_, because all parameters will be reduced anyway.
// Therefore, we can avoid allocating memory for local_used_maps and
// local_used_maps_dev_ if find_unused_parameters_ is false.

// Note [DDP Communication Hook]
// ~~~~~~~~~~~~~~~~~~~~~~~~~~
// If DDP communication hook is not registered, the reducer reduces the buckets
// by just calling allreduce. If registered, it calls the hook and uses future
// work handle. If registered, reducer also skips dividing grads by world size.
// The reason for this is that the communication hook is expected to completely
// override how we perform communication and the user should have complete
// control over how the grads are handled.
//
// DDP communication hook is an enhancement that provides a hook which can be
// used to override how DDP communicates gradients across ranks, this can be
// used for algorithms like Gradient Compression/GossipGrad. This hook can be
// registered from Python API using `register_comm_hook`. `PythonCommHook`
// enables registering a Python hook and is a subclass of `CommHookInterface`.
// Additionally, there are also some built-in C++ hook implementations that can
// be specified by calling `register_builtin_comm_hook` from Python API.

Reducer::~Reducer() noexcept(false) {
  // Remove all hooks on variables registered by this Reducer. This is necessary
  // to make DDP failure recoverable. Otherwise, multiple Reducer instances
  // (from recoveries) will add their hooks to the original model, and those
  // hooks will try to invoke methods on a deleted Reducer objects.
  for (auto& hook : hooks_) {
    auto& key = hook.first;
    auto& grad_accumulator = hook.second;
    TORCH_CHECK(
        grad_accumulator->del_post_hook(key),
        "Reducer attempts to delete a non-existing hook.");
  }
}

void Reducer::check_grad_layout(
    const at::Tensor& grad,
    const at::Tensor& bucket_view) {
  // Ensure that the gradient type matches the bucket type.
  TORCH_CHECK(
      grad.options().type_equal(bucket_view.options()),
      "Expected ",
      bucket_view.toString(),
      ", got ",
      grad.toString());
  TORCH_INTERNAL_ASSERT(grad.device() == bucket_view.device());
  TORCH_INTERNAL_ASSERT(grad.numel() == bucket_view.numel());
  // AccumulateGrad doesn't HAVE to obey the grad layout contract.
  // The penalty for disobedience is reduced performance, not numerical
  // death. Warnings here help diagnose poor DDP performance.
  if (grad.strides() != bucket_view.strides()) {
    TORCH_WARN_ONCE(
        "Grad strides do not match bucket view strides. "
        "This may indicate grad was not created according to the "
        "gradient layout contract, or that the param's strides "
        "changed since DDP was constructed.  This is not an error, "
        "but may impair performance.\n"
        "grad.sizes() = ",
        grad.sizes(),
        ", strides() = ",
        grad.strides(),
        "\n",
        "bucket_view.sizes() = ",
        bucket_view.sizes(),
        ", strides() = ",
        bucket_view.strides());
  }
  if (!gradient_as_bucket_view_) {
    TORCH_INTERNAL_ASSERT(!grad.is_alias_of(bucket_view));
  }
}

void Reducer::copy_grad_to_bucket(
    const at::Tensor& grad,
    at::Tensor& bucket_view) {
  // See Note [DDP Communication Hook]
  if (comm_hook_ == nullptr) {
    // imitates wrapped_scalar_tensor in ATen/native/BinaryOps.cpp
    auto wrapped = c10::scalar_to_tensor(double(1.) / divFactor_);
    wrapped.unsafeGetTensorImpl()->set_wrapped_number(true);
    // Divides while copying into the bucket view.
    at::mul_out(bucket_view, grad, wrapped);
  } else {
    bucket_view.copy_(grad);
  }
}

void Reducer::mark_variable_ready_dense(VariableIndex index) {
  const auto replica_index = index.replica_index;
  const auto variable_index = index.variable_index;
  const auto& bucket_index = variable_locators_[variable_index];
  auto& bucket = buckets_[bucket_index.bucket_index];
  auto& replica = bucket.replicas[replica_index];
  auto& variable = replica.variables[bucket_index.intra_bucket_index];
  const auto offset = replica.offsets[bucket_index.intra_bucket_index];
  const auto length = replica.lengths[bucket_index.intra_bucket_index];
  auto& bucket_view = replica.bucket_views_in[bucket_index.intra_bucket_index];

  // Copy contents of gradient tensor to bucket tensor.
  // If the gradient is not set, we assume it wasn't computed
  // as part of the current backwards pass, and zero the part
  // of the bucket it would otherwise hold.
  runGradCallbackForVariable(variable, [&](auto& grad) {
    if (grad.defined()) {
      this->check_grad_layout(grad, bucket_view);
      // When gradient_as_bucket_view_ is false, or even when
      // gradient_as_bucket_view_ is true, in rare cases users may set grad to
      // be None after every iteration. In these cases, grad and bucket_view are
      // pointing to different storages and thus need to copy grads to
      // bucket_view. If gradient_as_bucket_view_ is set as true, let grad point
      // to bucket_view. If grad has already been set as views of buckets in
      // previous iterations, no copy is needed.
      if (!grad.is_alias_of(bucket_view)) {
        this->copy_grad_to_bucket(grad, bucket_view);
        if (gradient_as_bucket_view_) {
          // Let grad point to bucket_view buffer.
          grad = bucket_view;
          // The grad is modified and need to be written back.
          return true;
        }
      } else {
        // If grad and bucket view point to the same storage, no need to copy
        if (comm_hook_ == nullptr) {
          bucket_view.div_(divFactor_);
        }
      }
    } else {
      bucket_view.zero_();
    }
    // The grad is not modified and doesn't need to be written back.
    return false;
  });
}

void Reducer::mark_variable_ready_sparse(VariableIndex index) {
  const auto replica_index = index.replica_index;
  const auto variable_index = index.variable_index;
  const auto& bucket_index = variable_locators_[variable_index];
  auto& bucket = buckets_[bucket_index.bucket_index];
  auto& replica = bucket.replicas[replica_index];
  auto& variable = replica.variables[bucket_index.intra_bucket_index];

  runGradCallbackForVariable(variable, [&](auto& grad) {
    TORCH_CHECK(grad.defined(), "Expected sparse gradient to be defined.");
    TORCH_CHECK(
        grad.options().layout() == c10::kSparse,
        "Expected variable to have sparse gradient.");

    // Sparse tensors cannot be grouped together with other sparse tensors
    // in a single reduction operation like we can for dense tensors.
    // Therefore, the `offsets` and `lengths` vectors in the bucket replica
    // struct are empty, and there is no pre-existing accumulation tensor.
    // Directly assign the sparse tensor to the `contents` field.
    replica.contents = grad;
    // See Note [DDP Communication Hook]
    if (comm_hook_ == nullptr) {
      replica.contents.div_(divFactor_);
    }
    // The grad is modified in place and needs to be written back.
    return true;
  });
}

std::vector<std::vector<at::Tensor>> Reducer::get_bucket_tensors() const {
  std::lock_guard<std::mutex> lock(mutex_);
  std::vector<std::vector<at::Tensor>> bucketTensors;
  bucketTensors.reserve(buckets_.size());
  for (const auto& bucket : buckets_) {
    std::vector<at::Tensor> tensors;
    tensors.reserve(bucket.replicas.size());
    for (const auto& rep : bucket.replicas) {
      tensors.push_back(rep.contents);
    }
    bucketTensors.push_back(std::move(tensors));
  }
  return bucketTensors;
}

void Reducer::set_forward_pass_work_handle(
    c10::intrusive_ptr<c10d::ProcessGroup::Work> forwardPassWorkHandle,
    bool useStaticWorldSize) {
  std::lock_guard<std::mutex> lock(mutex_);
  forwardPassWorkHandle_.workHandle = std::move(forwardPassWorkHandle);
  forwardPassWorkHandle_.useStaticWorldSize = useStaticWorldSize;
}

std::vector<at::Tensor> Reducer::get_local_used_maps_on_device() const {
  std::lock_guard<std::mutex> lock(mutex_);
  return local_used_maps_dev_;
}

void Reducer::push_rebuilt_params_for_all_indices() {
  std::lock_guard<std::mutex> lock(mutex_);
  if (!should_rebuild_buckets() || !rebuilt_param_indices_.empty()) {
    return;
  }
  const auto replica_count = replicas_.size();
  for (size_t replica_index = 0; replica_index < replica_count;
       ++replica_index) {
    const auto variable_count = replicas_[replica_index].size();
    for (size_t variable_index = 0; variable_index < variable_count;
         ++variable_index) {
      const auto index = VariableIndex(replica_index, variable_index);
      push_rebuilt_params(index);
    }
  }
}

void Reducer::push_rebuilt_params(const VariableIndex& index) {
  if (should_rebuild_buckets() && index.replica_index == 0) {
    rebuilt_params_.push_back(
        replicas_[index.replica_index][index.variable_index]);
    rebuilt_param_indices_.push_back(index.variable_index);
  }
}

// The function `autograd_hook` is called after the gradient for a
// model parameter has been accumulated into its gradient tensor.
// This function is only to be called from the autograd thread.
void Reducer::autograd_hook(VariableIndex index) {
  std::lock_guard<std::mutex> lock(this->mutex_);

  // Carry over thread local state from main thread. This allows for
  // thread-local flags such as profiler enabled to be configure correctly.
  at::ThreadLocalStateGuard g(thread_local_state_);
  // See Note [Skip allreducing local_used_maps_dev]
  if (find_unused_parameters_) {
    // Since it gets here, this param has been used for this iteration. We want
    // to mark it in local_used_maps_. During no_sync session, the same var can
    // be set multiple times, which is OK as does not affect correctness. As
    // long as it is used once during no_sync session, it is marked as used.
    local_used_maps_[index.replica_index][index.variable_index] = 1;
  }

  // Ignore if we don't expect to be called.
  // This may be the case if the user wants to accumulate gradients
  // for number of iterations before reducing them.
  if (!expect_autograd_hooks_) {
    return;
  }

  // Rebuild bucket only if 1) it is the first time to rebuild bucket 2)
  // find_unused_parameters_ is false, currently it does not support when there
  // are unused parameters 3) this backward pass needs to run allreduce. Here,
  // we just dump tensors and their parameter indices into rebuilt_params_ and
  // rebuilt_param_indices_ based on gradient arriving order, and then at the
  // end of finalize_backward(), buckets will be rebuilt based on
  // rebuilt_params_ and rebuilt_param_indices_, and then will be broadcasted
  // and initialized. Also we only need to dump tensors and parameter indices of
  // one replica.
  push_rebuilt_params(index);

  // If `find_unused_parameters_` is true there may be model parameters that
  // went unused when computing the model output, they won't be part of the
  // autograd graph, and won't receive gradients. These parameters are
  // discovered in the `prepare_for_backward` function and their indexes stored
  // in the `unused_parameters_` vector.
  if (!has_marked_unused_parameters_ && find_unused_parameters_) {
    has_marked_unused_parameters_ = true;
    for (const auto& unused_index : unused_parameters_) {
      mark_variable_ready(unused_index);
    }
  }

  // Finally mark variable for which this function was originally called.
  mark_variable_ready(index);
}

void Reducer::mark_variable_ready(VariableIndex index) {
  const auto replica_index = index.replica_index;
  const auto variable_index = index.variable_index;
  TORCH_CHECK(replica_index < replicas_.size(), "Out of range replica index.");
  TORCH_CHECK(
      variable_index < variable_locators_.size(),
      "Out of range variable index.");
  backward_stats_[replica_index][variable_index] =
      current_time_in_nanos() - cpu_timer_.backward_compute_start_time;

  // Any time we mark a variable ready (be it in line due to unused parameters,
  // or via an autograd hook), we require a call to the finalize function. If
  // this doesn't happen before the next iteration (or call to
  // `prepare_for_backwards`), we know something is wrong.
  require_finalize_ = true;

  const auto& bucket_index = variable_locators_[variable_index];
  auto& bucket = buckets_[bucket_index.bucket_index];
  auto& replica = bucket.replicas[replica_index];

  // Something is wrong if all variables contained in this bucket replica have
  // already been marked as ready.
  if (replica.pending == 0) {
    const auto common_error = c10::str(
        "Expected to mark a variable ready only once. ",
        "",
        "This error is caused by one of the following reasons: ",
        "1) Use of a module parameter outside the `forward` function. ",
        "Please make sure model parameters are not shared across multiple ",
        "concurrent forward-backward passes",
        "2) Reused parameters in multiple reentrant backward passes. For ",
        "example, if you use multiple `checkpoint` functions to wrap the ",
        "same part of your model, it would result in the same set of ",
        "parameters been used by different reentrant backward passes ",
        "multiple times, and hence marking a variable ready multiple times. ",
        "DDP does not support such use cases yet.");
    TORCH_CHECK(
        has_marked_unused_parameters_,
        common_error,
        "3) Incorrect unused parameter detection. The return value of the ",
        "`forward` function is inspected by the distributed data parallel ",
        "wrapper to figure out if any of the module's parameters went ",
        "unused. For unused parameters, DDP would not expect gradients from ",
        "then. However, if an unused parameter becomes part of the autograd ",
        "graph at a later point in time (e.g., in a reentrant backward when ",
        "using `checkpoint`), the gradient will show up unexpectedly. If all ",
        "parameters in the model participate in the backward pass, you can ",
        "disable unused parameter detection by passing the keyword argument ",
        "`find_unused_parameters=False` to ",
        "`torch.nn.parallel.DistributedDataParallel`.");
    TORCH_CHECK(!has_marked_unused_parameters_, common_error);
  }

  // If it was scheduled, wait on allreduce in forward pass that tells us
  // division factor based on no. of currently participating processes.
  if (divFactor_ == kUnsetDivFactor) {
    divFactor_ = process_group_->getSize();
    auto& workHandle = forwardPassWorkHandle_.workHandle;
    if (workHandle && !forwardPassWorkHandle_.useStaticWorldSize) {
      workHandle->wait();
      auto results = workHandle->result();
      // Guard against the results being empty
      TORCH_INTERNAL_ASSERT(results.size() > 0);
      at::Tensor& res = results.front();
      divFactor_ = res.item().to<int>();
    }
  }

  if (bucket.expect_sparse_gradient) {
    mark_variable_ready_sparse(index);
  } else {
    mark_variable_ready_dense(index);
  }

  // TODO(@pietern): Make this work for both CPU/CUDA tensors.
  // When using CPU tensors we don't need to do this.
  // // Record event so that we can wait for all of them.
  // auto& event = replica.events[bucket_index.intra_bucket_index];
  // event.record();

  // Check if this was the final gradient for this bucket.
  if (--replica.pending == 0) {
    // Kick off reduction if all replicas for this bucket are ready.
    if (--bucket.pending == 0) {
      mark_bucket_ready(bucket_index.bucket_index);
    }
  }

  // Run finalizer function and kick off reduction for local_used_maps once the
  // final bucket was marked ready.
  if (next_bucket_ == buckets_.size()) {
    // See Note [Skip allreducing local_used_maps_dev]
    if (find_unused_parameters_) {
      // H2D from local_used_maps_ to local_used_maps_dev_
      for (size_t i = 0; i < local_used_maps_.size(); i++) {
        if (local_used_maps_dev_[i].is_cuda()) {
          // Note [local_used_maps_ -> local_used_maps_dev copying]
          // ~~~~~~~~~~~~~~~~~~~~~~~~~~~~~~~~~~~~~~~~~~~~~~~~~~~~~~
          // We do async H2D to avoid the blocking overhead. The async copy and
          // allreduce respect the current stream, so will be sequenced correctly.
          //
          // Correct sequencing with respect to host operations is also essential.
          // The H2D copy_ is stream ordered, while the host's changes to local_used_maps_
          // are host ordered. If a large backlog of cuda-stream work pushes the copy_ far
          // into the future, and if no blocking calls occur between now and finalize_backward()**
          // such that finalize_backward() re-zeroes local_used_maps_ on the host
          // before the stream executes the copy_, copy_ will read those zeros instead of the
          // values we thought we told it to read here.
          // Copying local_used_maps_[i] to a pinned temporary (which the pinned caching
          // allocator should supply asynchronously) avoids this nasty, rare race condition.
          //
          // ** In the hoped-for case where all params are used, DDP itself won't do any
          // blocking work between now and the re-zeroing, so the danger is real.
          //
          // Defensively ensures local_used_maps_tmp is distinct from local_used_maps_[i]
          auto local_used_maps_tmp = at::native::empty_like(
              local_used_maps_[i],
              optTypeMetaToScalarType(
                  local_used_maps_[i].options().dtype_opt()),
              local_used_maps_[i].options().layout_opt(),
              local_used_maps_[i].options().device_opt(),
              true /* pinned_memory */);
          // Paranoid asserts here because in some workloads, the pinned allocator behaves in a way we
          // don't understand, and may be bugged. See https://github.com/pytorch/pytorch/pull/54474
          TORCH_INTERNAL_ASSERT(local_used_maps_tmp.is_pinned());
          TORCH_INTERNAL_ASSERT(local_used_maps_tmp.data_ptr() != local_used_maps_[i].data_ptr());
          local_used_maps_tmp.copy_(local_used_maps_[i]);
          local_used_maps_dev_[i].copy_(local_used_maps_tmp, true);
        } else {
          local_used_maps_dev_[i].copy_(local_used_maps_[i], true);
        }
      }
      local_used_work_ = process_group_->allreduce(local_used_maps_dev_);
    }

    // The autograd engine uses the default stream when running callbacks, so we
    // pass in the current CUDA stream in case it is not the default.
    c10::DeviceType deviceType = replica.contents.device().type();
    const c10::impl::VirtualGuardImpl guard =
        c10::impl::VirtualGuardImpl{deviceType};
    const c10::Stream currentStream =
        guard.getStream(replica.contents.device());
    torch::autograd::Engine::get_default_engine().queue_callback([=] {
      std::lock_guard<std::mutex> lock(this->mutex_);
      // Run callback with the current stream
      c10::OptionalStreamGuard currentStreamGuard{currentStream};
      this->finalize_backward();
    });
  }
}

// Called when the bucket at the specified index is ready to be reduced.
void Reducer::mark_bucket_ready(size_t bucket_index) {
  TORCH_INTERNAL_ASSERT(bucket_index >= next_bucket_);

  // Buckets are reduced in sequence. Ignore this bucket if
  // it's not its turn to be reduced.
  if (bucket_index > next_bucket_) {
    return;
  }

  // Keep going, until we either:
  // - have kicked off reduction for all buckets, or
  // - found a bucket that's not yet ready for reduction.
  for (; next_bucket_ < buckets_.size() && buckets_[next_bucket_].pending == 0;
       next_bucket_++) {
    num_buckets_ready_++;
    if (num_buckets_ready_ == 1 && should_collect_runtime_stats()) {
      record_backward_comm_start_time();
    }
    auto& bucket = buckets_[next_bucket_];
    std::vector<at::Tensor> tensors;
    tensors.reserve(bucket.replicas.size());
    for (const auto& replica : bucket.replicas) {
      // TODO(@pietern): Ensure proper synchronization with the CUDA events
      // that recorded copies into this contents tensor. If these copies are
      // executed on non-default streams, the current stream for the device
      // that holds the contents tensor must wait on these events.
      //
      // As long as autograd uses the default stream for every device,
      // these operations are implicitly sequenced, and we don't need to
      // do any extra synchronization here.
      //
      tensors.push_back(replica.contents);
    }
    // See Note [DDP Communication Hook]
    // TODO(@sinannasir): merge `work` and `future_work`. Related to GH Issue
    // #41266.
    if (comm_hook_ == nullptr) {
      bucket.work = process_group_->allreduce(tensors);
    } else {
      GradBucket grad_bucket(
          next_bucket_,
          tensors,
          // Since currently we do not support single-process multiple-device
          // mode, we can assume only one replica in the bucket.
          bucket.replicas[0].offsets,
          bucket.replicas[0].lengths,
          bucket.replicas[0].sizes_vec);
      bucket.future_work = comm_hook_->runHook(grad_bucket);
    }
  }
}

void Reducer::initialize_buckets(
    std::vector<std::vector<size_t>> bucket_indices) {
  // If initialize_buckets is called inside DDP constructor, then
  // it does not matter rpc context ptr is nullptr or not, as grad
  // will not be mutated.
  // If initialize_buckets is called during training loop, e.g, inside
  // rebuild_buckets(), since grad could be mutated and be pointed to
  // bucket_view, then it needs to check rpc context ptr is nullptr or not,
  // If rpc context ptr is nullptr, mutate variable.grad(); otherwise,
  // mutate grad in rpc context.
#ifndef _WIN32
  using torch::distributed::autograd::ThreadLocalDistAutogradContext;
  this->rpc_context_.set(ThreadLocalDistAutogradContext::getContextPtr());
#endif

  // This shouldn't be called if we're expecting autograd hooks to fire.
  TORCH_CHECK(
      !expect_autograd_hooks_,
      "`initialize_buckets` must NOT be called during autograd execution.");

  // Clear current bucket assignment.
  buckets_.clear();
  variable_locators_.clear();

  // Ensure we have a bucket index for every variable.
  variable_locators_.resize(replicas_[0].size());

  // Iterate over buckets.
  const auto bucket_count = bucket_indices.size();
  const auto replica_count = replicas_.size();
  buckets_.reserve(bucket_count);
  for (size_t bucket_index = 0; bucket_index < bucket_count; bucket_index++) {
    Bucket bucket;

    // TODO(@pietern): Validate indices.
    // Must be non-empty, unique, and unique across buckets.
    TORCH_CHECK(
        bucket_indices[bucket_index].size() > 0, "Empty bucket specified.");

    // Variables that expect sparse gradients must have their own bucket.
    if (bucket_indices[bucket_index].size() == 1) {
      const auto variable_index = bucket_indices[bucket_index].front();
      bucket.expect_sparse_gradient =
          expect_sparse_gradients_[0][variable_index];
    } else {
      for (const auto variable_index : bucket_indices[bucket_index]) {
        TORCH_CHECK(
            !expect_sparse_gradients_[0][variable_index],
            "Buckets with more than one variable cannot include variables ",
            "that expect a sparse gradient.");
      }
    }

    // Iterate over model replicas.
    for (size_t replica_index = 0; replica_index < replica_count;
         replica_index++) {
      BucketReplica replica;

      if (bucket.expect_sparse_gradient) {
        const auto variable_index = bucket_indices[bucket_index].front();
        const auto& variable = replicas_[replica_index][variable_index];
        TORCH_INTERNAL_ASSERT(bucket_indices[bucket_index].size() == 1);
        replica.variables = {variable};
      } else {
        at::TensorOptions options;
        // The start index of the variable in the flattened tensor.
        size_t offset = 0;

        // Reserve enough space for the per-variable fields stored in bucket
        // replica for efficiency.
        const size_t num_variables = bucket_indices[bucket_index].size();
        replica.variables.reserve(num_variables);
        replica.offsets.reserve(num_variables);
        replica.lengths.reserve(num_variables);
        replica.sizes_vec.reserve(num_variables);

        // Iterate over bucket variables.
        for (const auto variable_index : bucket_indices[bucket_index]) {
          TORCH_CHECK(
              variable_index < replicas_[replica_index].size(),
              "Out of range variable index specified.");
          const auto& variable = replicas_[replica_index][variable_index];
          if (!options.has_device()) {
            options = options.device(variable.device());
          } else {
            TORCH_CHECK(
                variable.device() == options.device(),
                "All parameters in a bucket must be ",
                "placed on the same device.");
          }
          if (!options.has_dtype()) {
            options = options.dtype(variable.dtype());
          } else {
            TORCH_CHECK(
                variable.dtype() == options.dtype(),
                "All parameters in a bucket must have the same dtype.");
          }
          const auto length = variable.numel();
          replica.variables.push_back(variable);
          replica.offsets.push_back(offset);
          replica.lengths.push_back(length);
          replica.sizes_vec.push_back(variable.sizes());
          offset += length;
        }

        // Allocate bucket contents tensor.
        replica.contents = at::empty({static_cast<long>(offset)}, options);

        // Note:  "Gradient Layout Contract"
        //
        // Here, create views into the contents tensor for each variable's grad.
        // Views serve as entry points to copy_ each grad's data in/out of the
        // flat contents tensor.
        //
        // Gradients may have dense memory but non-row-major-contiguous strides
        // (e.g. channels_last or channels_last_3d). For coalesced accesses
        // during copy_s, it's beneficial for each view's layout to match its
        // grad's layout.
        //
        // Specifically, we expect torch/csrc/autograd/AccumulateGrad.h produces
        // grads that obey there "Gradient Layout Contract":
        //   (1) if variable.is_non_overlapping_and_dense(), the stashed grad's
        //       strides match variable.
        //   (2) else, stashed grad is rowmajor contiguous.
        // and create views to match.
        //
        // If AccumulateGrad breaks the contract, and produces a grad with an
        // unexpected layout, performance will degrade due to poor memory access
        // patterns when copy_ing grad data in and out of its bucket view.
        // However, numerics remain correct, because the bucket view is the same
        // on either end of the raw allreduce.  bucket_view_in.copy(grad)
        // tranposes
        // (+ densifies) to the bucket view's layout, the data is allreduced,
        // then grad.copy_(bucket_view_out) transposes it back to grad's layout.
        //
        // The only way the numerics can go haywire is if the bucket views
        // themselves have different layouts across processes (or replicas).
        // Bucket views' sizes and strides are set based on param layouts, using
        // the same logic that (we expect) AccumulateGrad uses for their grads.
        // Therefore, the only way a bucket view could have different layouts in
        // different processes is if its param has a different layout in
        // different processes. We can check that param layouts match across
        // processes and replicas in Reducer's constructor by allreducing some
        // metadata.  Checking just once won't catch if someone messes with
        // param layouts over time, but not messing with params after DDP
        // construction is already a documented constraint.
        initialize_bucket_views(replica, replica.contents);
      }

      // Add bucket replica to enclosing bucket.
      bucket.replicas.push_back(std::move(replica));
    }

    // Map participating variables to this bucket.
    // This is identical across replicas so we only need to do this once.
    size_t intra_bucket_index = 0;
    for (const auto variable_index : bucket_indices[bucket_index]) {
      TORCH_CHECK(
          variable_index < variable_locators_.size(),
          "Out of range variable index specified.");
      variable_locators_[variable_index] =
          VariableLocator(bucket_index, intra_bucket_index++);
    }
    bucket.variable_indices = std::move(bucket_indices[bucket_index]);

    buckets_.push_back(std::move(bucket));
  }
}

// (see Note:  "Gradient Layout Contract" in initialize_buckets).
void Reducer::initialize_bucket_views(
    Reducer::BucketReplica& replica,
    at::Tensor& contents) {
  for (size_t i = 0; i < replica.variables.size(); i++) {
    auto& v = replica.variables[i];
    const auto offset = replica.offsets[i];
    const auto length = replica.lengths[i];
    if (v.is_non_overlapping_and_dense()) {
      // If the param's memory is dense, match its layout, anticipating
      // the autograd engine (AccumulateGrad) will also create gradients
      // matching its layout.
      replica.bucket_views_in.push_back(
          contents.as_strided(v.sizes(), v.strides(), offset));
    } else {
      // Fall back to a C-style contiguous view, again anticipating
      // AccumulateGrad will do the same when stashing grads for non-dense
      // params.
      replica.bucket_views_in.push_back(
          contents.narrow(0, offset, length).view(v.sizes()));
    }
    // By default `bucket_views_out` and `bucket_views_in` are
    // essentially the same thing.
    replica.bucket_views_out = replica.bucket_views_in;

    // If gradient_as_bucket_view_ is set as true, then there are two cases to
    // handle: initialize_bucket_views could be called inside initialize_buckets
    // when rebuild_buckets, if grad has already been defined/calculated in
    // previous iteration, old grad needs to be copied into new bucket_view and
    // let grad point to the new bucket_view, initialize_bucket_views could also
    // be called inside initialize_buckets during construction. Grads are not
    // defined during construction time, in this case, do not let grad point to
    // bucket_view, because grads should be kept as being undefined for globally
    // unused parameters.
    if (gradient_as_bucket_view_) {
      auto& bucket_view = replica.bucket_views_in.back();
      runGradCallbackForVariable(v, [&](auto& grad) {
        if (grad.defined() && !grad.is_alias_of(bucket_view)) {
          bucket_view.copy_(grad);
          grad = bucket_view;
          // The grad is modefied and needs to be written back.
          return true;
        }
        // The grad is not modified and does not need to be written back.
        return false;
      });
    }
  }
}

// (see Note:  "Gradient Layout Contract" in initialize_buckets).
void Reducer::populate_bucket_views_out(
    Reducer::BucketReplica& replica,
    at::Tensor& tensor) {
  replica.bucket_views_out.clear();
  for (size_t i = 0; i < replica.variables.size(); i++) {
    const auto& v = replica.variables[i];
    const auto offset = replica.offsets[i];
    const auto length = replica.lengths[i];
    if (v.is_non_overlapping_and_dense()) {
      // If the param's memory is dense, match its layout, anticipating
      // the autograd engine (AccumulateGrad) will also create gradients
      // matching its layout.
      replica.bucket_views_out.push_back(
          tensor.as_strided(v.sizes(), v.strides(), offset));
    } else {
      // Fall back to a C-style contiguous view, again anticipating
      // AccumulateGrad will do the same when stashing grads for non-dense
      // params.
      replica.bucket_views_out.push_back(
          tensor.narrow(0, offset, length).view(v.sizes()));
    }
  }
}

void Reducer::prepare_for_forward() {
  std::lock_guard<std::mutex> lock(mutex_);
  num_iterations_++;
  if (should_collect_runtime_stats()) {
    record_forward_compute_start_time();
  }
}

<<<<<<< HEAD
void Reducer::reset_bucket_counting() {
=======
// Traverse the autograd graph starting at the specified output.
// All parameters for which we have a pointer to their gradient accumulation
// functions, but don't show up in the autograd graph will be marked ready for
// for reduction as soon as the first autograd hook is called. This is not
// done immediately because the model output may be ignored, and we only
// want to start performing reductions on `torch.autograd.backward()`.
void Reducer::prepare_for_backward(
    const std::vector<at::Tensor>& outputs) {
  std::lock_guard<std::mutex> lock(mutex_);
  std::unordered_set<torch::autograd::Node*> seen;
  std::vector<torch::autograd::Node*> queue;

  // Reset accounting.
  expect_autograd_hooks_ = true;
>>>>>>> de9f6665
  next_bucket_ = 0;
  // Reset num_buckets_ready_ at the beginning of backward computation
  // in each iteration.
  num_buckets_ready_ = 0;

  for (auto& bucket : buckets_) {
    for (auto& replica : bucket.replicas) {
      replica.pending = replica.variables.size();
    }
    bucket.pending = bucket.replicas.size();
  }
}

void Reducer::search_unused_parameters(
  const std::vector<torch::autograd::Variable>& outputs) {
  std::unordered_set<torch::autograd::Node*> seen;
  std::vector<torch::autograd::Node*> queue;
  // If find_unused_parameters_ is false, we assume that autograd hooks for ALL
  // variables will be called, and we don't have to search the autograd graph
  // for presence of these hooks.
  if (!find_unused_parameters_) {
    return;
  }

  // Seed queue with the grad functions of all outputs.
  for (const auto& output : outputs) {
    const auto& grad_fn = output.grad_fn();
    if (grad_fn) {
      queue.push_back(grad_fn.get());
    }
  }

  // Traverse the autograd graph starting at the specified output.
  while (!queue.empty()) {
    auto fn = queue.back();
    queue.pop_back();
    for (const auto& edge : fn->next_edges()) {
      if (auto next_ptr = edge.function.get()) {
        const bool was_inserted = seen.insert(next_ptr).second;
        if (was_inserted) {
          queue.push_back(next_ptr);
        }
      }
    }
  }

  // Find accumulator functions that don't show up in this graph.
  for (const auto& it : gradAccToVariableMap_) {
    // If the accumulator function is present in the graph, we know
    // a gradient will be computed for the corresponding parameter.
    if (seen.count(it.first) == 0) {
      unused_parameters_.push_back(it.second);
    }
  }

  // Warn user about unnecessary perf hit if all parameters were used in
  // forward.
  if (unused_parameters_.empty()) {
    TORCH_WARN_ONCE(
        "find_unused_parameters=True was specified in DDP constructor, "
        "but did not find any unused parameters in the forward pass. This flag "
        "results in an extra traversal of the autograd graph every iteration, "
        " which can adversely affect performance. If your model indeed never "
        "has any unused parameters in the forward pass, consider turning this "
        "flag off. Note that this warning may be a false positive if your model "
        "has flow control causing later iterations to have unused parameters.");
  }

}
// Traverse the autograd graph starting at the specified output.
// All parameters for which we have a pointer to their gradient accumulation
// functions, but don't show up in the autograd graph will be marked ready for
// for reduction as soon as the first autograd hook is called. This is not
// done immediately because the model output may be ignored, and we only
// want to start performing reductions on `torch.autograd.backward()`.
void Reducer::prepare_for_backward(
    const std::vector<torch::autograd::Variable>& outputs) {
  std::lock_guard<std::mutex> lock(mutex_);

  cpu_timer_.backward_compute_start_time = current_time_in_nanos();
  if (should_collect_runtime_stats()) {
    record_backward_compute_start_time();
  }

    // Reset accounting.
  expect_autograd_hooks_ = true;

  reset_bucket_counting();

  // Reset unused parameter accounting.
  has_marked_unused_parameters_ = false;
  unused_parameters_.clear();
  search_unused_parameters(outputs);
}

void Reducer::copy_bucket_to_grad(
    at::Tensor& variable,
    Reducer::BucketReplica& replica,
    size_t intra_bucket_index,
    bool global_unused) {
  const auto& bucket_view = replica.bucket_views_out[intra_bucket_index];
  runGradCallbackForVariable(variable, [&](auto& grad) {
    // If a parameter is globally unused, we keep its grad untouched.
    if (!global_unused) {
      if (!grad.defined()) {
        // Creates grad according to the "Gradient Layout Contract"
        // (see torch/csrc/grad/AccumulateGrad.h)
        grad =
            torch::autograd::utils::clone_obey_contract(bucket_view, variable);
      } else {
        grad.copy_(bucket_view);
      }
      // The grad is modified and needs to be written back.
      return true;
    }
    // The grad is not modified.
    return false;
  });
}

// A bucket with one or more dense tensors needs to be unflattened.
void Reducer::finalize_bucket_dense(Bucket& bucket) {
  for (size_t replica_index = 0; replica_index < bucket.replicas.size();
       replica_index++) {
    auto& replica = bucket.replicas[replica_index];
    for (size_t intra_bucket_index = 0;
         intra_bucket_index < replica.variables.size();
         intra_bucket_index++) {
      auto& variable = replica.variables[intra_bucket_index];
      const auto offset = replica.offsets[intra_bucket_index];
      const auto length = replica.lengths[intra_bucket_index];

      bool global_unused = false;
      // See Note [Skip allreducing local_used_maps_dev]
      if (find_unused_parameters_) {
        // Determine if this param has been used globally or not.
        //
        // If the variable was used locally, it is also used globally and then
        // we don't need to wait for the reduction. Otherwise we lazily wait for
        // the reduction to complete, only when we see a variable that was
        // unused locally. Then we end up delaying the synchronization point
        // that local_used_work_->wait() implies. If we don't have any unused
        // parameters at all, we can skip waiting for the work to complete
        // altogether, and cause negligible performance overhead for models
        // where all parameters are used. Such lazily waiting means minimizing
        // performance impact for the big majority of models where all
        // parameters are always used. Then we only pay the overhead cost if
        // there is indeed a parameter that is locally unused, because we need
        // to check if it's also globally unused.
        size_t variable_index = bucket.variable_indices[intra_bucket_index];
        // Note: global_unused might not be global yet. As we lazily wait for
        // the reduction to complete, it becomes really global only if we get to
        // the point as below where we wait for the reduction work, make D2H
        // copy, and update global_unused with the real global consensus, i.e.
        // local_used_maps_reduced_ is true.
        global_unused =
            local_used_maps_[replica_index][variable_index].item<int>() == 0;
        if (global_unused && !local_used_maps_reduced_) {
          // Wait for local_used_maps reduction to complete.
          local_used_work_->wait();
          // D2H from local_used_maps_dev_ to local_used_maps_
          for (size_t i = 0; i < local_used_maps_.size(); i++) {
            // Blocking copy, if local_used_maps_dev_ is cuda
            local_used_maps_[i].copy_(local_used_maps_dev_[i]);
          }
          global_unused =
              local_used_maps_[replica_index][variable_index].item<int>() == 0;
          local_used_maps_reduced_ = true;
        }
      }

      if (!gradient_as_bucket_view_) {
        copy_bucket_to_grad(
            variable, replica, intra_bucket_index, global_unused);
      } else {
        const auto& bucket_view_out =
            replica.bucket_views_out[intra_bucket_index];
        auto& bucket_view_in = replica.bucket_views_in[intra_bucket_index];
        // If communication_hook is registered, bucket_view_out stores
        // allreduced results in a newly allocated tensor, copy bucket_view_out
        // back to bucket_view_in that referring to replica.content tensor and
        // grad.
        if (!bucket_view_in.is_alias_of(bucket_view_out)) {
          bucket_view_in.copy_(bucket_view_out);
        }
        runGradCallbackForVariable(variable, [&](auto& grad) {
          // If a parameter is globally unused, we keep its grad untouched.
          if (!global_unused) {
            // If grad is globally used but locally unused, let grad point to
            // bucket_view_in
            if (!grad.defined()) {
              grad = bucket_view_in;
            } else {
              if (!grad.is_alias_of(bucket_view_in)) {
                TORCH_CHECK(false,
                    "Detected at least one parameter gradient is not the "
                    "expected DDP bucket view with gradient_as_bucket_view=True. "
                    "This may happen (for example) if multiple allreduce hooks "
                    "were registered onto the same parameter. If you hit this error, "
                    "please file an issue with a minimal repro.");
              }
            }
            // The grad is modified and needs to be written back.
            return true;
          }
          // The grad is not modified.
          return false;
        });
      }
    }
  }
}

void Reducer::save_thread_local_state() {
  std::lock_guard<std::mutex> guard(mutex_);
  // Don't preserve grad_mode across thread boundaries, as we will be passing
  // from forward pass to autograd engine hooks, and autograd engine takes care
  // of grad mode.
  thread_local_state_ = at::ThreadLocalState(/* keep_grad_mode */ false);
}

void Reducer::finalize_backward() {
  if (should_collect_runtime_stats()) {
    record_backward_compute_end_time();
  }

  // No longer expect autograd hooks to fire after this function returns.
  TORCH_INTERNAL_ASSERT(expect_autograd_hooks_);
  expect_autograd_hooks_ = false;

  // No longer require call to finalize after this function returns.
  TORCH_INTERNAL_ASSERT(require_finalize_);
  require_finalize_ = false;

  // Unset allreduce division factor, as it may change in next backwards pass
  // when running with DDP join mode.
  divFactor_ = kUnsetDivFactor;

  // Check that all buckets were completed and had their work kicked off.
  TORCH_INTERNAL_ASSERT(next_bucket_ == buckets_.size());

  // Wait for asynchronous reduction to complete and unflatten contents.
  for (auto& bucket : buckets_) {
    // See Note [DDP Communication Hook]
    if (comm_hook_ == nullptr) {
      TORCH_INTERNAL_ASSERT(
          bucket.work,
          "Expected bucket.work not to be null. "
          "This may indicate that allreduce hooks were not properly installed.");
      bucket.work->wait();
    } else {
      TORCH_INTERNAL_ASSERT(
          bucket.future_work,
          "Expected bucket.future_work not to be null. "
          "This may indicate that communication hook was not properly installed.");
      bucket.future_work->wait();

      auto future_result =
          comm_hook_->parseHookResult(bucket.future_work->value());

      for (size_t i = 0; i < future_result.size(); i++) {
        auto& replica = bucket.replicas[i];
        if (bucket.expect_sparse_gradient) {
          replica.contents.copy_(future_result[i]);
        } else {
          // Reinitialize only `bucket_views_out` with the future_result by
          // following the same logic in `initialize_buckets`.
          populate_bucket_views_out(replica, future_result[i]);
        }
      }
    }
    if (!bucket.expect_sparse_gradient) {
      // We don't need to finalize the sparse bucket since the sparse grad and
      // the bucket essentially point to the same storage. As a result, once
      // the allreduce is done, the sparse grads are automatically updated.
      finalize_bucket_dense(bucket);
    }
  }

  // See Note [Skip allreducing local_used_maps_dev]
  if (find_unused_parameters_) {
    // Reset unused parameter accounting.
    // See Note [local_used_maps_ -> local_used_maps_dev copying]
    for (auto& local_used : local_used_maps_) {
      local_used.fill_(0);
    }
    // Due to the lazy wait, it is possible that reduction of the current
    // iteration is still going when the one for next iteration gets kicked off.
    // For such case, we want to wait explicitly to make sure the reduction does
    // complete before kicking off next one. Otherwise the previous one may
    // interfere, write to the device-side memory and clobber the content of
    // local_unused_maps_dev_.
    if (!local_used_maps_reduced_) {
      local_used_work_->wait();
    }
    local_used_maps_reduced_ = false;
  }

  if (should_collect_runtime_stats()) {
    record_backward_comm_end_time();
  }
}

void Reducer::runGradCallbackForVariable(
    at::Tensor& variable,
    GradCallback&& cb) {
  auto context_ptr = rpc_context_.context_ptr.load();
  if (context_ptr == nullptr) {
    cb(variable.mutable_grad());
  } else {
    // Under distributed autograd
#ifndef _WIN32
    context_ptr->runGradCallbackForVariable(variable, std::move(cb));
#endif
  }
}

void Reducer::RpcContext::set(ContextPtr&& new_context_ptr) {
  // We should set 'new_context_ptr' even if it's nullptr. That means the
  // reducer is under a local backward run.
  const auto new_context_raw_ptr = new_context_ptr.get();
  if (context_ptr.exchange(new_context_raw_ptr) != new_context_raw_ptr) {
    // Set the shared ptr to the context only if it's set first time.
    // All call sites should use the same context ptr.
    // Use an atomic to avoid data race from multiple threads.
    context_ptr_holder = std::move(new_context_ptr);
  }
}

void Reducer::sync_bucket_indices(
    std::vector<std::vector<size_t>>& bucket_indices) {
  auto num_buckets = bucket_indices.size();
  std::vector<size_t> bucket_sizes;
  bucket_sizes.reserve(num_buckets);
  int64_t total_size = 0;
  for (size_t i = 0; i < num_buckets; i++) {
    auto bucket_size = bucket_indices.at(i).size();
    bucket_sizes.push_back(bucket_size);
    total_size += bucket_size;
  }

  at::TensorOptions options;
  options = options.dtype(at::kInt);
  options = options.device(replicas_[0][0].device());

  // Group indices and num_bucket together into indices_tensor
  // Broadcast this tensor first, as its size is equal among all processes
  auto indices_tensor = at::empty({total_size + 1}, at::kInt);
  auto indices_accessor = indices_tensor.accessor<int, 1>();
  auto indices_accessor_Index = 0;
  for (size_t i = 0; i < num_buckets; i++) {
    const auto& bucket_size = bucket_indices.at(i).size();
    for (size_t j = 0; j < bucket_size; j++) {
      indices_accessor[indices_accessor_Index++] = bucket_indices[i][j];
    }
  }
  indices_accessor[indices_accessor_Index] = num_buckets;

  // Copy CPU tensor to device tensor, as the process_group_ could be NCCL and
  // it can only broadcast device tensors.
  auto indices_tensor_device = at::empty({total_size + 1}, options);
  indices_tensor_device.copy_(indices_tensor, /*non_blocking=*/true);
  std::vector<at::Tensor> indices_tensor_list = {indices_tensor_device};
  process_group_->broadcast(indices_tensor_list)->wait();
  indices_tensor.copy_(indices_tensor_list.front(), /*non_blocking=*/false);

  // Update num_buckets after receiving it from rank 0
  num_buckets = indices_accessor[indices_accessor_Index];

  // Broadcast bucket_sizes
  auto bucket_sizes_tensor = at::empty({(int64_t)num_buckets}, at::kInt);
  auto bucket_sizes_accessor = bucket_sizes_tensor.accessor<int, 1>();
  for (size_t i = 0; i < num_buckets; i++) {
    // For rank != 0, it is possible that local num buckets bucket_sizes.size()
    // is smaller than broadcasted num_buckets
    bucket_sizes_accessor[i] =
        bucket_sizes.at(std::min(i, (bucket_sizes.size() - 1)));
  }
  auto bucket_sizes_tensor_device = at::empty({(int64_t)num_buckets}, options);
  bucket_sizes_tensor_device.copy_(bucket_sizes_tensor, /*non_blocking=*/true);
  std::vector<at::Tensor> bucket_sizes_tensor_list = {
      bucket_sizes_tensor_device};
  process_group_->broadcast(bucket_sizes_tensor_list)->wait();
  bucket_sizes_tensor.copy_(
      bucket_sizes_tensor_list.front(), /*non_blocking=*/false);

  // Clear bucket_indices first, and then update bucket_indices using received
  // num_buckets, bucket_sizes_tensor and indices_tensor from rank 0
  bucket_indices.clear();
  bucket_indices.reserve(num_buckets);
  indices_accessor_Index = 0;
  for (size_t i = 0; i < num_buckets; i++) {
    const auto& bucket_size = bucket_sizes_accessor[i];
    std::vector<size_t> bucket;
    bucket.reserve(bucket_size);
    for (size_t j = 0; j < bucket_size; j++) {
      bucket.push_back(indices_accessor[indices_accessor_Index++]);
    }
    bucket_indices.emplace_back(std::move(bucket));
  }
}

bool Reducer::rebuild_buckets() {
  // Ensure reduction for previous backwards pass is finished. If user's model
  // has unused parameters for example, this will raise an error recommending to
  // run with find_unused_parameters=True, instead of the size mismatch
  // exception below.
  ensure_prior_reduction_finished();
  std::lock_guard<std::mutex> lock(mutex_);
  if (!should_rebuild_buckets() || rebuilt_params_.empty()) {
    return false;
  }

  TORCH_INTERNAL_ASSERT(
      rebuilt_params_.size() == rebuilt_param_indices_.size(),
      c10::str(
          "rebuilt parameter tensors size is not same as rebuilt parameter indices size: ",
          rebuilt_params_.size(),
          " versus ",
          rebuilt_param_indices_.size()));
  TORCH_INTERNAL_ASSERT(
      replicas_[0].size() == rebuilt_param_indices_.size(),
      c10::str(
          "rebuilt parameter indices size is not same as original model parameters size.",
          "Original model param size is: ",
          replicas_[0].size(),
          " versus rebuilt params size of: ",
          rebuilt_param_indices_.size()));
  std::vector<std::vector<size_t>> rebuilt_bucket_indices;
  std::vector<size_t> bucket_size_limits;
  bucket_size_limits.push_back(kDefaultFirstBucketBytes);
  bucket_size_limits.push_back(bucket_bytes_cap_);
  rebuilt_bucket_indices = compute_bucket_assignment_by_size(
      rebuilt_params_,
      bucket_size_limits,
      expect_sparse_gradients_[0],
      rebuilt_param_indices_);

  // For rebuilt bucket indices, it needs to be synced across all ranks.
  // Broadcast the newly rebuilt bucket indices from rank 0 in default.
  // After syncing up rebuilt bucket indices, initialize buckets for reducer.
  sync_bucket_indices(rebuilt_bucket_indices);

  has_rebuilt_bucket_ = true;
  rebuilt_params_.clear();
  rebuilt_param_indices_.clear();

  initialize_buckets(std::move(rebuilt_bucket_indices));
  return true;
}

// See Note [DDP Communication Hook]
void Reducer::register_comm_hook(std::unique_ptr<CommHookInterface> iface) {
  TORCH_CHECK(
      comm_hook_ == nullptr,
      "register_comm_hook or register_builtin_comm_hook can only be called once.");
  // TODO(#42542): Single-process multiple-device mode support for DDP
  // communication hook.
  TORCH_CHECK(
      replicas_.size() == 1,
      "Communication hook does not support single-process multiple-device mode.");

  comm_hook_ = std::move(iface);
}

// See Note [DDP Communication Hook]
void Reducer::register_builtin_comm_hook(
    c10d::BuiltinCommHookType comm_hook_type) {
  TORCH_CHECK(
      comm_hook_ == nullptr,
      "register_builtin_comm_hook or register_comm_hook can only be called once.");
  TORCH_CHECK(
      replicas_.size() == 1,
      "Communication hook does not support single-process multiple-device mode.");
  // TODO: Support GLOO and MPI backends for DDP communication hook.
  TORCH_CHECK(
      process_group_->getBackendName() == "nccl",
      "register_builtin_comm_hook currently can only support NCCL backend, but the current backend is %s.",
      process_group_->getBackendName());

  switch (comm_hook_type) {
    case c10d::BuiltinCommHookType::ALLREDUCE:
      comm_hook_ =
          std::make_unique<c10d::AllReduceCommHook>(process_group_.get());
      LOG(INFO) << "Built-in communication hook ALLREDUCE is registered.";
      break;
    case c10d::BuiltinCommHookType::FP16_COMPRESS:
      comm_hook_ =
          std::make_unique<c10d::FP16CompressCommHook>(process_group_.get());
      LOG(INFO) << "Built-in communication hook FP16_COMPRESS is registered.";
      break;
    default:
      TORCH_WARN_ONCE(
          "Unknown built-in DDP comm hook type is provided. No comm hook will be used.");
  }
}

void Reducer::ensure_prior_reduction_finished() {
  // Check that any prior reduction has finished.
  // The variable `require_finalize_` is true until all gradients
  // have been computed and reduction of all buckets has been kicked off.
  if (require_finalize_) {
    std::string kBaseErrorMsg =
        "Expected to have finished reduction in the prior iteration before "
        "starting a new one. "
        ""
        "This error indicates that your module has parameters that were "
        "not used in producing loss. ";
    std::string kOutputsNotUsedInLossErrorMsg =
        "making sure all "
        "`forward` function outputs participate in calculating loss. ";
    std::string kDDPBugErrorMsg =
        "\nIf you already have done the above, then the distributed "
        "data parallel module wasn't able to locate the output tensors in the "
        "return value of your module's `forward` function. "
        "Please include the loss function and the structure of the return "
        "value of `forward` of your module when reporting this issue (e.g. "
        "list, dict, iterable).";

    if (!find_unused_parameters_) {
      // Parameters may have been unused in forward pass, or not all outputs
      // were used in producing loss.
      kBaseErrorMsg +=
          "You can enable unused parameter detection by passing the "
          "keyword argument `find_unused_parameters=True` to "
          "`torch.nn.parallel.DistributedDataParallel`, and by \n";
      kBaseErrorMsg += kOutputsNotUsedInLossErrorMsg;
      kBaseErrorMsg += kDDPBugErrorMsg;
    } else {
      // Note that it does not really matter whether unused_parameters_.empty(),
      // since user may have enabled detection but this particular iteration
      // could have used or not used all parameters.
      kBaseErrorMsg +=
          "Since `find_unused_parameters=True` is enabled, this likely "
          " means that not all `forward` outputs participate in computing loss. You can fix this by ";
      kBaseErrorMsg += kOutputsNotUsedInLossErrorMsg;
      kBaseErrorMsg += kDDPBugErrorMsg;
    }
    TORCH_CHECK(false, kBaseErrorMsg);
  }
}

void Reducer::set_ddp_runtime_logging_sample_rate(int sample_rate) {
  ddp_runtime_logging_sample_rate_ = sample_rate;
}

int Reducer::get_ddp_runtime_logging_sample_rate() {
  return ddp_runtime_logging_sample_rate_;
}

bool Reducer::should_collect_runtime_stats() {
  if (num_iterations_ > 0 &&
      (num_iterations_ <= 10 ||
       num_iterations_ % get_ddp_runtime_logging_sample_rate() == 0)) {
    return true;
  }
  return false;
}

void Reducer::record_forward_compute_start_time() {
  if (replicas_[0][0].is_cuda()) {
#ifdef USE_CUDA
    // Record event only for single process single device
    // and single device module.
    if (replicas_.size() == 1 && !is_multi_device_module_) {
      // Create and record event on the replicas_[0][0].device().
      at::DeviceGuard g(replicas_[0][0].device());
      gpu_timer_.forward_start.record();
    }
#endif
  } else {
    cpu_timer_.forward_start_time = current_time_in_nanos();
  }
}

void Reducer::record_backward_compute_start_time() {
  if (replicas_[0][0].is_cuda()) {
#ifdef USE_CUDA
    // Record event only for single process single device
    // and single device module.
    if (replicas_.size() == 1 && !is_multi_device_module_) {
      // Create and record event on the replicas_[0][0].device().
      at::DeviceGuard g(replicas_[0][0].device());
      gpu_timer_.backward_compute_start.record();
    }
#endif
  }
}

void Reducer::record_backward_compute_end_time() {
  if (replicas_[0][0].is_cuda()) {
#ifdef USE_CUDA
    // Record event only for single process single device
    // and single device module.
    if (replicas_.size() == 1 && !is_multi_device_module_) {
      at::DeviceGuard g(replicas_[0][0].device());
      gpu_timer_.backward_compute_end.record();
    }
#endif
  } else {
    cpu_timer_.backward_compute_end_time = current_time_in_nanos();
  }
}

void Reducer::record_backward_comm_start_time() {
  if (replicas_[0][0].is_cuda()) {
#ifdef USE_CUDA
    // Record event only for single process single device
    // and single device module.
    if (replicas_.size() == 1 && !is_multi_device_module_) {
      at::DeviceGuard g(replicas_[0][0].device());
      gpu_timer_.backward_comm_start.record();
    }
#endif
  } else {
    cpu_timer_.backward_comm_start_time = current_time_in_nanos();
  }
}

void Reducer::record_backward_comm_end_time() {
  if (replicas_[0][0].is_cuda()) {
#ifdef USE_CUDA
    // Record event only for single process single device
    // and single device module.
    if (replicas_.size() == 1 && !is_multi_device_module_) {
      at::DeviceGuard g(replicas_[0][0].device());
      gpu_timer_.backward_comm_end.record();
    }
#endif
  } else {
    cpu_timer_.backward_comm_end_time = current_time_in_nanos();
  }
}

namespace {

// Tensors may be coalesced into buckets. Buckets must contain tensors of
// the same type, on the same device, so a bucket can identified by a
// composite key of a tensor's type identifier and its device.
struct BucketKey {
  BucketKey(c10::ScalarType type, c10::Device device)
      : type(std::move(type)), device(std::move(device)) {}

  const c10::ScalarType type;
  const c10::Device device;

  // See torch/csrc/utils/hash.h for dispatch code.
  static size_t hash(const BucketKey& key) {
    return c10::get_hash(key.type, key.device);
  }
};

inline bool operator==(const BucketKey& lhs, const BucketKey& rhs) {
  return lhs.type == rhs.type && lhs.device == rhs.device;
}

} // namespace

std::vector<std::vector<size_t>> compute_bucket_assignment_by_size(
    const std::vector<at::Tensor>& tensors,
    const std::vector<size_t>& bucket_size_limits,
    const std::vector<bool>& expect_sparse_gradient,
    const std::vector<int64_t>& tensor_indices) {
  // Either expect_sparse_gradient is not specified or it has as many elements
  // as the vector with tensors.
  TORCH_INTERNAL_ASSERT(
      expect_sparse_gradient.empty() ||
      (tensors.size() == expect_sparse_gradient.size()));
  TORCH_INTERNAL_ASSERT(tensors.size() > 0);

  std::vector<std::vector<size_t>> result;
  result.reserve(tensors.size());

  // Keep iterator into the size_limit vector by tensor type and device.
  // This is done so that we can use the consecutive bucket limits per type.
  std::unordered_map<
      BucketKey,
      std::vector<size_t>::const_iterator,
      c10::hash<BucketKey>>
      bucket_size_limit_iterators;

  // Local accumulator type for a single bucket.
  struct BucketAccumulator {
    std::vector<size_t> indices;
    size_t size = 0;
  };

  // Keep vector of indices and size accumulator by tensor type and device.
  std::unordered_map<BucketKey, BucketAccumulator, c10::hash<BucketKey>>
      buckets;

  for (size_t i = 0; i < tensors.size(); i++) {
    const auto& tensor = tensors[i];
    TORCH_CHECK(!tensor.is_sparse(), "No support for sparse tensors.");

    // when tensor_indices is empty, the index of tensors[i] assigned to
    // bucket is i, otherwise the tensor index is tensor_indices[i].
    auto tensor_index = i;
    if (!tensor_indices.empty()) {
      tensor_index = tensor_indices[i];
    }
    // If we expect a sparse gradient to be produced for this tensor, it cannot
    // be grouped together with other gradients and gets its own bucket.
    if (!expect_sparse_gradient.empty() &&
        expect_sparse_gradient[tensor_index]) {
      result.push_back({tensor_index});
      continue;
    }

    auto key = BucketKey(tensor.scalar_type(), tensor.device());
    auto& bucket = buckets[key];
    bucket.indices.push_back(tensor_index);
    bucket.size += tensor.numel() * tensor.element_size();

    // Initialize bucket size limit iterator if necessary.
    if (bucket_size_limit_iterators.count(key) == 0) {
      bucket_size_limit_iterators[key] = bucket_size_limits.begin();
    }

    auto& bucket_size_limit_iterator = bucket_size_limit_iterators[key];
    const auto bucket_size_limit = *bucket_size_limit_iterator;
    if (bucket.size >= bucket_size_limit) {
      result.emplace_back(std::move(bucket.indices));
      bucket = BucketAccumulator();

      // Advance to the next bucket size limit for this type/device.
      auto next = bucket_size_limit_iterator + 1;
      if (next != bucket_size_limits.end()) {
        bucket_size_limit_iterator = next;
      }
    }
  }

  // Add remaining buckets.
  for (auto& it : buckets) {
    auto& bucket = it.second;
    if (!bucket.indices.empty()) {
      result.emplace_back(std::move(bucket.indices));
    }
  }

  // If tensor_indices is not empty, the order of the tensors is in the gradient
  // ready order, so no need to sort.
  // If tensor_indices is empty, sort resulting buckets by the minimum tensor
  // index they include. We assume that the order of the tensors is the order in
  // which they are used (or the reverse order in which their gradients are
  // produced). This sorting step ensures that the buckets are ready in
  // consecutive order.
  if (tensor_indices.empty()) {
    std::sort(
        result.begin(),
        result.end(),
        [](const std::vector<size_t>& a, const std::vector<size_t>& b) {
          const auto amin = std::min_element(a.begin(), a.end());
          const auto bmin = std::min_element(b.begin(), b.end());
          return *amin < *bmin;
        });
  }

  return result;
}

// Verifies replicas in this process treat the same number of params,
// all params require grad, and corresponding params across replicas
// have the same dtype/size/layout.
void verify_replicas_within_process(
    std::vector<std::vector<at::Tensor>> model_replicas,
    std::vector<std::vector<bool>> expect_sparse_gradients) {
  const auto replica_count = model_replicas.size();
  if (replica_count == 1) {
    // Single device per process, nothing to check.
    return;
  }
  for (size_t replica_index = 0; replica_index < replica_count;
       replica_index++) {
    const auto variable_count = model_replicas[replica_index].size();
    TORCH_CHECK(
        model_replicas[replica_index].size() == model_replicas[0].size(),
        "Model replicas must have an equal number of parameters.");
    TORCH_CHECK(
        expect_sparse_gradients[replica_index].size() ==
            expect_sparse_gradients[0].size(),
        "Expected number of entries in expect_sparse_gradients ",
        "to be equal across replicas.");
    for (size_t variable_index = 0; variable_index < variable_count;
         variable_index++) {
      TORCH_CHECK(
          model_replicas[replica_index][variable_index].requires_grad(),
          "Variables must require gradients (have `requires_grad` set).");
      TORCH_CHECK(
          model_replicas[replica_index][variable_index].sizes() ==
              model_replicas[0][variable_index].sizes(),
          "Variables across model replicas must have identical sizes.");
      TORCH_CHECK(
          model_replicas[replica_index][variable_index].strides() ==
              model_replicas[0][variable_index].strides(),
          "Variables across model replicas must have identical strides.");
      TORCH_CHECK(
          model_replicas[replica_index][variable_index].dtype() ==
              model_replicas[0][variable_index].dtype(),
          "Variables across model replicas must have identical dtype.");
      TORCH_CHECK(
          expect_sparse_gradients[replica_index][variable_index] ==
              expect_sparse_gradients[0][variable_index],
          "Expected the same variables across replicas to either both ",
          "or neither expect a sparse gradient.");
    }
  }
}

// Verifies corresponding params in replica 0 have the same sizes/strides
// across processes.
void verify_replica0_across_processes(
    c10::intrusive_ptr<c10d::ProcessGroup> process_group,
    std::vector<std::vector<at::Tensor>> model_replicas) {
  size_t i = 0;
  for (const auto& t : model_replicas[0]) {
    i += 2 * t.dim();
  }
  at::TensorOptions options;
  options = options.dtype(at::kLong);
  auto metadata = at::empty({static_cast<long>(i)}, options);

  // Technically, process 0 is the broadcast source, so only process 0 needs
  // to populate metadata.  But no harm keeping work aligned across processes.
  auto metadata_accessor = metadata.accessor<int64_t, 1>();
  i = 0;
  for (const auto& t : model_replicas[0]) {
    for (const auto& sz : t.sizes()) {
      metadata_accessor[i++] = sz;
    }
    for (const auto& str : t.strides()) {
      metadata_accessor[i++] = str;
    }
  }

  auto metadata_dev = metadata.clone().to(model_replicas[0][0].device());
  std::vector<at::Tensor> vec{metadata_dev};
  process_group->broadcast(vec)->wait();

  // Technically, process 0 doesn't need to double-check metadata, because it
  // was the source.  But no harm keeping work aligned.
  auto control = at::empty({static_cast<long>(i)}, options);
  control.copy_(metadata_dev, /*non_blocking=*/false);
  auto control_accessor = control.accessor<int64_t, 1>();
  i = 0;
  for (size_t p = 0; p < model_replicas[0].size(); p++) {
    const auto& t = model_replicas[0][p];
    // I'd like to include which process we are in the message,
    // but ProcessGroup::getRank is not public!
    for (const auto& sz : t.sizes()) {
      TORCH_CHECK(
          sz == control_accessor[i++],
          "replicas[0][",
          p,
          "] in this process"
          " with sizes ",
          t.sizes(),
          " appears not to match sizes of the same param in process 0.");
    }
    for (const auto& str : t.strides()) {
      TORCH_CHECK(
          str == control_accessor[i++],
          "replicas[0][",
          p,
          "] in this process"
          " with strides ",
          t.strides(),
          " appears not to match strides of the same param in process 0.");
    }
  }
}

} // namespace c10d<|MERGE_RESOLUTION|>--- conflicted
+++ resolved
@@ -563,22 +563,27 @@
           // Note [local_used_maps_ -> local_used_maps_dev copying]
           // ~~~~~~~~~~~~~~~~~~~~~~~~~~~~~~~~~~~~~~~~~~~~~~~~~~~~~~
           // We do async H2D to avoid the blocking overhead. The async copy and
-          // allreduce respect the current stream, so will be sequenced correctly.
+          // allreduce respect the current stream, so will be sequenced
+          // correctly.
           //
-          // Correct sequencing with respect to host operations is also essential.
-          // The H2D copy_ is stream ordered, while the host's changes to local_used_maps_
-          // are host ordered. If a large backlog of cuda-stream work pushes the copy_ far
-          // into the future, and if no blocking calls occur between now and finalize_backward()**
-          // such that finalize_backward() re-zeroes local_used_maps_ on the host
-          // before the stream executes the copy_, copy_ will read those zeros instead of the
-          // values we thought we told it to read here.
-          // Copying local_used_maps_[i] to a pinned temporary (which the pinned caching
-          // allocator should supply asynchronously) avoids this nasty, rare race condition.
+          // Correct sequencing with respect to host operations is also
+          // essential. The H2D copy_ is stream ordered, while the host's
+          // changes to local_used_maps_ are host ordered. If a large backlog of
+          // cuda-stream work pushes the copy_ far into the future, and if no
+          // blocking calls occur between now and finalize_backward()** such
+          // that finalize_backward() re-zeroes local_used_maps_ on the host
+          // before the stream executes the copy_, copy_ will read those zeros
+          // instead of the values we thought we told it to read here. Copying
+          // local_used_maps_[i] to a pinned temporary (which the pinned caching
+          // allocator should supply asynchronously) avoids this nasty, rare
+          // race condition.
           //
-          // ** In the hoped-for case where all params are used, DDP itself won't do any
-          // blocking work between now and the re-zeroing, so the danger is real.
+          // ** In the hoped-for case where all params are used, DDP itself
+          // won't do any blocking work between now and the re-zeroing, so the
+          // danger is real.
           //
-          // Defensively ensures local_used_maps_tmp is distinct from local_used_maps_[i]
+          // Defensively ensures local_used_maps_tmp is distinct from
+          // local_used_maps_[i]
           auto local_used_maps_tmp = at::native::empty_like(
               local_used_maps_[i],
               optTypeMetaToScalarType(
@@ -586,10 +591,12 @@
               local_used_maps_[i].options().layout_opt(),
               local_used_maps_[i].options().device_opt(),
               true /* pinned_memory */);
-          // Paranoid asserts here because in some workloads, the pinned allocator behaves in a way we
-          // don't understand, and may be bugged. See https://github.com/pytorch/pytorch/pull/54474
+          // Paranoid asserts here because in some workloads, the pinned
+          // allocator behaves in a way we don't understand, and may be bugged.
+          // See https://github.com/pytorch/pytorch/pull/54474
           TORCH_INTERNAL_ASSERT(local_used_maps_tmp.is_pinned());
-          TORCH_INTERNAL_ASSERT(local_used_maps_tmp.data_ptr() != local_used_maps_[i].data_ptr());
+          TORCH_INTERNAL_ASSERT(
+              local_used_maps_tmp.data_ptr() != local_used_maps_[i].data_ptr());
           local_used_maps_tmp.copy_(local_used_maps_[i]);
           local_used_maps_dev_[i].copy_(local_used_maps_tmp, true);
         } else {
@@ -920,24 +927,7 @@
   }
 }
 
-<<<<<<< HEAD
 void Reducer::reset_bucket_counting() {
-=======
-// Traverse the autograd graph starting at the specified output.
-// All parameters for which we have a pointer to their gradient accumulation
-// functions, but don't show up in the autograd graph will be marked ready for
-// for reduction as soon as the first autograd hook is called. This is not
-// done immediately because the model output may be ignored, and we only
-// want to start performing reductions on `torch.autograd.backward()`.
-void Reducer::prepare_for_backward(
-    const std::vector<at::Tensor>& outputs) {
-  std::lock_guard<std::mutex> lock(mutex_);
-  std::unordered_set<torch::autograd::Node*> seen;
-  std::vector<torch::autograd::Node*> queue;
-
-  // Reset accounting.
-  expect_autograd_hooks_ = true;
->>>>>>> de9f6665
   next_bucket_ = 0;
   // Reset num_buckets_ready_ at the beginning of backward computation
   // in each iteration.
@@ -952,7 +942,7 @@
 }
 
 void Reducer::search_unused_parameters(
-  const std::vector<torch::autograd::Variable>& outputs) {
+    const std::vector<torch::autograd::Variable>& outputs) {
   std::unordered_set<torch::autograd::Node*> seen;
   std::vector<torch::autograd::Node*> queue;
   // If find_unused_parameters_ is false, we assume that autograd hooks for ALL
@@ -1005,7 +995,6 @@
         "flag off. Note that this warning may be a false positive if your model "
         "has flow control causing later iterations to have unused parameters.");
   }
-
 }
 // Traverse the autograd graph starting at the specified output.
 // All parameters for which we have a pointer to their gradient accumulation
@@ -1022,7 +1011,7 @@
     record_backward_compute_start_time();
   }
 
-    // Reset accounting.
+  // Reset accounting.
   expect_autograd_hooks_ = true;
 
   reset_bucket_counting();
@@ -1132,7 +1121,8 @@
               grad = bucket_view_in;
             } else {
               if (!grad.is_alias_of(bucket_view_in)) {
-                TORCH_CHECK(false,
+                TORCH_CHECK(
+                    false,
                     "Detected at least one parameter gradient is not the "
                     "expected DDP bucket view with gradient_as_bucket_view=True. "
                     "This may happen (for example) if multiple allreduce hooks "
