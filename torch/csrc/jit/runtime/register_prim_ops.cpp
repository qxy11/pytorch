--- conflicted
+++ resolved
@@ -32,11 +32,7 @@
     std::string string,
     c10::optional<int64_t> start,
     c10::optional<int64_t> end,
-<<<<<<< HEAD
-    c10::optional<int64_t> step) {
-=======
     int64_t step) {
->>>>>>> 689568cf
   int64_t start_val = start.has_value() ? start.value() : 0;
   int64_t end_val = end.has_value() ? end.value() : INT64_MAX;
   TORCH_CHECK(step == 1, "Slicing a string only supports step=1");
@@ -610,11 +606,7 @@
          aliasAnalysisFromSchema()),
      OperatorGenerator(
          TORCH_SELECTIVE_SCHEMA(
-<<<<<<< HEAD
-             "aten::slice.t(t[] l, int? start=None, int? end=None, int? step=None) -> t[]"),
-=======
-             "aten::slice.t(t[] l, int? start=0, int? end=9223372036854775807, int step=1) -> t[]"),
->>>>>>> 689568cf
+             "aten::slice.t(t[] l, int? start=None, int? end=None, int step=1) -> t[]"),
          listSlice,
          aliasAnalysisFromSchema()),
      OperatorGenerator(
