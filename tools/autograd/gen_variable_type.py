# Generates VariableType.h/cpp
#
# VariableType is a subclass of at::Type that provides the binding code
# necessary to provide a differentiable version of ATen operators. There are a
# number of different things we could mean:
#
#   - Given a non-differentiable forward implementation, we might
#     directly associate it with a backward implementation to make
#     it differentiable.  This is the common case.
#
#   - Some functions don't need a backwards implementation, because
#     backpropagation will never propagate beyond them.  There are a
#     number of different reasons why this may be the case:
#
#       - The function has no differentiable inputs
#       - The function's output is not differentiable
#       - The function has no data dependency on its input
#
#   - Some function don't need a backwards implementation because they
#     are implemented as a composition of other (differentiable) ATen
#     functions.  These are dispatched directly to the Type superclass,
#     which will in turn dispatch back to VariableType for its
#     differentiable subcomponents.
#
from .context import with_native_function_with_differentiability_info
from .gen_trace_type import (
    MANUAL_BACKEND, MANUAL_AUTOGRAD_AND_TRACER, declare_returned_variables,
    tie_return_values, get_return_value, type_wrapper_name,
)
from .gen_inplace_or_view_type import (
    get_view_info, is_tensor_type, is_tensor_list_type, unpack_args, get_base_name,
    use_derived, modifies_arguments, WRAPPER_REGISTRATION, TMP_VAR, METHOD_DEFINITION,
    ASSIGN_RETURN_VALUE, gen_formals,
)

from tools.codegen.api.types import (Binding, DispatcherSignature, BaseCType, intArrayRefT,
                                     tensorT, tensorListT, MutRefCType, OptionalCType,
                                     ListCType, SpecialArgName, scalarT)
from tools.codegen.api.autograd import (
    DifferentiableInput, NativeFunctionWithDifferentiabilityInfo,
    SavedAttribute, dispatch_strategy, gen_differentiable_outputs,
    is_differentiable)
from tools.codegen.api import cpp
from tools.codegen.code_template import CodeTemplate
from tools.codegen.context import native_function_manager, with_native_function
from tools.codegen.gen import FileManager
from tools.codegen.utils import mapMaybe
from tools.codegen.model import (Argument, NativeFunction, SchemaKind,
                                 SelfArgument, TensorOptionsArguments,
                                 BaseType, ListType)
from typing import Callable, List, Optional, Sequence, Union

# We don't set or modify grad_fn on these methods. Generally, they return
# tensors that have requires_grad=False. In-place functions listed here will
# not examine or modify requires_grad or grad_fn.
DONT_REQUIRE_DERIVATIVE = {
    # These only depend on the input Tensor's shape and device, not the data
    'ones_like', 'zeros_like', 'rand_like', 'randn_like',
    # These are only implemented on integral types
    '__and__', '__iand__', '__ilshift__', '__ior__', '__irshift__', '__ixor__',
    '__lshift__', '__or__', '__rshift__', '__xor__',
    # These work on integral data types, and hence don't require derivative
    '_sobol_engine_draw', '_sobol_engine_ff', '_sobol_engine_scramble_',
    '_sobol_engine_initialize_state_',
    # This is an unsafe method that is meant to be out of reach of autograd.
    '_coalesced_',
    # Quantize functions should not record gradients
    'quantize_per_tensor', 'quantize_per_channel',
    # Functions that return integers should not have output that require gradients
    'argmax', 'argmin', 'argsort', 'searchsorted',
    'bucketize',
    # Functions that return booleans are not differentiable
    'isnan', 'isposinf', 'isneginf', 'isinf'
    # Functions return none are not differentiable
    'record_stream',
}

# The C -> R functions at the time of adding this are still being audited and tested
# but will not error out.
# C -> C, R -> C functions for which backward is correctly implemented and tested
GRADIENT_IMPLEMENTED_FOR_COMPLEX = {
    't', 'view', 'reshape', 'reshape_as', 'view_as', 'roll', 'clone',
    'repeat', 'expand', 'flip', 'fliplr', 'flipud', 'rot90', 'transpose',
    'permute', 'squeeze', 'unsqueeze', 'resize', 'resize_as', 'tril',
    'triu', 'chunk', 'zero_', 'eq_', 'ne_', 'add', '__radd__', 'sum',
    '_conj', 'sin', 'cos', 'mul', 'sinc', 'sinh', 'cosh', '__rmul__',
    'sgn', 'asin', 'acos', 'sub', 'div', 'cat', 'view_as_complex',
    'neg', 'complex', 'select', '_s_where', 'as_strided', 'slice', 'constant_pad_nd',
    'unbind', 'split', 'split_with_sizes', 'unsafe_split', 'split_with_sizes_backward',
    'dot', 'vdot', 'cholesky', 'triangular_solve', 'mm', '_unsafe_view', 'mv', 'ger',
    'bmm', 'diagonal', 'alias', 'atan', 'log', 'log10', 'log1p', 'log2', 'reciprocal',
    'tan', 'pow', 'rsqrt', 'tanh', 'tanh_backward', 'asinh', 'acosh', 'atanh', 'take', 'fill_',
    'exp', 'nonzero', 'mean', 'inverse', 'solve', 'linalg_cholesky', 'addcmul', 'addcdiv',
    'matrix_exp', 'linalg_eigh', 'cholesky_solve', 'linalg_qr', '_svd_helper', '_fft_c2c', '_fft_r2c',
    'linalg_solve', 'sqrt', 'stack', 'gather', 'index_select', 'index_add_', 'linalg_inv',
    'l1_loss_backward', 'baddbmm', 'addbmm', 'addmm', 'addmv', 'addr', 'linalg_householder_product',
    'constant_pad_nd', 'reflection_pad1d', 'reflection_pad2d',
    'reflection_pad1d_backward', 'reflection_pad2d_backward', 'symeig',
    'replication_pad1d', 'replication_pad2d', 'replication_pad3d', 'take', 'put_',
    'replication_pad1d_backward', 'replication_pad2d_backward', 'replication_pad3d_backward',
    'diag', 'masked_scatter', 'masked_select', 'index_fill', 'trace', 'polar', 'cumsum', 'rsub',
    'eig', 'lerp', 'linalg_vector_norm', 'cumprod', 'prod', 'index_copy', 'lu', 'unfold', 'unfold_backward',
    'index', 'masked_fill', 'cross'
}

# Some operators invalidate the grad_accumulator. Let's reset it.
RESET_GRAD_ACCUMULATOR = {
    'set', 'resize'
}

# NOTE [ Invariant: TensorImpl and Storage Pointer Equality ]
#
# When a function modifies its input tensors (via inplace or out-variants),
# it should never change the the input tensors' underlying c10::TensorImpl pointers
# or c10::Storage pointers.
#
# The following code templates implement the checks for this invariant:
SAVE_TENSOR_STORAGE = CodeTemplate("""\
c10::optional<Storage> ${tensor_name}_storage_saved =
  ${tensor_name}.has_storage() ? c10::optional<Storage>(${tensor_name}.storage()) : c10::nullopt;
""")

ENFORCE_SAME_TENSOR_STORAGE = CodeTemplate("""\
if (${tensor_name}_storage_saved.has_value())
  AT_ASSERT(${tensor_name}_storage_saved.value().is_alias_of(${tensor_name}.storage()));
""")

SAVE_TENSORLIST_STORAGE = CodeTemplate("""\
std::vector<c10::optional<Storage>> ${tensorlist_name}_storage_saved(${tensorlist_name}.size());
for (const Tensor& tensor : ${tensorlist_name})
  ${tensorlist_name}_storage_saved.push_back(
    tensor.has_storage() ? c10::optional<Storage>(tensor.storage()) : c10::nullopt);
""")

ENFORCE_SAME_TENSORLIST_STORAGE = CodeTemplate("""\
for (size_t i=0; i<${tensorlist_name}.size(); i++) {
  if (${tensorlist_name}_storage_saved[i].has_value())
    AT_ASSERT(${tensorlist_name}_storage_saved[i].value().is_alias_of(${tensorlist_name}[i].storage()));
}
""")

SAVE_OPTIONALTENSORLIST_STORAGE = CodeTemplate("""\
std::vector<c10::optional<Storage>> ${tensorlist_name}_storage_saved(${tensorlist_name}.size());
for (const c10::optional<Tensor>& tensor : ${tensorlist_name})
  ${tensorlist_name}_storage_saved.push_back(
    tensor.has_value() && tensor->has_storage() ? c10::optional<Storage>(tensor->storage()) : c10::nullopt);
""")

ENFORCE_SAME_OPTIONALTENSORLIST_STORAGE = CodeTemplate("""\
for (size_t i=0; i<${tensorlist_name}.size(); i++) {
  if (${tensorlist_name}_storage_saved[i].has_value())
    AT_ASSERT(${tensorlist_name}_storage_saved[i].value().is_alias_of(
        static_cast<c10::optional<Tensor>>(${tensorlist_name}[i])->storage()));
}
""")

SAVE_TENSOR_IMPL = CodeTemplate("""\
c10::intrusive_ptr<TensorImpl> ${tensor_name}_impl_saved;
if (${tensor_name}.defined()) ${tensor_name}_impl_saved = ${tensor_name}.getIntrusivePtr();
""")

ENFORCE_SAME_TENSOR_IMPL = CodeTemplate("""\
if (${tensor_name}_impl_saved) AT_ASSERT(${tensor_name}_impl_saved == ${tensor_name}.getIntrusivePtr());
""")

SAVE_TENSORLIST_IMPL = CodeTemplate("""\
std::vector<c10::intrusive_ptr<TensorImpl>> ${tensorlist_name}_impl_saved(${tensorlist_name}.size());
for (size_t i=0; i<${tensorlist_name}.size(); i++)
  if (${tensorlist_name}[i].defined()) ${tensorlist_name}_impl_saved[i] = ${tensorlist_name}[i].getIntrusivePtr();
""")

ENFORCE_SAME_TENSORLIST_IMPL = CodeTemplate("""\
for (size_t i=0; i<${tensorlist_name}.size(); i++) {
  if (${tensorlist_name}_impl_saved[i])
    AT_ASSERT(${tensorlist_name}_impl_saved[i] == ${tensorlist_name}[i].getIntrusivePtr());
}
""")

SAVE_OPTIONALTENSORLIST_IMPL = CodeTemplate("""\
std::vector<c10::intrusive_ptr<TensorImpl>> ${tensorlist_name}_impl_saved(${tensorlist_name}.size());
for (size_t i=0; i<${tensorlist_name}.size(); i++) {
  c10::optional<Tensor> t = ${tensorlist_name}[i];
  if (t.has_value() && t->defined()) ${tensorlist_name}_impl_saved[i] = t->getIntrusivePtr();
}
""")

ENFORCE_SAME_OPTIONALTENSORLIST_IMPL = CodeTemplate("""\
for (size_t i=0; i<${tensorlist_name}.size(); i++) {
  if (${tensorlist_name}_impl_saved[i])
    AT_ASSERT(${tensorlist_name}_impl_saved[i] == static_cast<c10::optional<Tensor>>(${tensorlist_name}[i])->getIntrusivePtr());
}
""")

# The following list contains functions that we don't enforce the invariant on.
DONT_ENFORCE_SAME_TENSOR_IMPL_OR_STORAGE = {
    # These functions are expected to change impl or storage of input tensors
    'set_', '_cudnn_rnn_flatten_weight',
}
# END CHECKS FOR [ Invariant: TensorImpl and Storage Pointer Equality ]

METHOD_DECLARATION = CodeTemplate("""\
${return_type} ${type_wrapper_name}(${formals}) ;
""")

DECLARE_GRAD_FN = CodeTemplate("""\
std::shared_ptr<${op}> grad_fn;
""")

SETUP_ANY_REQUIRES_GRAD = CodeTemplate("""\
auto _any_requires_grad = compute_requires_grad( ${args_with_derivatives} );
(void)_any_requires_grad;
""")

SETUP_DERIVATIVE = CodeTemplate("""\
if (_any_requires_grad) {
  ${setup}
}
""")

SETUP_NONE_REQUIRES_GRAD = CodeTemplate("""\
if (compute_requires_grad( ${args_to_check} )) {
  throw_error_out_requires_grad("${base_name}");
}
""")

ASSIGN_GRAD_FN = CodeTemplate("""\
grad_fn = std::shared_ptr<${op}>(new ${op}(${op_ctor}), deleteNode);
grad_fn->set_next_edges(collect_next_edges( ${args_with_derivatives} ));
""")

CALL_REDISPATCH = CodeTemplate("""\
at::redispatch::${api_name}(${unpacked_args})""")
# If the non-variable operation has return values, we use the `tmp` variable to hold the
# values temporarily and pass the values to the return variables outside of the
# `at::AutoDispatchBelowAutograd` guard block.
DISPATCH_TO_NON_VAR_TYPE_WITH_TMP_RETURN_VALUES = CodeTemplate("""\
auto ${tmp_var} = ([&]() {
  ${guard}
  return ${base_type_call};
})();
""")

DISPATCH_TO_NON_VAR_TYPE_WITHOUT_RETURN_VALUES = CodeTemplate("""\
{
  ${guard}
  ${base_type_call};
}
""")

SET_HISTORY = CodeTemplate("""\
if (grad_fn) {
    ${fn}_history(${differentiable_outputs}, grad_fn);
}
""")

CONDITIONAL = CodeTemplate("""\
if (${cond}) {
  ${statements}
}
""")

RUN_ONLY_IN_DEBUG_MODE = CodeTemplate("""\
#ifndef NDEBUG
${statements}
#endif
""")

FW_DERIVATIVE_CHECK_TEMPLATE = CodeTemplate("""\
isFwGradDefined(${req_inp})\
""")

FW_DERIVATIVE_DEFINED_GRAD_TEMPLATE = CodeTemplate("""\
auto ${inp}_t_raw = toNonOptFwGrad(${inp});
auto ${inp}_t = ${inp}_t_raw.defined() ? ${inp}_t_raw : at::zeros_like(toNonOptTensor(${inp}));
""")

FW_DERIVATIVE_DEFINED_PRIMAL_TEMPLATE = CodeTemplate("""\
auto ${inp}_p = toNonOptPrimal(${inp});
""")

FW_DERIVATIVE_SETTER_TENSOR = CodeTemplate("""\
if (${out_arg}_new_fw_grad.defined()) {
  // The hardcoded 0 here will need to be updated once we support multiple levels.
  ${out_arg}._set_fw_grad(${out_arg}_new_fw_grad, /* level */ 0, /* is_inplace_op */ ${is_inplace});
}
""")

FW_DERIVATIVE_SETTER_TENSOR_LIST = CodeTemplate("""\
TORCH_INTERNAL_ASSERT(${out_arg}.size() == ${out_arg}_new_fw_grad.size());
for (auto i=0; i<${out_arg}.size(); ++i) {
  if (${out_arg}_new_fw_grad[i].defined()) {
  // The hardcoded 0 here will need to be updated once we support multiple levels.
    ${out_arg}[i]._set_fw_grad(${out_arg}_new_fw_grad[i], /* level */ 0, /* is_inplace_op */ ${is_inplace});
  }
}
""")

FW_DERIVATIVE_TEMPLATE = CodeTemplate("""\
if (${requires_fw_grad}) {
    ${unpacked_arguments}
    auto ${out_arg}_new_fw_grad = ${formula};
    ${fw_grad_setter}
}
""")

FW_DERIVATIVE_FORBID_TEMPLATE = CodeTemplate("""\
TORCH_CHECK(!(${cond}), "Trying to use forward AD with ${msg} that does not support it.");
""")

FW_DERIVATIVE_FORBID_LIST_TEMPLATE = CodeTemplate("""\
for (const auto& _t: ${arg}) {
    TORCH_CHECK(!(${cond}), "Trying to use forward AD with ${msg} that does not support it.");
}
""")

def gen_variable_type(
    out: str,
    native_yaml_path: str,
    fns_with_diff_infos: List[NativeFunctionWithDifferentiabilityInfo],
    template_path: str,
) -> None:

    """VariableType.h and VariableType.cpp body

    This is the at::Type subclass for differentiable tensors. The
    implementation of each function dispatches to the base tensor type to
    compute the output. The grad_fn is attached to differentiable functions.
    """
    fm = FileManager(install_dir=out, template_dir=template_path, dry_run=False)
    gen_variable_type_shard(fm, fns_with_diff_infos, 'VariableType.h', 'VariableType.h')

    # NOTE: see Note [Sharded File] at the top of the VariableType.cpp
    # template regarding sharding of the generated files.
    num_shards = 5
    shards: List[List[NativeFunctionWithDifferentiabilityInfo]] = [[] for _ in range(num_shards)]

    # functions are assigned arbitrarily but stably to a file based on hash
    for fn in fns_with_diff_infos:
        x = sum(ord(c) for c in cpp.name(fn.func.func)) % num_shards
        shards[x].append(fn)

    for i, shard in enumerate(shards):
        gen_variable_type_shard(fm, shard, 'VariableType.cpp', f'VariableType_{i}.cpp')

    gen_variable_type_shard(fm, fns_with_diff_infos, 'VariableType.cpp', 'VariableTypeEverything.cpp')

@with_native_function
def gen_wrapper_registration(f: NativeFunction) -> str:
    return WRAPPER_REGISTRATION.substitute(
        unqual_operator_name_with_overload=f.func.name,
        type_wrapper_name=type_wrapper_name(f),
        class_type='VariableType',
    )

def gen_variable_type_shard(
    fm: FileManager,
    fns_with_diff_infos: List[NativeFunctionWithDifferentiabilityInfo],
    template_name: str,
    output_name: str,
) -> None:
    type_definitions: List[str] = []
    wrapper_registrations: List[str] = []

    filtered_fns_with_diff_infos = list(filter(use_derived, fns_with_diff_infos))
    for fn in filtered_fns_with_diff_infos:
        f = fn.func
        with native_function_manager(f):
            name = cpp.name(f.func)
            formals = gen_formals(f)

            type_definitions.append(METHOD_DEFINITION.substitute(
                return_type=cpp.returns_type(f.func.returns).cpp_type(),
                type_wrapper_name=type_wrapper_name(f),
<<<<<<< HEAD
                type_definition_body=emit_body(fn), formals=formals,
                ))
=======
                type_definition_body=emit_body(fn),
                formals=formals,
            ))
>>>>>>> 73eaa0a5
            wrapper_registrations.append(gen_wrapper_registration(f))

        # See Note [Manual Backend kernels]
        assert (name in MANUAL_BACKEND) == f.manual_kernel_registration
        # If you want to register a kernel to Autograd, you must make the op abstract.
        # In other words, this op must have dispatch section in native_functions.yaml.
        if name in MANUAL_AUTOGRAD_AND_TRACER or (fn.info and fn.info.has_derivatives):
            msg = (f'There\'s a formula for {name}(or its functional variant) in derivatives.yaml. '
                   f'It\'s required to add a dispatch section for it with explicit supported backends e.g CPU/CUDA '
                   f'or CompositeExplicitAutograd in native_functions.yaml. Please see '
                   f'https://github.com/pytorch/pytorch/tree/master/aten/src/ATen/native#choosing-the-right-dispatch-keyword '
                   f'for instructions to choose the right dispatch keyword.')
            assert f.is_abstract, msg

    fm.write_with_template(output_name, template_name, lambda: {
        'generated_comment': f'@generated from {fm.template_dir}/{template_name}',
        'type_derived_method_definitions': type_definitions,
        'wrapper_registrations': wrapper_registrations,
    })

@with_native_function_with_differentiability_info
def emit_body(fn: NativeFunctionWithDifferentiabilityInfo) -> List[str]:
    assert dispatch_strategy(fn) == 'use_derived'
    f = fn.func
    info = fn.info
    fw_derivatives = fn.fw_derivatives

    name = cpp.name(f.func)
    inplace = f.func.kind() == SchemaKind.inplace
    is_out_fn = f.func.kind() == SchemaKind.out
    returns_void = len(f.func.returns) == 0
    base_name = get_base_name(f)
    view_info = get_view_info(fn)

    def gen_differentiable_input(
        arg: Union[Argument, SelfArgument, TensorOptionsArguments]
    ) -> Optional[DifferentiableInput]:
        if isinstance(arg, TensorOptionsArguments):
            return None
        a: Argument = arg.argument if isinstance(arg, SelfArgument) else arg

        # TODO: `cpp_type` is only to keep it byte-for-byte compatible with the old codegen, should remove.
        # NB: This is not a clone of cpp.argument() - TensorOptionsArguments / faithful / binds are
        # not handled properly as they are irrelevant for this codegen.
        cpp_type = cpp.argument_type(a, binds=a.name).cpp_type()

        if not is_differentiable(a.name, a.type, info):
            return None
        return DifferentiableInput(
            name=a.name,
            type=a.type,
            cpp_type=cpp_type,
        )

    @with_native_function
    def gen_differentiable_inputs(f: NativeFunction) -> List[DifferentiableInput]:
        return list(mapMaybe(gen_differentiable_input, f.func.arguments.non_out))

    def find_args_with_derivatives(differentiable_inputs: List[DifferentiableInput]) -> List[DifferentiableInput]:
        """Find arguments that have derivative definitions"""
        if info is None or not info.has_derivatives:
            return differentiable_inputs
        names = set(name for d in info.derivatives for name in d.var_names)
        differentiable = [arg for arg in differentiable_inputs if arg.name in names]
        if len(differentiable) != len(names):
            missing = names - set(arg.name for arg in differentiable)
            raise RuntimeError(f'Missing arguments for derivatives: {missing} in {info.name}')
        return differentiable

    differentiable_inputs = gen_differentiable_inputs(f)
    args_with_derivatives = find_args_with_derivatives(differentiable_inputs)
    differentiable_outputs = gen_differentiable_outputs(fn)

    undifferentiable = (base_name in DONT_REQUIRE_DERIVATIVE) or (name in DONT_REQUIRE_DERIVATIVE)

    requires_derivative = (not undifferentiable) and (len(differentiable_inputs) > 0) and (len(differentiable_outputs) > 0)

    requires_fw_derivatives = not undifferentiable and len(fw_derivatives) > 0

    if info is not None and info.has_derivatives and not requires_derivative:
        raise RuntimeError(f'ERROR: derivative ignored for {name} -- specified an autograd function without derivative')

    def emit_save_inputs() -> List[str]:
        setup: List[str] = []
        if info is None or not info.has_derivatives:
            return setup

        has_tensorlist_arg = any(is_tensor_list_type(arg.type) for arg in args_with_derivatives)

        # We don't want to save tensors if we know that they will never be used
        # when computing the derivative, so we add guards to those statements
        def guard_for(arg: SavedAttribute) -> Optional[str]:
            assert info is not None

            # It's hard to determine the edge offset if we have TensorLists
            if has_tensorlist_arg:
                return None

            # Empirical evaluation of the cases where we insert those guards in
            # backward show that they are somewhat useless. E.g. there's no need
            # to guard on some values captured from forward, because they had to
            # require_grad if the backward function even gets executed. I don't
            # have any good ideas for detecting those cases, so I simply disabled the
            # checks.
            if 'backward' in info.name:
                return None

            # If there's a single derivative we could compute, we already have
            # a requires_grad check that is sufficient
            if len(args_with_derivatives) <= 1:
                return None

            # We really only care about trimming down the amount of tensors we save
            if arg.nctype.type != BaseCType(tensorT):
                return None

            # We want to emit simple guards, so we only allow that if checking one
            # input is enough to determine whether we need that value
            used_in = [d for d in info.derivatives if arg in d.saved_inputs]
            assert len(used_in) > 0
            if len(used_in) != 1:
                return None
            derivative = used_in[0]
            if len(derivative.var_names) != 1:
                return None
            derivative_var_name = derivative.var_names[0]

            # Figure out the offset of the edge that uses this variable
            for edge_off, a in enumerate(args_with_derivatives):
                if a.name == derivative_var_name:
                    break
            else:
                raise AssertionError()

            return f'grad_fn->should_compute_output({edge_off})'

        setup.extend(save_variables(info.all_saved_inputs, False, guard_for))
        for arg in args_with_derivatives:
            if is_tensor_list_type(arg.type):
                setup.append(f'grad_fn->{arg.name}_size_ = {arg.name}.size();')

        return setup

    def setup_derivative(differentiable_inputs: List[DifferentiableInput]) -> List[str]:
        body: List[str] = []
        if is_out_fn:
            # For out functions, ensure that no input or output requires grad
            body.append(DECLARE_GRAD_FN.substitute(op='Node'))
            body.append(SETUP_NONE_REQUIRES_GRAD.substitute(
                base_name=base_name,
                args_to_check=[arg.name for arg in differentiable_inputs]))
            body.append(SETUP_NONE_REQUIRES_GRAD.substitute(
                base_name=base_name,
                args_to_check=[arg.name for arg in differentiable_outputs]))
            return body

        op = info.op if info is not None and info.has_derivatives else 'NotImplemented'
        setup = []
        setup.extend(ASSIGN_GRAD_FN.substitute(
            op=op,
            op_ctor='' if info is not None and info.has_derivatives else f'"{cpp.name(f.func)}"',
            args_with_derivatives=[arg.name for arg in args_with_derivatives],
        ).split('\n'))
        setup.extend(emit_save_inputs())

        body.extend(emit_check_no_requires_grad(differentiable_inputs, args_with_derivatives))
        body.append(DECLARE_GRAD_FN.substitute(op=op))
        body.append(SETUP_DERIVATIVE.substitute(setup=setup))
        return body

    def emit_check_if_in_complex_autograd_allowlist() -> List[str]:
        body: List[str] = []
        if base_name in GRADIENT_IMPLEMENTED_FOR_COMPLEX:
            return body
        for arg in differentiable_outputs:
            name = arg.name
            # TODO: should be `arg.type.is_tensor_like()`?
            if arg.cpp_type in ['at::Tensor', 'at::TensorList', 'const c10::List<c10::optional<at::Tensor>> &']:
                body.append(f'throw_error_for_complex_autograd({name}, "{base_name}");')
        return body

    def emit_check_no_requires_grad(
        tensor_args: List[DifferentiableInput],
        args_with_derivatives: List[DifferentiableInput],
    ) -> List[str]:
        """Checks that arguments without derivatives don't require grad"""
        body: List[str] = []
        for arg in tensor_args:
            if arg in args_with_derivatives:
                continue
            name = arg.name
            if info and name in info.non_differentiable_arg_names:
                continue
            if name == 'output':
                # Double-backwards definitions sometimes take in 'input' and
                # 'output', but only define the derivative for input.
                continue
            body.append(f'check_no_requires_grad({name}, "{name}");')
        return body

    def save_variables(
        saved_variables: Sequence[SavedAttribute],
        is_output: bool,
        guard_for: Callable[[SavedAttribute], Optional[str]] = lambda name: None,
    ) -> Sequence[str]:
        # assign the saved variables to the generated grad_fn
        stmts: List[str] = []
        for arg in saved_variables:
            name = arg.nctype.name.name if isinstance(arg.nctype.name, SpecialArgName) else arg.nctype.name
            type = arg.nctype.type
            expr = arg.expr
            if type == BaseCType(tensorT) or type == OptionalCType(BaseCType(tensorT)) or \
                    type == MutRefCType(OptionalCType(BaseCType(tensorT))) or (is_output and type == BaseCType(scalarT)):
                var = name
                name += '_'
                if var == 'self' and inplace:
                    var = 'self.clone()'
                    assert not is_output
                if inplace and is_output:
                    var = 'self'
                    is_inplace_view = f'{var}.is_view()'
                    expr = f'SavedVariable({var}, {str(is_output).lower()}, {is_inplace_view})'
                else:
                    expr = f'SavedVariable({var}, {str(is_output).lower()})'
            elif type == BaseCType(tensorListT) or type == ListCType(OptionalCType(BaseCType(tensorT))):
                expr = f'make_saved_variable_list({name})'
                name += '_'
            elif type == BaseCType(intArrayRefT):
                expr = expr + ".vec()"
            guard = guard_for(arg)
            if guard is None:
                stmts.append(f'grad_fn->{name} = {expr};')
            else:
                stmts.append(f'if ({guard}) {{')
                stmts.append(f'  grad_fn->{name} = {expr};')
                stmts.append('}')
        return stmts

    # Generates a Dispatcher::redispatch() call into the dispatcher. We do this mainly for performance reasons:
    #  - Pre-compute the full DispatchKeySet. This saves the dispatcher from having to read from TLS.
    #  - redispatch() avoids a redundant call to RecordFunction, which was already called right before
    #    we entered this autograd kernel.
    def emit_dispatch_call(f: NativeFunction, input_base: str, unpacked_args: Sequence[str]) -> str:
        """ Dispatch call via function in a namespace or method on Tensor."""
        dispatcher_sig = DispatcherSignature.from_schema(f.func)
        dispatcher_exprs = dispatcher_sig.exprs()

        # code-generated autograd kernels plumb and recompute dispatch keys directly through the kernel for performance.
        # Ops also always have a function variant of the redispatch API.
        # See Note [Plumbing Keys Through The Dispatcher] for details.
        dispatch_key_set = 'ks & c10::after_autograd_keyset'
        call = CALL_REDISPATCH.substitute(
            api_name=cpp.name(
                f.func,
                faithful_name_for_out_overloads=True,
            ),
            unpacked_args=[dispatch_key_set] + list(unpacked_args))
        return call

    def wrap_output(f: NativeFunction, unpacked_bindings: List[Binding], var: str) -> str:
        call = ''
        rhs_value: Optional[str] = None
        if not any(r.type.is_tensor_like() for r in f.func.returns):
            rhs_value = var
        else:
            rhs_value = f'std::move({var})'
        assert rhs_value is not None
        call += ASSIGN_RETURN_VALUE.substitute(return_values=tie_return_values(f),
                                               rhs_value=rhs_value)
        return call

    def enforce_same_tensorimpl_and_storage(call: str, unpacked_bindings: List[Binding]) -> str:
        save_ptrs_stmts: List[str] = []
        enforce_same_ptrs_stmts: List[str] = []
        if cpp.name(f.func) not in DONT_ENFORCE_SAME_TENSOR_IMPL_OR_STORAGE:
            for unpacked_binding in unpacked_bindings:
                arg = unpacked_binding.name
                noref_cpp_type = unpacked_binding.nctype.type.remove_const_ref()
                if noref_cpp_type == BaseCType(tensorListT):
                    save_ptrs_stmts += [SAVE_TENSORLIST_STORAGE.substitute(tensorlist_name=arg),
                                        SAVE_TENSORLIST_IMPL.substitute(tensorlist_name=arg)]
                    enforce_same_ptrs_stmts += [ENFORCE_SAME_TENSORLIST_STORAGE.substitute(tensorlist_name=arg),
                                                ENFORCE_SAME_TENSORLIST_IMPL.substitute(tensorlist_name=arg)]
                elif noref_cpp_type == ListCType(OptionalCType(BaseCType(tensorT))):
                    save_ptrs_stmts += [SAVE_OPTIONALTENSORLIST_STORAGE.substitute(tensorlist_name=arg),
                                        SAVE_OPTIONALTENSORLIST_IMPL.substitute(tensorlist_name=arg)]
                    enforce_same_ptrs_stmts += [ENFORCE_SAME_OPTIONALTENSORLIST_STORAGE.substitute(tensorlist_name=arg),
                                                ENFORCE_SAME_OPTIONALTENSORLIST_IMPL.substitute(tensorlist_name=arg)]
                elif noref_cpp_type == BaseCType(tensorT):
                    save_ptrs_stmts += [SAVE_TENSOR_STORAGE.substitute(tensor_name=arg),
                                        SAVE_TENSOR_IMPL.substitute(tensor_name=arg)]
                    enforce_same_ptrs_stmts += [ENFORCE_SAME_TENSOR_STORAGE.substitute(tensor_name=arg),
                                                ENFORCE_SAME_TENSOR_IMPL.substitute(tensor_name=arg)]
        assert (save_ptrs_stmts and enforce_same_ptrs_stmts) or (not save_ptrs_stmts and not enforce_same_ptrs_stmts)
        if save_ptrs_stmts and enforce_same_ptrs_stmts:
            call = RUN_ONLY_IN_DEBUG_MODE.substitute(statements=save_ptrs_stmts) + \
                call + \
                RUN_ONLY_IN_DEBUG_MODE.substitute(statements=enforce_same_ptrs_stmts)
        return call

    def emit_call(f: NativeFunction, unpacked_bindings: List[Binding]) -> str:
        # We only care about adding `at::AutoDispatchBelowAutograd` guard for non-variable dispatch
        # (which corresponds to 'use_derived' strategy). The purpose of this guard is to make sure
        # the baseType operations still dispatch to non-Variable type, even if the arguments passed
        # in are now Variables.
        # See NOTE [ Treating Variables as non-Variables in type dispatch ] for details.
        unpacked_args = [b.name for b in unpacked_bindings]
        base_type_call = emit_dispatch_call(f, 'self_', unpacked_args)

        if get_view_info(fn) is not None or modifies_arguments(f):
            guard = 'at::AutoDispatchBelowAutograd guard;'
        else:
            guard = 'at::AutoDispatchBelowInplaceOrView guard;'

        if not modifies_arguments(f) and not returns_void:
            call = DISPATCH_TO_NON_VAR_TYPE_WITH_TMP_RETURN_VALUES.substitute(
                base_type_call=base_type_call, tmp_var=TMP_VAR, guard=guard)

            call += wrap_output(f, unpacked_bindings, TMP_VAR)
        else:
            call = DISPATCH_TO_NON_VAR_TYPE_WITHOUT_RETURN_VALUES.substitute(
                base_type_call=base_type_call, guard=guard)
        call = enforce_same_tensorimpl_and_storage(call, unpacked_bindings)
        return call

    def emit_history() -> str:
        fn = 'rebase' if modifies_arguments(f) and view_info is None else 'set'
        output_names = [r.name for r in differentiable_outputs]
        # TODO: flatten allocates a std::vector, which could be expensive
        outs = CodeTemplate("flatten_tensor_args( ${outs} )").substitute(outs=output_names)
        return SET_HISTORY.substitute(fn=fn, differentiable_outputs=outs)

    def emit_save_outputs() -> str:
        if is_out_fn:
            # out functions don't currently support differentiation
            return ''
        if info is not None and info.has_derivatives:
            stmts = save_variables(info.all_saved_outputs, True)
            if len(stmts) == 0:
                return ''
            return CONDITIONAL.substitute(cond='grad_fn', statements=stmts)
        return ''

    def emit_any_requires_grad() -> List[str]:
        return [SETUP_ANY_REQUIRES_GRAD.substitute(
            args_with_derivatives=[arg.name for arg in args_with_derivatives]), ]

    def emit_check_inplace() -> List[str]:
        if not inplace:
            return []
        return [f'check_inplace({arg.name}, _any_requires_grad);' for arg in differentiable_outputs]

    def emit_fw_derivatives() -> List[str]:
        content: List[str] = []
        for derivative in fw_derivatives:
            res = derivative.var_name
            if f.func.name.name.inplace:
                # TODO update this when inplace namings are unified
                res = "self"

            assert derivative.required_inputs_fw_grad is not None
            requires_fw_grad = " || ".join([FW_DERIVATIVE_CHECK_TEMPLATE.substitute(req_inp=inp.name)
                                           for inp in differentiable_inputs if inp.name in derivative.required_inputs_fw_grad])
            if not requires_fw_grad:
                # Handle functions like stack
                # For these, we don't unpack anything and always call the user function
                if not (len(differentiable_inputs) == 1 and is_tensor_list_type(differentiable_inputs[0].type)):
                    raise RuntimeError(f'No differentiable input to "{name}" is a differentiable Tensor even though a '
                                       'forward gradient formula has been defined for it. This case should only happen '
                                       'for function that take a single TensorList as input. All other cases are not '
                                       'supported right now.')
                requires_fw_grad = "true"
            unpacked_arguments = ""
            for inp in differentiable_inputs:
                if inp.name in derivative.required_inputs_fw_grad:
                    unpacked_arguments += FW_DERIVATIVE_DEFINED_GRAD_TEMPLATE.substitute(inp=inp.name)
                if inp.name in (derivative.required_inputs_primal or []):
                    unpacked_arguments += FW_DERIVATIVE_DEFINED_PRIMAL_TEMPLATE.substitute(inp=inp.name)

            if inplace:
                is_inplace_str = "true"
            else:
                is_inplace_str = "false"

            if isinstance(derivative.var_type, BaseType) and derivative.var_type.is_tensor_like():
                fw_grad_setter = FW_DERIVATIVE_SETTER_TENSOR.substitute(out_arg=res, is_inplace=is_inplace_str)
            elif isinstance(derivative.var_type, ListType) and derivative.var_type.is_tensor_like():
                fw_grad_setter = FW_DERIVATIVE_SETTER_TENSOR_LIST.substitute(out_arg=res, is_inplace=is_inplace_str)
            else:
                raise RuntimeError("Unsupported output type for forward derivative")
            # View ops create fw_grad that already is a view of the base's fw_grad so just use that
            content.append(FW_DERIVATIVE_TEMPLATE.substitute(
                requires_fw_grad=requires_fw_grad, formula=derivative.formula, out_arg=res,
                unpacked_arguments=unpacked_arguments, fw_grad_setter=fw_grad_setter))
        return content

    def emit_forbid_fw_derivatives(is_inplace: bool = False) -> str:
        def get_msg() -> str:
            if is_inplace:
                msg = name + " (because it is inplace)"
            else:
                msg = name
            return msg
        res = ""
        to_check: List[str] = []
        for inp in differentiable_inputs:
            if is_tensor_type(inp.type):
                to_check.append(FW_DERIVATIVE_CHECK_TEMPLATE.substitute(req_inp=inp.name))
            elif is_tensor_list_type(inp.type):
                cond = FW_DERIVATIVE_CHECK_TEMPLATE.substitute(req_inp="_t")
                res += FW_DERIVATIVE_FORBID_LIST_TEMPLATE.substitute(arg=inp.name, cond=cond, msg=get_msg())
            else:
                raise RuntimeError(f'Unsupported input type for "{name}" when forbidding forward AD usage.')

        if len(to_check) > 0:
            cond = " || ".join(to_check)
            res += FW_DERIVATIVE_FORBID_TEMPLATE.substitute(cond=cond, msg=get_msg())
        return res

    body: List[str] = []
    unpack_args_stats, unpacked_bindings = unpack_args(f)

    body.extend(unpack_args_stats)
    if requires_derivative:
        body.extend(emit_any_requires_grad())
        body.extend(emit_check_inplace())
        body.extend(setup_derivative(differentiable_inputs))
    body.append(declare_returned_variables(f))

    body.append(emit_call(f, unpacked_bindings))
    if requires_derivative:
        # set_flags has to appear after version_counter, because rebase_history
        # requires that the counter is incremented before it is called
        body.append(emit_history())
        body.extend(emit_check_if_in_complex_autograd_allowlist())

    if is_out_fn:
        body.append(emit_forbid_fw_derivatives(is_inplace=True))
    else:
        if requires_fw_derivatives:
            body.extend(emit_fw_derivatives())
        else:
            body.append(emit_forbid_fw_derivatives())

    if requires_derivative:
        # Save only after the forward AD has been set up
        body.append(emit_save_outputs())

    if base_name in RESET_GRAD_ACCUMULATOR:
        # `inplace` implies that there is exactly one output named `self`,
        # so we can keep the generated code easy. If you need to
        # `reset_grad_accumulator` in an operator that's not `inplace`, you can
        # remove this assert but the code generation will get more elaborate
        assert inplace
        body.append('reset_grad_accumulator(self);')
    if not returns_void:
        body.append(f'return {get_return_value(f)};')
    return body<|MERGE_RESOLUTION|>--- conflicted
+++ resolved
@@ -371,14 +371,9 @@
             type_definitions.append(METHOD_DEFINITION.substitute(
                 return_type=cpp.returns_type(f.func.returns).cpp_type(),
                 type_wrapper_name=type_wrapper_name(f),
-<<<<<<< HEAD
-                type_definition_body=emit_body(fn), formals=formals,
-                ))
-=======
                 type_definition_body=emit_body(fn),
                 formals=formals,
             ))
->>>>>>> 73eaa0a5
             wrapper_registrations.append(gen_wrapper_registration(f))
 
         # See Note [Manual Backend kernels]
