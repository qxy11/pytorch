# See README.md in this directory for more guidance

# *********NB: _cast_* operators are DEPRECATED and will be removed
# eventually. These were previously used before TorchScript IR supported
# representing ScalarType's. They are now superseded by usage of
# `aten::to()`. The ops remain here for backward compatibility purposes.

# DEPRECATED. DO NOT USE
- func: _cast_Byte(Tensor self, bool non_blocking=False) -> Tensor
  variants: function

# DEPRECATED. DO NOT USE
- func: _cast_Char(Tensor self, bool non_blocking=False) -> Tensor
  variants: function

# DEPRECATED. DO NOT USE
- func: _cast_Double(Tensor self, bool non_blocking=False) -> Tensor
  variants: function

# DEPRECATED. DO NOT USE
- func: _cast_Float(Tensor self, bool non_blocking=False) -> Tensor
  variants: function

# DEPRECATED. DO NOT USE
- func: _cast_Int(Tensor self, bool non_blocking=False) -> Tensor
  variants: function

# DEPRECATED. DO NOT USE
- func: _cast_Long(Tensor self, bool non_blocking=False) -> Tensor
  variants: function

# DEPRECATED. DO NOT USE
- func: _cast_Short(Tensor self, bool non_blocking=False) -> Tensor
  variants: function

# DEPRECATED. DO NOT USE
- func: _cast_Half(Tensor self, bool non_blocking=False) -> Tensor
  variants: function

# Computes the gradient of current tensor w.r.t. graph leaves.
- func: _backward(Tensor self, Tensor[] inputs, Tensor? gradient=None, bool? retain_graph=None, bool create_graph=False) -> ()
  manual_cpp_binding: True
  variants: method

# DEPRECATED. Sets the tensor data held by this `Variable` to be the same as
# `new_data`.  It requires that `new_data` and `Variable` have compatible tensor
# type, by checking `_has_compatible_shallow_copy_type(this, new_data)`.
#
# This function is deprecated because it doesn't really make sense in a world
# where Variables *are* Tensors (as opposed to them containing tensors, which
# is what the previous interpretation was.)
- func: set_data(Tensor(a!) self, Tensor new_data) -> ()
  manual_cpp_binding: True
  variants: method

- func: data(Tensor self) -> Tensor
  manual_cpp_binding: True
  variants: method

# True if this `Variable` is a leaf and thus does not have a `grad_fn`.
- func: is_leaf(Tensor self) -> bool
  manual_cpp_binding: True
  variants: method

# Returns the output index of this variable from the forward operation that
# produced it.  Conversely, it returns the input index of the gradient `Node` to
# which this `Variable` is connected (because in the gradient computation,
# inputs and outputs switch meaning).  For example:
#
#   y0, y1, y2 = f(x)
#   assert y0.output_nr == 0
#   assert y1.output_nr == 1
#   assert y2.output_nr == 2
#
- func: output_nr(Tensor self) -> int
  manual_cpp_binding: True
  variants: method

- func: _version(Tensor self) -> int
  manual_cpp_binding: True
  variants: method

- func: requires_grad_(Tensor(a!) self, bool requires_grad=True) -> Tensor(a!)
  manual_cpp_binding: True
  variants: method

# Enables .grad attribute for non-leaf Tensors.
- func: retain_grad(Tensor(a!) self) -> ()
  manual_cpp_binding: True
  variants: method

- func: _fw_primal(Tensor(a) self, int level) -> Tensor(a)
  variants: method
  dispatch:
    CompositeExplicitAutograd: _fw_primal

- func: _make_dual(Tensor(a) primal, Tensor tangent, int level) -> Tensor(a)
  variants: function

- func: _unpack_dual(Tensor(a) dual, int level) -> (Tensor(a) primal, Tensor tangent)
  variants: function

- func: rename_(Tensor(a!) self, Dimname[]? names) -> Tensor(a!)
  variants: method

- func: rename(Tensor(a) self, Dimname[]? names) -> Tensor(a)
  variants: method

- func: align_to(Tensor(a) self, Dimname[] names) -> Tensor(a)
  variants: method

- func: align_to.ellipsis_idx(Tensor(a) self, Dimname[] order, int ellipsis_idx) -> Tensor(a)
  variants: method

- func: align_as(Tensor self, Tensor other) -> Tensor
  variants: method

- func: align_tensors(Tensor[] tensors) -> Tensor[]

# Not assert because it's a keyword; not Assert because FX already
# took that syntax
# TODO: need to specify this is side-effectful somehow
- func: _assert_async(Tensor self) -> ()
  dispatch:
    CPU: _assert_async_cpu
    CUDA: _assert_async_cuda

- func: refine_names(Tensor(a) self, Dimname[] names) -> Tensor(a)
  variants: method

- func: _use_cudnn_ctc_loss(Tensor log_probs, Tensor targets, int[] input_lengths, int[] target_lengths, int blank) -> bool
  dispatch:
    CUDA: _use_cudnn_ctc_loss

- func: _cudnn_ctc_loss(Tensor log_probs, Tensor targets, int[] input_lengths, int[] target_lengths, int blank, bool deterministic, bool zero_infinity) -> (Tensor, Tensor)
  dispatch:
    CUDA: _cudnn_ctc_loss

- func: _use_cudnn_rnn_flatten_weight() -> bool

- func: _cudnn_rnn_flatten_weight(Tensor[] weight_arr, int weight_stride0, int input_size, int mode, int hidden_size, int proj_size, int num_layers, bool batch_first, bool bidirectional) -> Tensor
  dispatch:
    CUDA: _cudnn_rnn_flatten_weight

- func: _cudnn_rnn(Tensor input, Tensor[] weight, int weight_stride0, Tensor? weight_buf, Tensor hx, Tensor? cx, int mode, int hidden_size, int proj_size, int num_layers, bool batch_first, float dropout, bool train, bool bidirectional, int[] batch_sizes, Tensor? dropout_state) -> (Tensor, Tensor, Tensor, Tensor, Tensor)
  dispatch:
    CUDA: _cudnn_rnn

- func: _cudnn_rnn_backward(Tensor input, Tensor[] weight, int weight_stride0, Tensor weight_buf, Tensor hx, Tensor? cx, Tensor output, Tensor? grad_output, Tensor? grad_hy, Tensor? grad_cy, int mode, int hidden_size, int proj_size, int num_layers, bool batch_first, float dropout, bool train, bool bidirectional, int[] batch_sizes, Tensor? dropout_state, Tensor reserve, bool[4] output_mask) -> (Tensor, Tensor, Tensor, Tensor[])
  dispatch:
    CUDA: _cudnn_rnn_backward

- func: _cudnn_init_dropout_state(float dropout, bool train, int dropout_seed, *, ScalarType? dtype=None, Layout? layout=None, Device? device=None, bool? pin_memory=False) -> Tensor
  dispatch:
    CUDA: _cudnn_init_dropout_state

- func: _debug_has_internal_overlap(Tensor self) -> int
  variants: function

- func: _fused_dropout(Tensor self, float p, Generator? generator=None) -> (Tensor, Tensor)
  variants: function
  dispatch:
    CUDA: fused_dropout_cuda

- func: _masked_scale(Tensor self, Tensor mask, float scale) -> Tensor
  variants: function
  dispatch:
    CUDA: masked_scale_cuda

- func: _sobol_engine_draw(Tensor quasi, int n, Tensor sobolstate, int dimension, int num_generated, ScalarType? dtype) -> (Tensor, Tensor)

- func: _sobol_engine_ff_(Tensor(a!) self, int n, Tensor sobolstate, int dimension, int num_generated) -> Tensor(a!)

- func: _sobol_engine_scramble_(Tensor(a!) self, Tensor ltm, int dimension) -> Tensor(a!)

- func: _sobol_engine_initialize_state_(Tensor(a!) self, int dimension) -> Tensor(a!)

- func: _reshape_from_tensor(Tensor self, Tensor shape) -> Tensor

- func: _shape_as_tensor(Tensor self) -> Tensor

- func: dropout(Tensor input, float p, bool train) -> Tensor

- func: dropout_(Tensor(a!) self, float p, bool train) -> Tensor(a!)

- func: feature_dropout(Tensor input, float p, bool train) -> Tensor

- func: feature_dropout_(Tensor(a!) self, float p, bool train) -> Tensor(a!)

- func: alpha_dropout(Tensor input, float p, bool train) -> Tensor

- func: alpha_dropout_(Tensor(a!) self, float p, bool train) -> Tensor(a!)

- func: feature_alpha_dropout(Tensor input, float p, bool train) -> Tensor

- func: feature_alpha_dropout_(Tensor(a!) self, float p, bool train) -> Tensor(a!)

- func: abs(Tensor self) -> Tensor
  variants: function, method
  dispatch:
    CompositeExplicitAutograd: abs

- func: abs_(Tensor(a!) self) -> Tensor(a!)
  variants: function, method
  dispatch:
    CompositeExplicitAutograd: abs_

- func: abs.out(Tensor self, *, Tensor(a!) out) -> Tensor(a!)
  dispatch:
    CPU, CUDA: abs_out

# Note [Adding an alias]
# To add an alias do the following:
#
# 1) Copy the original functions native_functions.yaml entry, but replace the
#      original function's name with their own and delete any dispatch
#      keys for the aliases. Specifying a dispatch key will prevent
#      autograd from recording the operations the alias performs, which
#      will stop it from "inheriting" the original operation's autograd behavior.
# 2) Implement the corresponding functions and have them redispatch to the
#      original function.
# 3) Add entries for the alias (and original function, if needed) to
#      aten/src/ATen/core/interned_strings.h
#      (This may require removing an entry from ATen/core/aten_interned_strings.h.)
# 4) Add docstrings to the new function that reference the original function,
#      and document the method as usual (if it exists.)
#    (See torch/_torch_docs.py and docs/source/torch.rst if adding a function,
#     torch/_tensor_docs.py and docs/source/tensors.rst if adding a method,
#     or module-specific doc bindings (like torch/linalg/__init__.py) if
#     adding an alias in a namespace.)
# 5) Update torch/overrides.py consistent with the original function.
# 6) Update the alias_map in torch/csrc/jit/passes/normalize_ops.cpp.
# 7) Add aliases argument to existing OpInfo/UnaryUfuncInfo or create new OpInfo/UnaryUfuncInfo entry
# in op_db list in torch/testing/_internal/common_methods_invocations.py
#
# See torch.absolute, an alias for torch.abs, as an example.

# Absolute, alias for abs
- func: absolute(Tensor self) -> Tensor
  variants: function, method

- func: absolute_(Tensor(a!) self) -> Tensor(a!)
  variants: method

- func: absolute.out(Tensor self, *, Tensor(a!) out) -> Tensor(a!)

- func: angle(Tensor self) -> Tensor
  variants: function, method
  dispatch:
    CPU, CUDA: angle

- func: angle.out(Tensor self, *, Tensor(a!) out) -> Tensor(a!)
  dispatch:
    CPU, CUDA: angle_out

- func: view_as_real(Tensor(a) self) -> Tensor(a)
  variants: function
  dispatch:
    CPU, CUDA: view_as_real

- func: view_as_complex(Tensor(a) self) -> Tensor(a)
  variants: function
  dispatch:
    CPU, CUDA: view_as_complex

- func: sgn(Tensor self) -> Tensor
  variants: function, method
  dispatch:
    CompositeExplicitAutograd: sgn

- func: sgn_(Tensor(a!) self) -> Tensor(a!)
  variants: method
  dispatch:
    CompositeExplicitAutograd: sgn_

- func: sgn.out(Tensor self, *, Tensor(a!) out) -> Tensor(a!)
  dispatch:
    CPU, CUDA: sgn_out

- func: real(Tensor(a) self) -> Tensor(a)
  variants: function

- func: imag(Tensor(a) self) -> Tensor(a)
  variants: function

- func: conj(Tensor(a) self) -> Tensor(a)
  variants: function, method

- func: conj.out(Tensor self, *, Tensor(a!) out) -> Tensor(a!)
  dispatch:
    CPU, CUDA: conj_out

- func: _conj(Tensor self) -> Tensor
  variants: function
  dispatch:
    CompositeExplicitAutograd: _conj

- func: acos(Tensor self) -> Tensor
  variants: function, method
  dispatch:
    CPU, CUDA: acos

- func: acos_(Tensor(a!) self) -> Tensor(a!)
  variants: function, method
  dispatch:
    CompositeExplicitAutograd: acos_

- func: acos.out(Tensor self, *, Tensor(a!) out) -> Tensor(a!)
  dispatch:
    CPU, CUDA: acos_out

# arccos, alias of acos
- func: arccos(Tensor self) -> Tensor
  variants: function, method

- func: arccos_(Tensor(a!) self) -> Tensor(a!)
  variants: function, method

- func: arccos.out(Tensor self, *, Tensor(a!) out) -> Tensor(a!)

- func: avg_pool1d(Tensor self, int[1] kernel_size, int[1] stride=[], int[1] padding=0, bool ceil_mode=False, bool count_include_pad=True) -> Tensor

- func: adaptive_avg_pool1d(Tensor self, int[1] output_size) -> Tensor

# Return: (Tensor output, Tensor indices)
- func: adaptive_max_pool1d(Tensor self, int[1] output_size) -> (Tensor, Tensor)

- func: add.Tensor(Tensor self, Tensor other, *, Scalar alpha=1) -> Tensor
  structured_delegate: add.out
  variants: function, method
  dispatch:
    SparseCPU, SparseCUDA: add_sparse
    MkldnnCPU: mkldnn_add

- func: add_.Tensor(Tensor(a!) self, Tensor other, *, Scalar alpha=1) -> Tensor(a!)
  variants: method
  structured_delegate: add.out
  dispatch:
    SparseCPU, SparseCUDA: add_sparse_
    MkldnnCPU: mkldnn_add_

- func: add.out(Tensor self, Tensor other, *, Scalar alpha=1, Tensor(a!) out) -> Tensor(a!)
  structured: True
  structured_inherits: TensorIteratorBase
  dispatch:
    CPU, CUDA: add_out
    SparseCPU: add_out_sparse_cpu
    SparseCUDA: add_out_sparse_cuda
    MkldnnCPU: mkldnn_add_out

- func: _add_relu.Tensor(Tensor self, Tensor other, *, Scalar alpha=1) -> Tensor
  variants: function
  dispatch:
    CPU: add_relu

- func: _add_relu_.Tensor(Tensor(a!) self, Tensor other, *, Scalar alpha=1) -> Tensor(a!)
  variants: function
  dispatch:
    CPU: add_relu_

- func: _add_relu.out(Tensor self, Tensor other, *, Scalar alpha=1, Tensor(a!) out) -> Tensor(a!)
  variants: function
  dispatch:
    CPU: add_relu_out

# For C++ only, until we have conversion from C++ numbers to Tensor
- func: add.Scalar(Tensor self, Scalar other, Scalar alpha=1) -> Tensor
  variants: function, method
  dispatch:
    CompositeExplicitAutograd: add

- func: add_.Scalar(Tensor(a!) self, Scalar other, Scalar alpha=1) -> Tensor(a!)
  variants: method
  dispatch:
    CompositeExplicitAutograd: add_

- func: addmv(Tensor self, Tensor mat, Tensor vec, *, Scalar beta=1, Scalar alpha=1) -> Tensor
  variants: function, method
  dispatch:
    CPU, CUDA: addmv

- func: addmv_(Tensor(a!) self, Tensor mat, Tensor vec, *, Scalar beta=1, Scalar alpha=1) -> Tensor(a!)
  variants: function, method
  dispatch:
    CPU, CUDA: addmv_

- func: addmv.out(Tensor self, Tensor mat, Tensor vec, *, Scalar beta=1, Scalar alpha=1, Tensor(a!) out) -> Tensor(a!)
  dispatch:
    CPU, CUDA: addmv_out

- func: _addmv_impl_(Tensor(a!) self, Tensor self2, Tensor mat, Tensor vec, *, Scalar beta=1, Scalar alpha=1) -> Tensor(a!)
  dispatch:
    CPU: addmv_impl_cpu
    CUDA: addmv_impl_cuda

- func: addr(Tensor self, Tensor vec1, Tensor vec2, *, Scalar beta=1, Scalar alpha=1) -> Tensor
  variants: function, method
  dispatch:
    CPU, CUDA: addr
    CompositeImplicitAutograd: math_addr

- func: addr_(Tensor(a!) self, Tensor vec1, Tensor vec2, *, Scalar beta=1, Scalar alpha=1) -> Tensor(a!)
  variants: method
  dispatch:
    CompositeExplicitAutograd: addr_

- func: addr.out(Tensor self, Tensor vec1, Tensor vec2, *, Scalar beta=1, Scalar alpha=1, Tensor(a!) out) -> Tensor(a!)
  dispatch:
    CPU, CUDA: addr_out
    CompositeImplicitAutograd: math_addr_out

- func: affine_grid_generator(Tensor theta, int[] size, bool align_corners) -> Tensor
  variants: function
  dispatch:
    CompositeExplicitAutograd: affine_grid_generator

- func: affine_grid_generator_backward(Tensor grad, int[] size, bool align_corners) -> Tensor
  variants: function

- func: all.dim(Tensor self, int dim, bool keepdim=False) -> Tensor
  variants: function, method
  dispatch:
    CPU, CUDA: all

- func: all.out(Tensor self, int dim, bool keepdim=False, *, Tensor(a!) out) -> Tensor(a!)
  dispatch:
    CPU, CUDA: all_out

- func: all.dimname(Tensor self, Dimname dim, bool keepdim=False) -> Tensor
  variants: function, method

- func: all.dimname_out(Tensor self, Dimname dim, bool keepdim=False, *, Tensor(a!) out) -> Tensor(a!)

- func: allclose(Tensor self, Tensor other, float rtol=1e-05, float atol=1e-08, bool equal_nan=False) -> bool
  variants: function, method

- func: any.dim(Tensor self, int dim, bool keepdim=False) -> Tensor
  variants: function, method
  dispatch:
    CPU, CUDA: any

- func: any.out(Tensor self, int dim, bool keepdim=False, *, Tensor(a!) out) -> Tensor(a!)
  dispatch:
    CPU, CUDA: any_out

- func: any.dimname(Tensor self, Dimname dim, bool keepdim=False) -> Tensor
  variants: function, method

- func: any.dimname_out(Tensor self, Dimname dim, bool keepdim=False, *, Tensor(a!) out) -> Tensor(a!)

- func: arange(Scalar end, *, ScalarType? dtype=None, Layout? layout=None, Device? device=None, bool? pin_memory=None) -> Tensor

- func: arange.start(Scalar start, Scalar end, *, ScalarType? dtype=None, Layout? layout=None, Device? device=None, bool? pin_memory=None) -> Tensor

- func: arange.start_step(Scalar start, Scalar end, Scalar step, *, ScalarType? dtype=None, Layout? layout=None, Device? device=None, bool? pin_memory=None) -> Tensor

- func: arange.out(Scalar end, *, Tensor(a!) out) -> Tensor(a!)

- func: arange.start_out(Scalar start, Scalar end, Scalar step=1, *, Tensor(a!) out) -> Tensor(a!)
  dispatch:
    CPU: arange_cpu_out
    CUDA: arange_cuda_out

# This function is a temporary hack to allow tracing of arange like constructs with dynamic
# bounds on arange.  Normal arange is not traceable because it does not take any tensor inputs;
# if the range you need is based on another tensor, calling this function directly will
# preserve tracing.  Get rid of this when arange can directly take tensors for bounds
# (so that it can be traced directly).
- func: _dim_arange(Tensor like, int dim) -> Tensor

- func: argmax(Tensor self, int? dim=None, bool keepdim=False) -> Tensor
  variants: function, method
  dispatch:
    CPU, CUDA: argmax

- func: argmax.out(Tensor self, int? dim=None, bool keepdim=False, *, Tensor(a!) out) -> Tensor(a!)
  dispatch:
    CPU, CUDA: argmax_out

- func: argmin(Tensor self, int? dim=None, bool keepdim=False) -> Tensor
  variants: function, method
  dispatch:
    CPU, CUDA: argmin

- func: argmin.out(Tensor self, int? dim=None, bool keepdim=False, *, Tensor(a!) out) -> Tensor(a!)
  dispatch:
    CPU, CUDA: argmin_out

- func: acosh(Tensor self) -> Tensor
  variants: function, method
  dispatch:
    CPU, CUDA: acosh

- func: acosh_(Tensor(a!) self) -> Tensor(a!)
  variants: function, method
  dispatch:
    CompositeExplicitAutograd: acosh_

- func: acosh.out(Tensor self, *, Tensor(a!) out) -> Tensor(a!)
  dispatch:
    CPU, CUDA: acosh_out

# arccosh, alias for acosh
- func: arccosh(Tensor self) -> Tensor
  variants: function, method

- func: arccosh_(Tensor(a!) self) -> Tensor(a!)
  variants: function, method

- func: arccosh.out(Tensor self, *, Tensor(a!) out) -> Tensor(a!)

- func: asinh(Tensor self) -> Tensor
  variants: function, method
  dispatch:
    CPU, CUDA: asinh

- func: asinh_(Tensor(a!) self) -> Tensor(a!)
  variants: function, method
  dispatch:
    CompositeExplicitAutograd: asinh_

- func: asinh.out(Tensor self, *, Tensor(a!) out) -> Tensor(a!)
  dispatch:
    CPU, CUDA: asinh_out

# arcsinh, alias for asinh
- func: arcsinh(Tensor self) -> Tensor
  variants: function, method

- func: arcsinh_(Tensor(a!) self) -> Tensor(a!)
  variants: function, method

- func: arcsinh.out(Tensor self, *, Tensor(a!) out) -> Tensor(a!)

- func: atanh(Tensor self) -> Tensor
  variants: function, method
  dispatch:
    CPU, CUDA: atanh

- func: atanh_(Tensor(a!) self) -> Tensor(a!)
  variants: function, method
  dispatch:
    CompositeExplicitAutograd: atanh_

- func: atanh.out(Tensor self, *, Tensor(a!) out) -> Tensor(a!)
  dispatch:
    CPU, CUDA: atanh_out

# arctanh, alias for atanh
- func: arctanh(Tensor self) -> Tensor
  variants: function, method

- func: arctanh_(Tensor(a!) self) -> Tensor(a!)
  variants: function, method

- func: arctanh.out(Tensor self, *, Tensor(a!) out) -> Tensor(a!)

- func: as_strided(Tensor(a) self, int[] size, int[] stride, int? storage_offset=None) -> Tensor(a)
  variants: function, method
  dispatch:
    CPU, CUDA, Meta: as_strided_tensorimpl
    QuantizedCPU, QuantizedCUDA: as_strided_qtensorimpl
  device_guard: False

- func: as_strided_(Tensor(a!) self, int[] size, int[] stride, int? storage_offset=None) -> Tensor(a!)
  variants: function, method
  device_guard: False
  dispatch:
    CompositeExplicitAutograd: as_strided_

- func: asin(Tensor self) -> Tensor
  variants: function, method
  dispatch:
    CPU, CUDA: asin
    SparseCPU, SparseCUDA: asin_sparse

- func: asin_(Tensor(a!) self) -> Tensor(a!)
  variants: function, method
  dispatch:
    CPU, CUDA: asin_
    SparseCPU, SparseCUDA: asin_sparse_

- func: asin.out(Tensor self, *, Tensor(a!) out) -> Tensor(a!)
  dispatch:
    CPU, CUDA: asin_out
    SparseCPU, SparseCUDA: asin_out_sparse

# arcsin, alias of asin
- func: arcsin(Tensor self) -> Tensor
  variants: function, method

- func: arcsin_(Tensor(a!) self) -> Tensor(a!)
  variants: function, method

- func: arcsin.out(Tensor self, *, Tensor(a!) out) -> Tensor(a!)

- func: atan(Tensor self) -> Tensor
  variants: function, method
  dispatch:
    CPU, CUDA: atan

- func: atan_(Tensor(a!) self) -> Tensor(a!)
  variants: function, method
  dispatch:
    CompositeExplicitAutograd: atan_

- func: atan.out(Tensor self, *, Tensor(a!) out) -> Tensor(a!)
  dispatch:
    CPU, CUDA: atan_out

# arctan, alias of atan
- func: arctan(Tensor self) -> Tensor
  variants: function, method

- func: arctan_(Tensor(a!) self) -> Tensor(a!)
  variants: function, method

- func: arctan.out(Tensor self, *, Tensor(a!) out) -> Tensor(a!)

- func: atleast_1d(Tensor self) -> Tensor
  variants: function

- func: atleast_1d.Sequence(Tensor[] tensors) -> Tensor[]

- func: atleast_2d(Tensor self) -> Tensor
  variants: function

- func: atleast_2d.Sequence(Tensor[] tensors) -> Tensor[]
  variants: function

- func: atleast_3d(Tensor self) -> Tensor
  variants: function

- func: atleast_3d.Sequence(Tensor[] tensors) -> Tensor[]
  variants: function

- func: baddbmm(Tensor self, Tensor batch1, Tensor batch2, *, Scalar beta=1, Scalar alpha=1) -> Tensor
  variants: function, method
  dispatch:
    CPU: baddbmm_cpu
    CUDA: baddbmm_cuda

- func: baddbmm_(Tensor(a!) self, Tensor batch1, Tensor batch2, *, Scalar beta=1, Scalar alpha=1) -> Tensor(a!)
  variants: method
  dispatch:
    CPU: baddbmm__cpu
    CUDA: baddbmm__cuda

- func: _baddbmm_mkl_(Tensor(a!) self, Tensor batch1, Tensor batch2, *, Scalar beta=1, Scalar alpha=1) -> Tensor(a!)
  variants: function

- func: baddbmm.out(Tensor self, Tensor batch1, Tensor batch2, *, Scalar beta=1, Scalar alpha=1, Tensor(a!) out) -> Tensor(a!)
  variants: function
  dispatch:
    CPU: baddbmm_out_cpu
    CUDA: baddbmm_out_cuda

- func: bartlett_window(int window_length, *, ScalarType? dtype=None, Layout? layout=None, Device? device=None, bool? pin_memory=None) -> Tensor

- func: bartlett_window.periodic(int window_length, bool periodic, *, ScalarType? dtype=None, Layout? layout=None, Device? device=None, bool? pin_memory=None) -> Tensor

- func: batch_norm(Tensor input, Tensor? weight, Tensor? bias, Tensor? running_mean, Tensor? running_var, bool training, float momentum, float eps, bool cudnn_enabled) -> Tensor

- func: quantized_batch_norm(Tensor input, Tensor? weight, Tensor? bias, Tensor mean, Tensor var, float eps, float output_scale, int output_zero_point) -> Tensor
  dispatch:
    QuantizedCPU: quantized_batch_norm

- func: _batch_norm_impl_index(Tensor input, Tensor? weight, Tensor? bias, Tensor? running_mean, Tensor? running_var, bool training, float momentum, float eps, bool cudnn_enabled) -> (Tensor, Tensor, Tensor, Tensor, int)

- func: _batch_norm_impl_index_backward(int impl_index, Tensor input, Tensor grad_output, Tensor? weight, Tensor? running_mean, Tensor? running_var, Tensor? save_mean, Tensor? save_var_transform, bool train, float eps, bool[3] output_mask, Tensor reservedSpace) -> (Tensor, Tensor, Tensor)

# Sample bernoulli with values in `self` as probability.
- func: bernoulli(Tensor self, *, Generator? generator=None) -> Tensor
  variants: function, method
  dispatch:
    CompositeExplicitAutograd: bernoulli

- func: bernoulli.out(Tensor self, *, Generator? generator=None, Tensor(a!) out) -> Tensor(a!)
  variants: function
  dispatch:
    CPU, CUDA: bernoulli_out

- func: bernoulli_.Tensor(Tensor(a!) self, Tensor p, *, Generator? generator=None) -> Tensor(a!)
  variants: method
  dispatch:
    CPU, CUDA: bernoulli_

- func: bernoulli_.float(Tensor(a!) self, float p=0.5, *, Generator? generator=None) -> Tensor(a!)
  variants: method
  dispatch:
    CPU, CUDA: bernoulli_

# This out-of-place version isn't used explicitly, but needed by jit.
# There is no default valid on `p` here because it would introduce ambiguity
# with `bernoulli(Tensor self, *, Generator? generator=None)` declaration.
- func: bernoulli.p(Tensor self, float p, *, Generator? generator=None) -> Tensor
  variants: function, method

- func: bilinear(Tensor input1, Tensor input2, Tensor weight, Tensor? bias) -> Tensor

- func: binary_cross_entropy(Tensor self, Tensor target, Tensor? weight=None, int reduction=Mean) -> Tensor
  python_module: nn
  variants: function
  dispatch:
    CPU: binary_cross_entropy_cpu
    CUDA: binary_cross_entropy_cuda

- func: binary_cross_entropy.out(Tensor self, Tensor target, Tensor? weight=None, int reduction=Mean, *, Tensor(a!) out) -> Tensor(a!)
  python_module: nn
  variants: function
  dispatch:
    CPU: binary_cross_entropy_out_cpu
    CUDA: binary_cross_entropy_out_cuda

- func: binary_cross_entropy_backward(Tensor grad_output, Tensor self, Tensor target, Tensor? weight=None, int reduction=Mean) -> Tensor
  python_module: nn
  variants: function
  dispatch:
    CPU: binary_cross_entropy_backward_cpu
    CUDA: binary_cross_entropy_backward_cuda

- func: binary_cross_entropy_backward.grad_input(Tensor grad_output, Tensor self, Tensor target, Tensor? weight=None, int reduction=Mean, *, Tensor(a!) grad_input) -> Tensor(a!)
  python_module: nn
  variants: function
  dispatch:
    CPU: binary_cross_entropy_backward_out_cpu
    CUDA: binary_cross_entropy_backward_out_cuda

- func: binary_cross_entropy_with_logits(Tensor self, Tensor target, Tensor? weight=None, Tensor? pos_weight=None, int reduction=Mean) -> Tensor
  variants: function
  dispatch:
    CompositeExplicitAutograd: binary_cross_entropy_with_logits

- func: binary_cross_entropy_with_logits_backward(Tensor grad_output, Tensor self, Tensor target, Tensor? weight=None, Tensor? pos_weight=None, int reduction=Mean) -> Tensor
  variants: function

- func: bincount(Tensor self, Tensor? weights=None, int minlength=0) -> Tensor
  variants: function, method
  dispatch:
    CPU: _bincount_cpu
    CUDA: _bincount_cuda

- func: bitwise_not(Tensor self) -> Tensor
  variants: function, method

- func: bitwise_not_(Tensor(a!) self) -> Tensor(a!)
  variants: method

- func: bitwise_not.out(Tensor self, *, Tensor(a!) out) -> Tensor(a!)
  dispatch:
    CPU, CUDA: bitwise_not_out

- func: copysign.out(Tensor self, Tensor other, *, Tensor(a!) out) -> Tensor(a!)
  structured: True
  structured_inherits: TensorIteratorBase
  dispatch:
    CPU, CUDA: copysign_out

- func: copysign.Tensor(Tensor self, Tensor other) -> Tensor
  variants: function, method
  structured_delegate: copysign.out

- func: copysign_.Tensor(Tensor(a!) self, Tensor other) -> Tensor(a!)
  variants: method
  structured_delegate: copysign.out

- func: copysign.Scalar(Tensor self, Scalar other) -> Tensor
  variants: function, method
  dispatch:
    CompositeExplicitAutograd: copysign

- func: copysign_.Scalar(Tensor(a!) self, Scalar other) -> Tensor(a!)
  variants: method
  dispatch:
    CompositeExplicitAutograd: copysign_

- func: copysign.Scalar_out(Tensor self, Scalar other, *, Tensor(a!) out) -> Tensor(a!)
  dispatch:
    CompositeExplicitAutograd: copysign_out

- func: logical_not(Tensor self) -> Tensor
  variants: function, method

- func: logical_not_(Tensor(a!) self) -> Tensor(a!)
  variants: method

- func: logical_not.out(Tensor self, *, Tensor(a!) out) -> Tensor(a!)
  dispatch:
    CPU, CUDA: logical_not_out

- func: logical_xor(Tensor self, Tensor other) -> Tensor
  variants: function, method

- func: logical_xor_(Tensor(a!) self, Tensor other) -> Tensor(a!)
  variants: method

- func: logical_xor.out(Tensor self, Tensor other, *, Tensor(a!) out) -> Tensor(a!)
  dispatch:
    CPU, CUDA: logical_xor_out

- func: logical_and(Tensor self, Tensor other) -> Tensor
  variants: function, method

- func: logical_and_(Tensor(a!) self, Tensor other) -> Tensor(a!)
  variants: method

- func: logical_and.out(Tensor self, Tensor other, *, Tensor(a!) out) -> Tensor(a!)
  dispatch:
    CPU, CUDA: logical_and_out

- func: logical_or(Tensor self, Tensor other) -> Tensor
  variants: function, method

- func: logical_or_(Tensor(a!) self, Tensor other) -> Tensor(a!)
  variants: method

- func: logical_or.out(Tensor self, Tensor other, *, Tensor(a!) out) -> Tensor(a!)
  dispatch:
    CPU, CUDA: logical_or_out

- func: blackman_window(int window_length, *, ScalarType? dtype=None, Layout? layout=None, Device? device=None, bool? pin_memory=None) -> Tensor

- func: blackman_window.periodic(int window_length, bool periodic, *, ScalarType? dtype=None, Layout? layout=None, Device? device=None, bool? pin_memory=None) -> Tensor

- func: bmm(Tensor self, Tensor mat2) -> Tensor
  variants: function, method
  dispatch:
    CPU: bmm_cpu
    CUDA: bmm_cuda
    SparseCPU: bmm_sparse_cpu
    SparseCUDA: bmm_sparse_cuda

- func: _bmm(Tensor self, Tensor mat2, *, bool deterministic=False) -> Tensor
  variants: function
  dispatch:
    SparseCUDA: _bmm_sparse_cuda

- func: bmm.out(Tensor self, Tensor mat2, *, Tensor(a!) out) -> Tensor(a!)
  variants: function
  dispatch:
    CPU: bmm_out_cpu
    CUDA: bmm_out_cuda
    SparseCPU: bmm_out_sparse_cpu
    SparseCUDA: bmm_out_sparse_cuda

- func: _bmm.out(Tensor self, Tensor mat2, *, bool deterministic=False, Tensor(a!) out) -> Tensor(a!)
  variants: function
  dispatch:
    SparseCUDA: _bmm_out_sparse_cuda

- func: broadcast_tensors(Tensor[] tensors) -> Tensor[]
  device_guard: False

- func: broadcast_to(Tensor(a) self, int[] size) -> Tensor(a)
  variants: function, method

- func: cat(Tensor[] tensors, int dim=0) -> Tensor
  dispatch:
    CompositeExplicitAutograd: cat

- func: cat.out(Tensor[] tensors, int dim=0, *, Tensor(a!) out) -> Tensor(a!)
  dispatch:
    CompositeExplicitAutograd: cat_out

- func: cat.names(Tensor[] tensors, Dimname dim) -> Tensor

- func: cat.names_out(Tensor[] tensors, Dimname dim, *, Tensor(a!) out) -> Tensor(a!)

- func: block_diag(Tensor[] tensors) -> Tensor
  variants: function

- func: ceil(Tensor self) -> Tensor
  variants: function, method
  dispatch:
    CompositeExplicitAutograd: ceil

- func: ceil_(Tensor(a!) self) -> Tensor(a!)
  variants: function, method
  dispatch:
    CompositeExplicitAutograd: ceil_

- func: ceil.out(Tensor self, *, Tensor(a!) out) -> Tensor(a!)
  dispatch:
    CPU, CUDA: ceil_out

# alias for torch.linalg.multi_dot
- func: chain_matmul(Tensor[] matrices) -> Tensor
  variants: function

# alias for torch.linalg.multi_dot
- func: chain_matmul.out(Tensor[] matrices, *, Tensor(a!) out) -> Tensor(a!)

- func: unsafe_chunk(Tensor self, int chunks, int dim=0) -> Tensor[]
  variants: function, method
  device_guard: False

- func: chunk(Tensor(a) self, int chunks, int dim=0) -> Tensor(a)[]
  variants: function, method
  device_guard: False

- func: tensor_split.sections(Tensor(a) self, int sections, int dim=0) -> Tensor(a)[]
  variants: function, method

- func: tensor_split.indices(Tensor(a) self, int[] indices, int dim=0) -> Tensor(a)[]
  variants: function, method

- func: tensor_split.tensor_indices_or_sections(Tensor(a) self, Tensor tensor_indices_or_sections, int dim=0) -> Tensor(a)[]
  variants: function, method

- func: clamp(Tensor self, Scalar? min=None, Scalar? max=None) -> Tensor
  variants: function, method
  dispatch:
    CPU, CUDA: clamp
    QuantizedCPU: clamp_quantized_cpu

- func: clamp_(Tensor(a!) self, Scalar? min=None, Scalar? max=None) -> Tensor(a!)
  variants: function, method
  dispatch:
    CompositeExplicitAutograd: clamp_

- func: clamp.out(Tensor self, Scalar? min=None, Scalar? max=None, *, Tensor(a!) out) -> Tensor(a!)
  dispatch:
    CPU, CUDA: clamp_out

- func: clamp_max(Tensor self, Scalar max) -> Tensor
  variants: function, method
  dispatch:
    CompositeExplicitAutograd: clamp_max

- func: clamp_max_(Tensor(a!) self, Scalar max) -> Tensor(a!)
  variants: function, method
  dispatch:
    CompositeExplicitAutograd: clamp_max_

- func: clamp_max.out(Tensor self, Scalar max, *, Tensor(a!) out) -> Tensor(a!)
  dispatch:
    CPU, CUDA: clamp_max_out

- func: clamp_min(Tensor self, Scalar min) -> Tensor
  variants: function, method
  dispatch:
    CompositeExplicitAutograd: clamp_min

- func: clamp_min_(Tensor(a!) self, Scalar min) -> Tensor(a!)
  variants: function, method
  dispatch:
    CompositeExplicitAutograd: clamp_min_

- func: clamp_min.out(Tensor self, Scalar min, *, Tensor(a!) out) -> Tensor(a!)
  dispatch:
    CPU, CUDA: clamp_min_out

# clip is an alias for clamp
- func: clip(Tensor self, Scalar? min=None, Scalar? max=None) -> Tensor
  variants: function, method

- func: clip_(Tensor(a!) self, Scalar? min=None, Scalar? max=None) -> Tensor(a!)
  variants: function, method

- func: clip.out(Tensor self, Scalar? min=None, Scalar? max=None, *, Tensor(a!) out) -> Tensor(a!)

- func: cudnn_is_acceptable(Tensor self) -> bool
  device_guard: False

- func: complex(Tensor real, Tensor imag) -> Tensor
  variants: function
  dispatch:
    CompositeExplicitAutograd: complex

- func: complex.out(Tensor real, Tensor imag, *, Tensor(a!) out) -> Tensor(a!)
  dispatch:
    CPU, CUDA: complex_out

- func: polar(Tensor abs, Tensor angle) -> Tensor
  variants: function
  dispatch:
    CompositeExplicitAutograd: polar

- func: polar.out(Tensor abs, Tensor angle, *, Tensor(a!) out) -> Tensor(a!)
  dispatch:
    CPU, CUDA: polar_out

- func: constant_pad_nd(Tensor self, int[] pad, Scalar value=0) -> Tensor
  variants: function
  dispatch:
    CompositeExplicitAutograd: constant_pad_nd

- func: contiguous(Tensor(a) self, *, MemoryFormat memory_format=contiguous_format) -> Tensor(a)
  variants: method
  manual_cpp_binding: True

- func: convolution(Tensor input, Tensor weight, Tensor? bias, int[] stride, int[] padding, int[] dilation, bool transposed, int[] output_padding, int groups) -> Tensor

- func: convolution_overrideable(Tensor input, Tensor weight, Tensor? bias, int[] stride, int[] padding, int[] dilation, bool transposed, int[] output_padding, int groups) -> Tensor
  dispatch:
    CompositeExplicitAutograd: convolution_overrideable

- func: convolution_backward_overrideable(Tensor grad_output, Tensor input, Tensor weight, int[] stride, int[] padding, int[] dilation, bool transposed, int[] output_padding, int groups, bool[3] output_mask) -> (Tensor grad_input, Tensor grad_weight, Tensor grad_bias)
  dispatch:
    CompositeExplicitAutograd: convolution_backward_overrideable

- func: _convolution(Tensor input, Tensor weight, Tensor? bias, int[] stride, int[] padding, int[] dilation, bool transposed, int[] output_padding, int groups, bool benchmark, bool deterministic, bool cudnn_enabled, bool allow_tf32) -> Tensor

- func: _convolution.deprecated(Tensor input, Tensor weight, Tensor? bias, int[] stride, int[] padding, int[] dilation, bool transposed, int[] output_padding, int groups, bool benchmark, bool deterministic, bool cudnn_enabled) -> Tensor

- func: _convolution_mode(Tensor input, Tensor weight, Tensor? bias, int[] stride, str padding, int[] dilation, int groups) -> Tensor

- func: _convolution_nogroup(Tensor input, Tensor weight, Tensor? bias, int[] stride, int[] padding, int[] dilation, bool transposed, int[] output_padding) -> Tensor

- func: _convolution_double_backward(Tensor? ggI, Tensor? ggW, Tensor? ggb, Tensor gO, Tensor weight, Tensor self, int[] stride, int[] padding, int[] dilation, bool transposed, int[] output_padding, int groups, bool benchmark, bool deterministic, bool cudnn_enabled, bool allow_tf32, bool[3] output_mask) -> (Tensor, Tensor, Tensor)

- func: conv1d(Tensor input, Tensor weight, Tensor? bias=None, int[1] stride=1, int[1] padding=0, int[1] dilation=1, int groups=1) -> Tensor

- func: conv2d(Tensor input, Tensor weight, Tensor? bias=None, int[2] stride=1, int[2] padding=0, int[2] dilation=1, int groups=1) -> Tensor

- func: conv3d(Tensor input, Tensor weight, Tensor? bias=None, int[3] stride=1, int[3] padding=0, int[3] dilation=1, int groups=1) -> Tensor

- func: conv1d.padding(Tensor input, Tensor weight, Tensor? bias=None, int[1] stride=1, str padding="valid", int[1] dilation=1, int groups=1) -> Tensor
  cpp_no_default_args: ['bias', 'stride', 'padding']

- func: conv2d.padding(Tensor input, Tensor weight, Tensor? bias=None, int[2] stride=1, str padding="valid", int[2] dilation=1, int groups=1) -> Tensor
  cpp_no_default_args: ['bias', 'stride', 'padding']

- func: conv3d.padding(Tensor input, Tensor weight, Tensor? bias=None, int[3] stride=1, str padding="valid", int[3] dilation=1, int groups=1) -> Tensor
  cpp_no_default_args: ['bias', 'stride', 'padding']

- func: conv_tbc(Tensor self, Tensor weight, Tensor bias, int pad=0) -> Tensor
  dispatch:
    CompositeExplicitAutograd: conv_tbc

- func: conv_tbc_backward(Tensor self, Tensor input, Tensor weight, Tensor bias, int pad) -> (Tensor, Tensor, Tensor)

# NB: we inherit the goofy argument order from PyTorch torch.nn.functional
- func: conv_transpose1d(Tensor input, Tensor weight, Tensor? bias=None, int[1] stride=1, int[1] padding=0, int[1] output_padding=0, int groups=1, int[1] dilation=1) -> Tensor

- func: conv_transpose2d.input(Tensor input, Tensor weight, Tensor? bias=None, int[2] stride=1, int[2] padding=0, int[2] output_padding=0, int groups=1, int[2] dilation=1) -> Tensor

- func: conv_transpose3d.input(Tensor input, Tensor weight, Tensor? bias=None, int[3] stride=1, int[3] padding=0, int[3] output_padding=0, int groups=1, int[3] dilation=1) -> Tensor

- func: copy_(Tensor(a!) self, Tensor src, bool non_blocking=False) -> Tensor(a!)
  variants: method
  device_guard: False
  dispatch:
    MkldnnCPU: copy_mkldnn_
    CompositeExplicitAutograd: copy_

- func: _copy_from(Tensor self, Tensor dst, bool non_blocking=False) -> Tensor
  dispatch: {}

- func: cos(Tensor self) -> Tensor
  variants: function, method
  dispatch:
    CPU, CUDA: cos

- func: cos_(Tensor(a!) self) -> Tensor(a!)
  variants: function, method
  dispatch:
    CompositeExplicitAutograd: cos_

- func: cos.out(Tensor self, *, Tensor(a!) out) -> Tensor(a!)
  dispatch:
    CPU, CUDA: cos_out

- func: cosh(Tensor self) -> Tensor
  variants: function, method
  dispatch:
    CPU, CUDA: cosh

- func: cosh_(Tensor(a!) self) -> Tensor(a!)
  variants: function, method
  dispatch:
    CompositeExplicitAutograd: cosh_

- func: cosh.out(Tensor self, *, Tensor(a!) out) -> Tensor(a!)
  dispatch:
    CPU, CUDA: cosh_out

- func: cosine_embedding_loss(Tensor input1, Tensor input2, Tensor target, float margin=0.0, int reduction=Mean) -> Tensor

- func: count_nonzero.dim_IntList(Tensor self, int[] dim) -> Tensor
  variants: function, method
  dispatch:
    CPU, CUDA: count_nonzero

- func: count_nonzero(Tensor self, int? dim=None) -> Tensor
  variants: function, method
  dispatch:
    CompositeExplicitAutograd: count_nonzero

- func: cudnn_affine_grid_generator(Tensor theta, int N, int C, int H, int W) -> Tensor grid
  dispatch:
    CUDA: cudnn_affine_grid_generator_forward

# TODO: Why do I have to call this grad?!
- func: cudnn_affine_grid_generator_backward(Tensor grad, int N, int C, int H, int W) -> Tensor grad_theta
  dispatch:
    CUDA: cudnn_affine_grid_generator_backward

- func: cudnn_batch_norm(Tensor input, Tensor weight, Tensor? bias, Tensor? running_mean, Tensor? running_var, bool training, float exponential_average_factor, float epsilon) -> (Tensor, Tensor, Tensor, Tensor)
  dispatch:
    CUDA: cudnn_batch_norm

# NB: You can only use this if you used cudnn_batch_norm training=True
- func: cudnn_batch_norm_backward(Tensor input, Tensor grad_output, Tensor weight, Tensor? running_mean, Tensor? running_var, Tensor? save_mean, Tensor? save_var, float epsilon, Tensor reserveSpace) -> (Tensor, Tensor, Tensor)
  dispatch:
    CUDA: cudnn_batch_norm_backward

- func: cudnn_convolution.deprecated(Tensor self, Tensor weight, Tensor? bias, int[] padding, int[] stride, int[] dilation, int groups, bool benchmark, bool deterministic) -> Tensor
  dispatch:
    CUDA: cudnn_convolution_deprecated

- func: cudnn_convolution.deprecated2(Tensor self, Tensor weight, int[] padding, int[] stride, int[] dilation, int groups, bool benchmark, bool deterministic) -> Tensor
  dispatch:
    CUDA: cudnn_convolution_deprecated2

- func: cudnn_convolution(Tensor self, Tensor weight, int[] padding, int[] stride, int[] dilation, int groups, bool benchmark, bool deterministic, bool allow_tf32) -> Tensor
  dispatch:
    CUDA: cudnn_convolution

- func: cudnn_convolution_backward_input(int[] self_size, Tensor grad_output, Tensor weight, int[] padding, int[] stride, int[] dilation, int groups, bool benchmark, bool deterministic, bool allow_tf32) -> Tensor
  dispatch:
    CUDA: cudnn_convolution_backward_input

- func: cudnn_convolution_backward(Tensor self, Tensor grad_output, Tensor weight, int[] padding, int[] stride, int[] dilation, int groups, bool benchmark, bool deterministic, bool allow_tf32, bool[2] output_mask) -> (Tensor, Tensor)
  dispatch:
    CUDA: cudnn_convolution_backward

- func: cudnn_convolution_backward_weight(int[] weight_size, Tensor grad_output, Tensor self, int[] padding, int[] stride, int[] dilation, int groups, bool benchmark, bool deterministic, bool allow_tf32) -> Tensor
  dispatch:
    CUDA: cudnn_convolution_backward_weight

- func: cudnn_convolution_transpose.deprecated(Tensor self, Tensor weight, Tensor? bias, int[] padding, int[] output_padding, int[] stride, int[] dilation, int groups, bool benchmark, bool deterministic) -> Tensor
  dispatch:
    CUDA: cudnn_convolution_transpose_deprecated

- func: cudnn_convolution_transpose.deprecated2(Tensor self, Tensor weight, int[] padding, int[] output_padding, int[] stride, int[] dilation, int groups, bool benchmark, bool deterministic) -> Tensor
  dispatch:
    CUDA: cudnn_convolution_transpose_deprecated2

- func: cudnn_convolution_transpose(Tensor self, Tensor weight, int[] padding, int[] output_padding, int[] stride, int[] dilation, int groups, bool benchmark, bool deterministic, bool allow_tf32) -> Tensor
  dispatch:
    CUDA: cudnn_convolution_transpose

# NB: output_padding not strictly needed here, but it's helpful for the float
# backwards
- func: cudnn_convolution_transpose_backward(Tensor self, Tensor grad_output, Tensor weight, int[] padding, int[] output_padding, int[] stride, int[] dilation, int groups, bool benchmark, bool deterministic, bool allow_tf32, bool[2] output_mask) -> (Tensor, Tensor)
  dispatch:
    CUDA: cudnn_convolution_transpose_backward

- func: cudnn_convolution_transpose_backward_input(Tensor grad_output, Tensor weight, int[] padding, int[] stride, int[] dilation, int groups, bool benchmark, bool deterministic, bool allow_tf32) -> Tensor
  dispatch:
    CUDA: cudnn_convolution_transpose_backward_input

- func: cudnn_convolution_transpose_backward_weight(int[] weight_size, Tensor grad_output, Tensor self, int[] padding, int[] stride, int[] dilation, int groups, bool benchmark, bool deterministic, bool allow_tf32) -> Tensor
  dispatch:
    CUDA: cudnn_convolution_transpose_backward_weight

- func: cudnn_convolution_relu(Tensor self, Tensor weight, Tensor? bias, int[] stride, int[] padding, int[] dilation, int groups) -> Tensor
  dispatch:
    CUDA: cudnn_convolution_relu

- func: cudnn_convolution_add_relu(Tensor self, Tensor weight, Tensor z, Scalar? alpha, Tensor? bias, int[] stride, int[] padding, int[] dilation, int groups) -> Tensor
  dispatch:
    CUDA: cudnn_convolution_add_relu

# NB: input is special cased in a way I don't quite understand
- func: cudnn_grid_sampler(Tensor self, Tensor grid) -> Tensor output
  dispatch:
    CUDA: cudnn_grid_sampler_forward

- func: cudnn_grid_sampler_backward(Tensor self, Tensor grid, Tensor grad_output) -> (Tensor grad_self, Tensor grad_grid)
  dispatch:
    CUDA: cudnn_grid_sampler_backward

- func: cummax(Tensor self, int dim) -> (Tensor values, Tensor indices)
  variants: function, method
  dispatch:
    CompositeExplicitAutograd: cummax

- func: cummax.out(Tensor self, int dim, *, Tensor(a!) values, Tensor(b!) indices) -> (Tensor(a!) values, Tensor(b!) indices)
  dispatch:
    CompositeExplicitAutograd: cummax_out

- func: cummax.dimname(Tensor self, Dimname dim) -> (Tensor values, Tensor indices)
  variants: function, method

- func: cummax.dimname_out(Tensor self, Dimname dim, *, Tensor(a!) values, Tensor(b!) indices) -> (Tensor(a!) values, Tensor(b!) indices)

- func: _cummax_helper(Tensor self, Tensor(a!) values, Tensor(b!) indices, int dim) -> ()
  variants: function
  dispatch:
    CPU: cummax_helper_cpu
    CUDA: cummax_helper_cuda

- func: cummin(Tensor self, int dim) -> (Tensor values, Tensor indices)
  variants: function, method
  dispatch:
    CompositeExplicitAutograd: cummin

- func: cummin.out(Tensor self, int dim, *, Tensor(a!) values, Tensor(b!) indices) -> (Tensor(a!) values, Tensor(b!) indices)
  dispatch:
    CompositeExplicitAutograd: cummin_out

- func: cummin.dimname(Tensor self, Dimname dim) -> (Tensor values, Tensor indices)
  variants: function, method

- func: cummin.dimname_out(Tensor self, Dimname dim, *, Tensor(a!) values, Tensor(b!) indices) -> (Tensor(a!) values, Tensor(b!) indices)

- func: _cummin_helper(Tensor self, Tensor(a!) values, Tensor(b!) indices, int dim) -> ()
  variants: function
  dispatch:
    CPU: cummin_helper_cpu
    CUDA: cummin_helper_cuda

- func: cummaxmin_backward(Tensor grad, Tensor input, Tensor indices, int dim) -> Tensor
  variants: function
  device_guard: False

- func: cumprod(Tensor self, int dim, *, ScalarType? dtype=None) -> Tensor
  variants: function, method
  dispatch:
    CompositeExplicitAutograd: cumprod

- func: cumprod_(Tensor(a!) self, int dim, *, ScalarType? dtype=None) -> Tensor(a!)
  variants: method
  dispatch:
    CompositeExplicitAutograd: cumprod_

- func: cumprod.out(Tensor self, int dim, *, ScalarType? dtype=None, Tensor(a!) out) -> Tensor(a!)
  dispatch:
    CompositeExplicitAutograd: cumprod_out

- func: cumprod.dimname(Tensor self, Dimname dim, *, ScalarType? dtype=None) -> Tensor
  variants: function, method

- func: cumprod_.dimname(Tensor(a!) self, Dimname dim, *, ScalarType? dtype=None) -> Tensor(a!)
  variants: method

- func: cumprod.dimname_out(Tensor self, Dimname dim, *, ScalarType? dtype=None, Tensor(a!) out) -> Tensor(a!)

- func: cumprod_backward(Tensor grad, Tensor input, int dim, Tensor output) -> Tensor
  variants: function
  device_guard: False

- func: cumsum(Tensor self, int dim, *, ScalarType? dtype=None) -> Tensor
  variants: function, method
  dispatch:
    CompositeExplicitAutograd: cumsum

- func: cumsum_(Tensor(a!) self, int dim, *, ScalarType? dtype=None) -> Tensor(a!)
  variants: method
  dispatch:
    CompositeExplicitAutograd: cumsum_

- func: cumsum.out(Tensor self, int dim, *, ScalarType? dtype=None, Tensor(a!) out) -> Tensor(a!)
  dispatch:
    CompositeExplicitAutograd: cumsum_out

- func: cumsum.dimname(Tensor self, Dimname dim, *, ScalarType? dtype=None) -> Tensor
  variants: function, method

- func: cumsum_.dimname(Tensor(a!) self, Dimname dim, *, ScalarType? dtype=None) -> Tensor(a!)
  variants: method

- func: cumsum.dimname_out(Tensor self, Dimname dim, *, ScalarType? dtype=None, Tensor(a!) out) -> Tensor(a!)

- func: ctc_loss.IntList(Tensor log_probs, Tensor targets, int[] input_lengths, int[] target_lengths, int blank=0, int reduction=Mean, bool zero_infinity=False) -> Tensor

# convenience function that converts to intlists for you
- func: ctc_loss.Tensor(Tensor log_probs, Tensor targets, Tensor input_lengths, Tensor target_lengths, int blank=0, int reduction=Mean, bool zero_infinity=False) -> Tensor

- func: _ctc_loss(Tensor log_probs, Tensor targets, int[] input_lengths, int[] target_lengths, int blank=0, bool zero_infinity=False) -> (Tensor, Tensor)
  dispatch:
    CPU: ctc_loss_cpu
    CUDA: ctc_loss_gpu

- func: _ctc_loss_backward(Tensor grad, Tensor log_probs, Tensor targets, int[] input_lengths, int[] target_lengths, Tensor neg_log_likelihood, Tensor log_alpha, int blank, bool zero_infinity=False) -> Tensor
  dispatch:
    CPU: ctc_loss_backward_cpu
    CUDA: ctc_loss_backward_gpu

- func: diag_embed(Tensor self, int offset=0, int dim1=-2, int dim2=-1) -> Tensor
  variants: function, method

- func: diagflat(Tensor self, int offset=0) -> Tensor
  variants: function, method

- func: diagonal(Tensor(a) self, int offset=0, int dim1=0, int dim2=1) -> Tensor(a)
  variants: function, method
  dispatch:
    CompositeExplicitAutograd: diagonal

- func: diagonal.Dimname(Tensor(a) self, *, Dimname outdim, Dimname dim1, Dimname dim2, int offset=0) -> Tensor(a)
  variants: function, method

- func: diagonal_backward(Tensor grad, int[] input_sizes, int offset, int dim1, int dim2) -> Tensor
  variants: function
  device_guard: False

- func: fill_diagonal_(Tensor(a!) self, Scalar fill_value, bool wrap=False) -> Tensor(a!)
  variants: method

- func: diff(Tensor self, int n=1, int dim=-1, Tensor? prepend=None, Tensor? append=None) -> Tensor
  variants: function, method

- func: diff.out(Tensor self, int n=1, int dim=-1, Tensor? prepend=None, Tensor? append=None, *, Tensor(a!) out) -> Tensor(a!)
  variants: function

- func: div.Tensor(Tensor self, Tensor other) -> Tensor
  variants: function, method
  structured_delegate: div.out
  dispatch:
    SparseCPU, SparseCUDA: div_sparse

- func: div_.Tensor(Tensor(a!) self, Tensor other) -> Tensor(a!)
  variants: method
  structured_delegate: div.out
  dispatch:
    SparseCPU, SparseCUDA: div_sparse_

- func: div.out(Tensor self, Tensor other, *, Tensor(a!) out) -> Tensor(a!)
  structured: True
  structured_inherits: TensorIteratorBase
  dispatch:
    CPU, CUDA: div_out
    SparseCPU, SparseCUDA: div_out_sparse_zerodim

- func: div.Tensor_mode(Tensor self, Tensor other, *, str? rounding_mode) -> Tensor
  variants: function, method
  structured_delegate: div.out_mode

- func: div_.Tensor_mode(Tensor(a!) self, Tensor other, *, str? rounding_mode) -> Tensor(a!)
  variants: method
  structured_delegate: div.out_mode

- func: div.out_mode(Tensor self, Tensor other, *, str? rounding_mode, Tensor(a!) out) -> Tensor(a!)
  structured: True
  structured_inherits: TensorIteratorBase
  dispatch:
    CPU, CUDA: div_out_mode

# For C++ only, until we have conversion from C++ numbers to Tensor
- func: div.Scalar(Tensor self, Scalar other) -> Tensor
  variants: function, method
  dispatch:
    CompositeExplicitAutograd: div

- func: div_.Scalar(Tensor(a!) self, Scalar other) -> Tensor(a!)
  variants: method
  dispatch:
    CompositeExplicitAutograd: div_

- func: div.Scalar_mode(Tensor self, Scalar other, *, str? rounding_mode) -> Tensor
  variants: function, method
  dispatch:
    CompositeExplicitAutograd: div

- func: div_.Scalar_mode(Tensor(a!) self, Scalar other, *, str? rounding_mode) -> Tensor(a!)
  variants: method
  dispatch:
    CompositeExplicitAutograd: div_

# divide, alias for div
- func: divide.Tensor(Tensor self, Tensor other) -> Tensor
  variants: function, method

- func: divide_.Tensor(Tensor(a!) self, Tensor other) -> Tensor(a!)
  variants: method

- func: divide.out(Tensor self, Tensor other, *, Tensor(a!) out) -> Tensor(a!)

- func: divide.Scalar(Tensor self, Scalar other) -> Tensor
  variants: function, method

- func: divide_.Scalar(Tensor(a!) self, Scalar other) -> Tensor(a!)
  variants: method

- func: divide.Tensor_mode(Tensor self, Tensor other, *, str? rounding_mode) -> Tensor
  variants: function, method

- func: divide_.Tensor_mode(Tensor(a!) self, Tensor other, *, str? rounding_mode) -> Tensor(a!)
  variants: method

- func: divide.out_mode(Tensor self, Tensor other, *, str? rounding_mode, Tensor(a!) out) -> Tensor(a!)

- func: divide.Scalar_mode(Tensor self, Scalar other, *, str? rounding_mode) -> Tensor
  variants: function, method

- func: divide_.Scalar_mode(Tensor(a!) self, Scalar other, *, str? rounding_mode) -> Tensor(a!)
  variants: method

  # true_divide, an alias for div
- func: true_divide.Tensor(Tensor self, Tensor other) -> Tensor
  variants: function, method

- func: true_divide_.Tensor(Tensor(a!) self, Tensor other) -> Tensor(a!)
  variants: method

- func: true_divide.out(Tensor self, Tensor other, *, Tensor(a!) out) -> Tensor(a!)

- func: true_divide.Scalar(Tensor self, Scalar other) -> Tensor
  variants: function, method

- func: true_divide_.Scalar(Tensor(a!) self, Scalar other) -> Tensor(a!)
  variants: method

- func: dot(Tensor self, Tensor tensor) -> Tensor
  variants: function, method
  dispatch:
    CPU: dot
    CUDA: dot_cuda

- func: dot.out(Tensor self, Tensor tensor, *, Tensor(a!) out) -> Tensor(a!)
  dispatch:
    CompositeExplicitAutograd: dot_out

- func: vdot(Tensor self, Tensor other) -> Tensor
  variants: function, method
  dispatch:
    CPU: vdot
    CUDA: vdot_cuda

- func: vdot.out(Tensor self, Tensor other, *, Tensor(a!) out) -> Tensor(a!)
  dispatch:
    CompositeExplicitAutograd: vdot_out

- func: einsum(str equation, Tensor[] tensors) -> Tensor

- func: embedding(Tensor weight, Tensor indices, int padding_idx=-1, bool scale_grad_by_freq=False, bool sparse=False) -> Tensor
  dispatch:
    CompositeExplicitAutograd: embedding

- func: embedding_backward(Tensor grad, Tensor indices, int num_weights, int padding_idx, bool scale_grad_by_freq, bool sparse) -> Tensor

- func: embedding_dense_backward(Tensor grad_output, Tensor indices, int num_weights, int padding_idx, bool scale_grad_by_freq) -> Tensor
  dispatch:
    CPU: embedding_dense_backward_cpu
    CUDA: embedding_dense_backward_cuda

- func: embedding_renorm_(Tensor(a!) self, Tensor indices, float max_norm, float norm_type) -> Tensor(a!)
  dispatch:
    CPU: embedding_renorm_cpu_
    CUDA: embedding_renorm_cuda_

- func: embedding_sparse_backward(Tensor grad, Tensor indices, int num_weights, int padding_idx, bool scale_grad_by_freq) -> Tensor

# NOTE [ embedding_bag Native Functions ]
# The `_embedding_bag.*` variants assume that input tensors except for `weight`,
# e.g. `indices` and `offsets` (and `offset2bag`), are contiguous.
# We really only need to enforce this for `_embedding_bag` (the forward) because
# the backward inputs are the same as forward ones.
# The above `embedding_bag` wrapper is created to achieve this, e.g.,
# applying indices = indices.contiguous().
# The backward functions apply a check that these input tensors are contiguous.


- func: _embedding_bag_forward_only(Tensor weight, Tensor indices, Tensor offsets, bool scale_grad_by_freq=False, int mode=0, bool sparse=False, Tensor? per_sample_weights=None, bool include_last_offset=False) -> (Tensor, Tensor, Tensor, Tensor)
  dispatch:
    CPU: _embedding_bag_forward_only_cpu
    CUDA: _embedding_bag_forward_only_cuda

- func: _rowwise_prune(Tensor weight, Tensor mask, ScalarType compressed_indices_dtype) -> (Tensor, Tensor)

# row_stack is the alias of vstack
- func: row_stack(Tensor[] tensors) -> Tensor

- func: row_stack.out(Tensor[] tensors, *, Tensor(a!) out) -> Tensor(a!)

- func: embedding_bag(Tensor weight, Tensor indices, Tensor offsets, bool scale_grad_by_freq=False, int mode=0, bool sparse=False, Tensor? per_sample_weights=None, bool include_last_offset=False) -> (Tensor, Tensor, Tensor, Tensor)

- func: _embedding_bag(Tensor weight, Tensor indices, Tensor offsets, bool scale_grad_by_freq=False, int mode=0, bool sparse=False, Tensor? per_sample_weights=None, bool include_last_offset=False) -> (Tensor, Tensor, Tensor, Tensor)
  dispatch:
    CPU: _embedding_bag_cpu
    CUDA: _embedding_bag_cuda

- func: _embedding_bag_backward(Tensor grad, Tensor indices, Tensor offsets, Tensor offset2bag, Tensor bag_size, Tensor maximum_indices, int num_weights, bool scale_grad_by_freq, int mode, bool sparse, Tensor? per_sample_weights) -> Tensor

- func: _embedding_bag_sparse_backward(Tensor grad, Tensor indices, Tensor offsets, Tensor offset2bag, Tensor bag_size, int num_weights, bool scale_grad_by_freq, int mode, Tensor? per_sample_weights) -> Tensor

- func: _embedding_bag_dense_backward(Tensor grad, Tensor indices, Tensor offsets, Tensor offset2bag, Tensor bag_size, Tensor maximum_indices, int num_weights, bool scale_grad_by_freq, int mode, Tensor? per_sample_weights) -> Tensor
  dispatch:
    CPU: _embedding_bag_dense_backward_cpu
    CUDA: _embedding_bag_dense_backward_cuda

- func: _embedding_bag_per_sample_weights_backward(Tensor grad, Tensor weight, Tensor indices, Tensor offsets, Tensor offset2bag, int mode) -> Tensor
  dispatch:
    CPU: _embedding_bag_per_sample_weights_backward_cpu
    CUDA: _embedding_bag_per_sample_weights_backward_cuda

- func: empty.names(int[] size, *, Dimname[]? names, ScalarType? dtype=None, Layout? layout=None, Device? device=None, bool? pin_memory=None, MemoryFormat? memory_format=None) -> Tensor
  device_guard: False

- func: empty.memory_format(int[] size, *, ScalarType? dtype=None, Layout? layout=None, Device? device=None, bool? pin_memory=None, MemoryFormat? memory_format=None) -> Tensor
  dispatch:
    CPU: empty_cpu
    CUDA: empty_cuda
    Meta: empty_meta
    MkldnnCPU: empty_mkldnn
    SparseCPU, SparseCUDA: empty_sparse

- func: new_empty(Tensor self, int[] size, *, ScalarType? dtype=None, Layout? layout=None, Device? device=None, bool? pin_memory=None) -> Tensor
  variants: method

- func: new_empty_strided(Tensor self, int[] size, int[] stride, *, ScalarType? dtype=None, Layout? layout=None, Device? device=None, bool? pin_memory=None) -> Tensor
  variants: method

- func: new_full(Tensor self, int[] size, Scalar fill_value, *, ScalarType? dtype=None, Layout? layout=None, Device? device=None, bool? pin_memory=None) -> Tensor
  variants: method

- func: new_zeros(Tensor self, int[] size, *, ScalarType? dtype=None, Layout? layout=None, Device? device=None, bool? pin_memory=None) -> Tensor
  variants: method

# other overrides are to provide a more helpful error message that dtype is required
- func: _empty_affine_quantized(int[] size, *, ScalarType? dtype=None, Layout? layout=None, Device? device=None, bool? pin_memory=None, float scale=1, int zero_point=0, MemoryFormat? memory_format=contiguous_format) -> Tensor
  dispatch:
    CPU: empty_affine_quantized_other_backends_stub
    QuantizedCPU, QuantizedCUDA: empty_affine_quantized

# it's a factory function receiving a tensor argument, thus overriding explicitly
# other overrides are to provide a more helpful error message that dtype is required
- func: _empty_per_channel_affine_quantized(int[] size, *, Tensor scales, Tensor zero_points, int axis, ScalarType? dtype=None, Layout? layout=None, Device? device=None, bool? pin_memory=None, MemoryFormat? memory_format=contiguous_format) -> Tensor
  category_override: factory
  dispatch:
    CPU: empty_per_channel_affine_quantized_other_backends_stub
    QuantizedCPU, QuantizedCUDA: empty_per_channel_affine_quantized

- func: resize_(Tensor(a!) self, int[] size, *, MemoryFormat? memory_format=None) -> Tensor(a!)
  variants: method
  device_guard: False
  dispatch:
    CPU, Meta: resize_
    CUDA: resize_cuda_
    QuantizedCPU: quantized_resize_cpu_

- func: empty_quantized(int[] size, Tensor qtensor) -> Tensor
  variants: function
  dispatch:
    QuantizedCPU, QuantizedCUDA: empty_quantized

- func: empty.out(int[] size, *, MemoryFormat? memory_format=None, Tensor(a!) out) -> Tensor(a!)
  device_guard: False

- func: empty_like(Tensor self, *, ScalarType? dtype=None, Layout? layout=None, Device? device=None, bool? pin_memory=None, MemoryFormat? memory_format=None) -> Tensor
  device_guard: False

- func: empty_strided(int[] size, int[] stride, *, ScalarType? dtype=None, Layout? layout=None, Device? device=None, bool? pin_memory=None) -> Tensor
  dispatch:
    CPU: empty_strided_cpu
    CUDA: empty_strided_cuda
    Meta: empty_strided_meta

- func: erf(Tensor self) -> Tensor
  variants: function, method
  dispatch:
    CPU, CUDA: erf

- func: erf_(Tensor(a!) self) -> Tensor(a!)
  variants: function, method
  dispatch:
    CompositeExplicitAutograd: erf_

- func: erf.out(Tensor self, *, Tensor(a!) out) -> Tensor(a!)
  dispatch:
    CPU, CUDA: erf_out

- func: erfc(Tensor self) -> Tensor
  variants: function, method
  dispatch:
    CPU, CUDA: erfc

- func: erfc_(Tensor(a!) self) -> Tensor(a!)
  variants: function, method
  dispatch:
    CompositeExplicitAutograd: erfc_

- func: erfc.out(Tensor self, *, Tensor(a!) out) -> Tensor(a!)
  dispatch:
    CPU, CUDA: erfc_out

- func: exp(Tensor self) -> Tensor
  variants: function, method
  dispatch:
    CPU, CUDA: exp

- func: exp_(Tensor(a!) self) -> Tensor(a!)
  variants: function, method
  dispatch:
    CompositeExplicitAutograd: exp_

- func: exp.out(Tensor self, *, Tensor(a!) out) -> Tensor(a!)
  dispatch:
    CPU, CUDA: exp_out

- func: exp2(Tensor self) -> Tensor
  variants: function, method
  dispatch:
    CPU, CUDA: exp2

- func: exp2_(Tensor(a!) self) -> Tensor(a!)
  variants: function, method
  dispatch:
    CompositeExplicitAutograd: exp2_

- func: exp2.out(Tensor self, *, Tensor(a!) out) -> Tensor(a!)
  dispatch:
    CPU, CUDA: exp2_out

- func: expm1(Tensor self) -> Tensor
  variants: function, method
  dispatch:
    CPU, CUDA: expm1

- func: expm1_(Tensor(a!) self) -> Tensor(a!)
  variants: function, method
  dispatch:
    CompositeExplicitAutograd: expm1_

- func: expm1.out(Tensor self, *, Tensor(a!) out) -> Tensor(a!)
  dispatch:
    CPU, CUDA: expm1_out

- func: expand(Tensor(a) self, int[] size, *, bool implicit=False) -> Tensor(a)
  variants: method  # This is method-only to match the previous tensor API. In the future we could make this a function too.
  device_guard: False
  dispatch:
    CompositeExplicitAutograd: expand

- func: expand_as(Tensor(a) self, Tensor other) -> Tensor(a)
  variants: method  # This is method-only to match the previous tensor API. In the future we could make this a function too.
  device_guard: False

- func: eye(int n, *, ScalarType? dtype=None, Layout? layout=None, Device? device=None, bool? pin_memory=None) -> Tensor

- func: eye.m(int n, int m, *, ScalarType? dtype=None, Layout? layout=None, Device? device=None, bool? pin_memory=None) -> Tensor

- func: eye.out(int n, *, Tensor(a!) out) -> Tensor(a!)
  dispatch:
    CPU: eye_out_cpu
    CUDA: eye_out_cuda

- func: eye.m_out(int n, int m, *, Tensor(a!) out) -> Tensor(a!)
  dispatch:
    CPU: eye_out_cpu
    CUDA: eye_out_cuda

- func: flatten.using_ints(Tensor(a) self, int start_dim=0, int end_dim=-1) -> Tensor(a)
  variants: function, method

- func: flatten.named_out_dim(Tensor(a) self, int start_dim, int end_dim, Dimname out_dim) -> Tensor(a)
  variants: function, method

- func: flatten.using_names(Tensor(a) self, Dimname start_dim, Dimname end_dim, Dimname out_dim) -> Tensor(a)
  variants: function, method

- func: flatten.DimnameList(Tensor(a) self, Dimname[] dims, Dimname out_dim) -> Tensor(a)
  variants: function, method

- func: unflatten.int(Tensor(a) self, int dim, int[] sizes, Dimname[]? names=None) -> Tensor(a)
  variants: method

- func: unflatten.Dimname(Tensor(a) self, Dimname dim, int[] sizes, Dimname[] names) -> Tensor(a)
  variants: method

- func: fill_.Scalar(Tensor(a!) self, Scalar value) -> Tensor(a!)
  variants: function, method
  dispatch:
    CPU, CUDA, QuantizedCPU, QuantizedCUDA: fill_
    Meta: fill_meta_

- func: fill_.Tensor(Tensor(a!) self, Tensor value) -> Tensor(a!)
  variants: function, method
  dispatch:
    CPU, CUDA, QuantizedCPU, QuantizedCUDA: fill_
    Meta: fill_meta_

- func: floor(Tensor self) -> Tensor
  variants: function, method
  dispatch:
    CompositeExplicitAutograd: floor

- func: floor_(Tensor(a!) self) -> Tensor(a!)
  variants: function, method
  dispatch:
    CompositeExplicitAutograd: floor_

- func: floor.out(Tensor self, *, Tensor(a!) out) -> Tensor(a!)
  dispatch:
    CPU, CUDA: floor_out

- func: floor_divide(Tensor self, Tensor other) -> Tensor
  variants: function, method
  dispatch:
    CPU, CUDA: floor_divide
    SparseCPU, SparseCUDA: floor_divide_sparse

- func: floor_divide_.Tensor(Tensor(a!) self, Tensor other) -> Tensor(a!)
  variants: method
  dispatch:
    CPU, CUDA: floor_divide_
    SparseCPU, SparseCUDA: floor_divide_sparse_

- func: floor_divide.out(Tensor self, Tensor other, *, Tensor(a!) out) -> Tensor(a!)
  dispatch:
    CPU, CUDA: floor_divide_out
    SparseCPU, SparseCUDA: floor_divide_out_sparse_zerodim

- func: floor_divide.Scalar(Tensor self, Scalar other) -> Tensor
  variants: function, method

- func: floor_divide_.Scalar(Tensor(a!) self, Scalar other) -> Tensor(a!)
  variants: method

- func: frac(Tensor self) -> Tensor
  variants: function, method
  dispatch:
    CompositeExplicitAutograd: frac

- func: frac_(Tensor(a!) self) -> Tensor(a!)
  variants: function, method
  dispatch:
    CompositeExplicitAutograd: frac_

- func: frac.out(Tensor self, *, Tensor(a!) out) -> Tensor(a!)
  dispatch:
    CPU, CUDA: frac_out

- func: full.names(int[] size, Scalar fill_value, *, Dimname[]? names, ScalarType? dtype=None, Layout? layout=None, Device? device=None, bool? pin_memory=None) -> Tensor
  device_guard: False

- func: full(int[] size, Scalar fill_value, *, ScalarType? dtype=None, Layout? layout=None, Device? device=None, bool? pin_memory=None) -> Tensor

- func: full.out(int[] size, Scalar fill_value, *, Tensor(a!) out) -> Tensor(a!)

- func: full_like(Tensor self, Scalar fill_value, *, ScalarType? dtype=None, Layout? layout=None, Device? device=None, bool? pin_memory=None, MemoryFormat? memory_format=None) -> Tensor

- func: from_file(str filename, bool? shared=None, int? size=0, *, ScalarType? dtype=None, Layout? layout=None, Device? device=None, bool? pin_memory=None) -> Tensor
  dispatch:
    CPU: from_file

- func: gcd.out(Tensor self, Tensor other, *, Tensor(a!) out) -> Tensor(a!)
  dispatch:
    CPU, CUDA: gcd_out

- func: gcd(Tensor self, Tensor other) -> Tensor
  variants: function, method

- func: gcd_(Tensor(a!) self, Tensor other) -> Tensor(a!)
  variants: function, method

- func: lcm.out(Tensor self, Tensor other, *, Tensor(a!) out) -> Tensor(a!)
  dispatch:
    CPU, CUDA: lcm_out

- func: lcm(Tensor self, Tensor other) -> Tensor
  variants: function, method

- func: lcm_(Tensor(a!) self, Tensor other) -> Tensor(a!)
  variants: function, method

# NOTE [ grid_sampler Native Functions ]
# `grid_sampler` does all the shape checking and then dispatches to one of
# `cudnn_grid_sampler`, `grid_sampler_2d`, or `grid_sampler_3d`, each of which
# has the corresponding backward defined as native functions as well. Therefore,
# in these functions and their backwards, no more shape checking is done.
#
# There is also _grid_sampler_2d_backward_cpu_fallback which is an
# implementation detail of grid_sampler_2d and is only exposed here for testing
# purposes.
#
# Additionally, arguments `padding_mode` and `interpolation_mode` are cast to
# enums defined in `native/GridSampler.h`. `cudnn_grid_sampler` doesn't take in
# `interpolation_mode` because it only supports Bilinear interpolation mode.
# Nor does it take in `align_corners` because it only supports the mode
# `align_corners = True`.
- func: grid_sampler(Tensor input, Tensor grid, int interpolation_mode, int padding_mode, bool align_corners) -> Tensor

- func: grid_sampler_2d(Tensor input, Tensor grid, int interpolation_mode, int padding_mode, bool align_corners) -> Tensor
  dispatch:
    CPU: grid_sampler_2d_cpu
    CUDA: grid_sampler_2d_cuda

- func: grid_sampler_2d_backward(Tensor grad_output, Tensor input, Tensor grid, int interpolation_mode, int padding_mode, bool align_corners) -> (Tensor, Tensor)
  dispatch:
    CPU: grid_sampler_2d_backward_cpu
    CUDA: grid_sampler_2d_backward_cuda

# See NOTE [ grid_sample CPU fallback ]
- func: _grid_sampler_2d_cpu_fallback(Tensor input, Tensor grid, int interpolation_mode, int padding_mode, bool align_corners) -> Tensor
  dispatch:
    CompositeExplicitAutograd: _grid_sampler_2d_cpu_fallback

- func: _grid_sampler_2d_cpu_fallback_backward(Tensor grad_output, Tensor input, Tensor grid, int interpolation_mode, int padding_mode, bool align_corners) -> (Tensor, Tensor)

- func: grid_sampler_3d(Tensor input, Tensor grid, int interpolation_mode, int padding_mode, bool align_corners) -> Tensor
  dispatch:
    CPU: grid_sampler_3d_cpu
    CUDA: grid_sampler_3d_cuda

- func: grid_sampler_3d_backward(Tensor grad_output, Tensor input, Tensor grid, int interpolation_mode, int padding_mode, bool align_corners) -> (Tensor, Tensor)
  dispatch:
    CPU: grid_sampler_3d_backward_cpu
    CUDA: grid_sampler_3d_backward_cuda

- func: hann_window(int window_length, *, ScalarType? dtype=None, Layout? layout=None, Device? device=None, bool? pin_memory=None) -> Tensor

- func: hann_window.periodic(int window_length, bool periodic, *, ScalarType? dtype=None, Layout? layout=None, Device? device=None, bool? pin_memory=None) -> Tensor

- func: hamming_window(int window_length, *, ScalarType? dtype=None, Layout? layout=None, Device? device=None, bool? pin_memory=None) -> Tensor

- func: hamming_window.periodic(int window_length, bool periodic, *, ScalarType? dtype=None, Layout? layout=None, Device? device=None, bool? pin_memory=None) -> Tensor

- func: hamming_window.periodic_alpha(int window_length, bool periodic, float alpha, *, ScalarType? dtype=None, Layout? layout=None, Device? device=None, bool? pin_memory=None) -> Tensor

- func: hamming_window.periodic_alpha_beta(int window_length, bool periodic, float alpha, float beta, *, ScalarType? dtype=None, Layout? layout=None, Device? device=None, bool? pin_memory=None) -> Tensor

- func: kaiser_window(int window_length, *, ScalarType? dtype=None, Layout? layout=None, Device? device=None, bool? pin_memory=None) -> Tensor

- func: kaiser_window.periodic(int window_length, bool periodic, *, ScalarType? dtype=None, Layout? layout=None, Device? device=None, bool? pin_memory=None) -> Tensor

- func: kaiser_window.beta(int window_length, bool periodic, float beta, *, ScalarType? dtype=None, Layout? layout=None, Device? device=None, bool? pin_memory=None) -> Tensor

- func: hinge_embedding_loss(Tensor self, Tensor target, float margin=1.0, int reduction=Mean) -> Tensor

- func: group_norm(Tensor input, int num_groups, Tensor? weight=None, Tensor? bias=None, float eps=1e-05, bool cudnn_enabled=True) -> Tensor

- func: native_group_norm(Tensor input, Tensor? weight, Tensor? bias, int N, int C, int HxW, int group, float eps) -> (Tensor, Tensor, Tensor)
  dispatch:
    CPU, CUDA: native_group_norm
    CompositeImplicitAutograd: math_group_norm

- func: native_group_norm_backward(Tensor grad_out, Tensor input, Tensor mean, Tensor rstd, Tensor? weight, int N, int C, int HxW, int group, bool[3] output_mask) -> (Tensor, Tensor, Tensor)
  dispatch:
    CPU, CUDA: native_group_norm_backward

# Real to complex forward FFT
- func: _fft_r2c(Tensor self, int[] dim, int normalization, bool onesided) -> Tensor
  variants: function
  dispatch:
    CPU: _fft_r2c_mkl
    CUDA: _fft_r2c_cufft

- func: _fft_r2c.out(Tensor self, int[] dim, int normalization, bool onesided, *, Tensor(a!) out) -> Tensor(a!)
  variants: function
  dispatch:
    CPU: _fft_r2c_mkl_out
    CUDA: _fft_r2c_cufft_out

# Complex to real inverse FFT
- func: _fft_c2r(Tensor self, int[] dim, int normalization, int last_dim_size) -> Tensor
  variants: function
  dispatch:
    CPU: _fft_c2r_mkl
    CUDA: _fft_c2r_cufft

- func: _fft_c2r.out(Tensor self, int[] dim, int normalization, int last_dim_size, *, Tensor(a!) out) -> Tensor(a!)
  variants: function
  dispatch:
    CPU: _fft_c2r_mkl_out
    CUDA: _fft_c2r_cufft_out

# Standard complex to complex FFT (forward or backward)
- func: _fft_c2c(Tensor self, int[] dim, int normalization, bool forward) -> Tensor
  variants: function
  dispatch:
    CPU: _fft_c2c_mkl
    CUDA: _fft_c2c_cufft

- func: _fft_c2c.out(Tensor self, int[] dim, int normalization, bool forward, *, Tensor(a!) out) -> Tensor(a!)
  variants: function
  dispatch:
    CPU: _fft_c2c_mkl_out
    CUDA: _fft_c2c_cufft_out

- func: _cufft_get_plan_cache_size(int device_index) -> int

- func: _cufft_get_plan_cache_max_size(int device_index) -> int

- func: _cufft_set_plan_cache_max_size(int device_index, int max_size) -> ()

- func: _cufft_clear_plan_cache(int device_index) -> ()

- func: index.Tensor(Tensor self, Tensor?[] indices) -> Tensor
  variants: function, method
  dispatch:
    CPU, CUDA: index
    QuantizedCPU: quantized_index
  # NB: This function is special-cased in tools/autograd/gen_variable_type.py
  # NB: The following functions are declared in aten/src/ATen/templates/TensorBody.h and defined in aten/src/ATen/TensorIndexing.cpp:
  # - Tensor Tensor::index(ArrayRef<TensorIndex> indices)
  # - Tensor Tensor::index(std::initializer_list<TensorIndex> indices)

- func: index_copy_(Tensor(a!) self, int dim, Tensor index, Tensor source) -> Tensor(a!)
  variants: method
  dispatch:
    CompositeExplicitAutograd: index_copy_

- func: index_copy(Tensor self, int dim, Tensor index, Tensor source) -> Tensor
  variants: function, method

- func: index_copy_.dimname(Tensor(a!) self, Dimname dim, Tensor index, Tensor source) -> Tensor(a!)
  variants: method

- func: index_copy.dimname(Tensor self, Dimname dim, Tensor index, Tensor source) -> Tensor
  variants: function, method

- func: index_put_(Tensor(a!) self, Tensor?[] indices, Tensor values, bool accumulate=False) -> Tensor(a!)
  variants: function, method
  dispatch:
    CompositeExplicitAutograd: index_put_
  # NB: The following functions are declared in aten/src/ATen/templates/TensorBody.h and defined in aten/src/ATen/TensorIndexing.cpp:
  # - Tensor & Tensor::index_put_(ArrayRef<TensorIndex> indices, Tensor const & rhs)
  # - Tensor & Tensor::index_put_(ArrayRef<TensorIndex> indices, Scalar v)
  # - Tensor & Tensor::index_put_(std::initializer_list<TensorIndex> indices, Tensor const & rhs)
  # - Tensor & Tensor::index_put_(std::initializer_list<TensorIndex> indices, Scalar v)

- func: index_put(Tensor self, Tensor?[] indices, Tensor values, bool accumulate=False) -> Tensor
  variants: function, method

- func: _index_put_impl_(Tensor(a!) self, Tensor?[] indices, Tensor values, bool accumulate=False, bool unsafe=False) -> Tensor(a!)
  variants: function
  dispatch:
    CPU, CUDA: _index_put_impl_

- func: instance_norm(Tensor input, Tensor? weight, Tensor? bias, Tensor? running_mean, Tensor? running_var, bool use_input_stats, float momentum, float eps, bool cudnn_enabled) -> Tensor
  variants: function

- func: inverse(Tensor self) -> Tensor
  variants: function, method
  dispatch:
    CompositeExplicitAutograd: inverse

- func: inverse.out(Tensor self, *, Tensor(a!) out) -> Tensor(a!)
  dispatch:
    CompositeExplicitAutograd: inverse_out

- func: _inverse_helper(Tensor self) -> Tensor
  variants: function
  dispatch:
    CPU: _inverse_helper_cpu
    CUDA: _inverse_helper_cuda

- func: isclose(Tensor self, Tensor other, float rtol=1e-05, float atol=1e-08, bool equal_nan=False) -> Tensor
  variants: function, method

- func: isnan(Tensor self) -> Tensor
  variants: function, method
  device_guard: False
  dispatch:
    CPU, CUDA: isnan
    SparseCPU, SparseCUDA: isnan_sparse

- func: is_distributed(Tensor self) -> bool
  variants: function, method
  device_guard: False

- func: is_floating_point(Tensor self) -> bool
  variants: function, method
  device_guard: False
  manual_cpp_binding: True

- func: is_complex(Tensor self) -> bool
  variants: function, method
  device_guard: False
  manual_cpp_binding: True

- func: isreal(Tensor self) -> Tensor
  variants: function, method

- func: is_nonzero(Tensor self) -> bool
  variants: function, method
  device_guard: False

- func: is_same_size(Tensor self, Tensor other) -> bool
  variants: function, method
  device_guard: False

- func: is_signed(Tensor self) -> bool
  variants: function, method
  device_guard: False
  manual_cpp_binding: True

- func: kl_div(Tensor self, Tensor target, int reduction=Mean, *, bool log_target=False) -> Tensor
  dispatch:
    CompositeExplicitAutograd: kl_div

- func: kl_div_backward(Tensor grad_output, Tensor self, Tensor target, int reduction=Mean, *, bool log_target=False) -> Tensor
  dispatch:
    CPU: kl_div_backward_cpu
    CUDA: kl_div_backward_cuda

- func: kron(Tensor self, Tensor other) -> Tensor
  variants: function, method

- func: kron.out(Tensor self, Tensor other, *, Tensor(a!) out) -> Tensor(a!)

- func: kthvalue(Tensor self, int k, int dim=-1, bool keepdim=False) -> (Tensor values, Tensor indices)
  variants: function, method
  dispatch:
    CompositeExplicitAutograd: kthvalue

- func: kthvalue.values(Tensor self, int k, int dim=-1, bool keepdim=False, *, Tensor(a!) values, Tensor(b!) indices) -> (Tensor(a!) values, Tensor(b!) indices)
  dispatch:
    CPU: kthvalue_out_cpu
    CUDA: kthvalue_out_cuda

- func: kthvalue.dimname(Tensor self, int k, Dimname dim, bool keepdim=False) -> (Tensor values, Tensor indices)
  variants: function, method

- func: kthvalue.dimname_out(Tensor self, int k, Dimname dim, bool keepdim=False, *, Tensor(a!) values, Tensor(b!) indices) -> (Tensor(a!) values, Tensor(b!) indices)

- func: layer_norm(Tensor input, int[] normalized_shape, Tensor? weight=None, Tensor? bias=None, float eps=1e-05, bool cudnn_enable=True) -> Tensor

- func: native_layer_norm(Tensor input, int[] normalized_shape, Tensor? weight, Tensor? bias, float eps) -> (Tensor, Tensor, Tensor)
  dispatch:
    CPU: layer_norm_cpu
    CUDA: layer_norm_cuda
    CompositeImplicitAutograd: math_native_layer_norm

- func: native_layer_norm_backward(Tensor grad_out, Tensor input, int[] normalized_shape, Tensor mean, Tensor rstd, Tensor? weight, Tensor? bias, bool[3] output_mask) -> (Tensor, Tensor, Tensor)
  dispatch:
    CPU: layer_norm_backward_cpu
    CUDA: layer_norm_backward_cuda

- func: nan_to_num(Tensor self, float? nan=None, float? posinf=None, float? neginf=None) -> Tensor
  variants: function, method
  dispatch:
    CompositeExplicitAutograd: nan_to_num

- func: nan_to_num_(Tensor(a!) self, float? nan=None, float? posinf=None, float? neginf=None) -> Tensor(a!)
  variants: function, method
  dispatch:
    CompositeExplicitAutograd: nan_to_num_

- func: nan_to_num.out(Tensor self, float? nan=None, float? posinf=None, float? neginf=None, *, Tensor(a!) out) -> Tensor(a!)
  dispatch:
    CPU, CUDA: nan_to_num_out

- func: linear(Tensor input, Tensor weight, Tensor? bias=None) -> Tensor
  python_module: nn

- func: mkldnn_linear(Tensor self, Tensor weight, Tensor? bias=None) -> Tensor
  python_module: nn
  dispatch:
    MkldnnCPU: mkldnn_linear

- func: mkldnn_linear_backward_input(int[] input_size, Tensor grad_output, Tensor weight) -> Tensor
  dispatch:
      MkldnnCPU: mkldnn_linear_backward_input

- func: mkldnn_linear_backward_weights(Tensor grad_output, Tensor input, Tensor weight, bool bias_defined) -> (Tensor, Tensor)
  dispatch:
    MkldnnCPU: mkldnn_linear_backward_weights

- func: mkldnn_linear_backward(Tensor self, Tensor grad_output, Tensor weight, bool[3] output_mask) -> (Tensor, Tensor, Tensor)
  dispatch:
    MkldnnCPU: mkldnn_linear_backward

- func: fbgemm_linear_int8_weight_fp32_activation(Tensor input, Tensor weight, Tensor packed, Tensor col_offsets, Scalar weight_scale, Scalar weight_zero_point, Tensor bias) -> Tensor

- func: fbgemm_linear_int8_weight(Tensor input, Tensor weight, Tensor packed, Tensor col_offsets, Scalar weight_scale, Scalar weight_zero_point, Tensor bias) -> Tensor

- func: fbgemm_linear_quantize_weight(Tensor input) -> (Tensor, Tensor, float, int)

- func: fbgemm_pack_gemm_matrix_fp16(Tensor input) -> Tensor

- func: fbgemm_linear_fp16_weight_fp32_activation(Tensor input, Tensor packed_weight, Tensor bias) -> Tensor

- func: fbgemm_linear_fp16_weight(Tensor input, Tensor packed_weight, Tensor bias) -> Tensor

- func: fbgemm_pack_quantized_matrix(Tensor input) -> Tensor

- func: fbgemm_pack_quantized_matrix.KN(Tensor input, int K, int N) -> Tensor

- func: ldexp.Tensor(Tensor self, Tensor other) -> Tensor
  variants: function, method

- func: ldexp_(Tensor(a!) self, Tensor other) -> Tensor(a!)
  variants: function, method

- func: ldexp.out(Tensor self, Tensor other, *, Tensor(a!) out) -> Tensor(a!)

- func: linspace(Scalar start, Scalar end, int? steps=None, *, ScalarType? dtype=None, Layout? layout=None, Device? device=None, bool? pin_memory=None) -> Tensor

- func: linspace.out(Scalar start, Scalar end, int? steps=None, *, Tensor(a!) out) -> Tensor(a!)
  dispatch:
    CPU: linspace_cpu_out
    CUDA: linspace_cuda_out

- func: log(Tensor self) -> Tensor
  variants: function, method
  dispatch:
    CPU, CUDA: log

- func: log_(Tensor(a!) self) -> Tensor(a!)
  variants: function, method
  dispatch:
    CompositeExplicitAutograd: log_

- func: log.out(Tensor self, *, Tensor(a!) out) -> Tensor(a!)
  dispatch:
    CPU, CUDA: log_out

- func: log10(Tensor self) -> Tensor
  variants: function, method
  dispatch:
    CPU, CUDA: log10

- func: log10_(Tensor(a!) self) -> Tensor(a!)
  variants: function, method
  dispatch:
    CompositeExplicitAutograd: log10_

- func: log10.out(Tensor self, *, Tensor(a!) out) -> Tensor(a!)
  dispatch:
    CPU, CUDA: log10_out

- func: log1p(Tensor self) -> Tensor
  variants: function, method
  dispatch:
    CPU, CUDA: log1p
    SparseCPU, SparseCUDA: log1p_sparse

- func: log1p_(Tensor(a!) self) -> Tensor(a!)
  variants: function, method
  dispatch:
    CPU, CUDA: log1p_
    SparseCPU, SparseCUDA: log1p_sparse_

- func: log1p.out(Tensor self, *, Tensor(a!) out) -> Tensor(a!)
  dispatch:
    CPU, CUDA: log1p_out
    SparseCPU, SparseCUDA: log1p_out_sparse

- func: log2(Tensor self) -> Tensor
  variants: function, method
  dispatch:
    CPU, CUDA: log2

- func: log2_(Tensor(a!) self) -> Tensor(a!)
  variants: function, method
  dispatch:
    CompositeExplicitAutograd: log2_

- func: log2.out(Tensor self, *, Tensor(a!) out) -> Tensor(a!)
  dispatch:
    CPU, CUDA: log2_out

- func: logaddexp.out(Tensor self, Tensor other, *, Tensor(a!) out) -> Tensor(a!)
  dispatch:
    CPU, CUDA: logaddexp_out

- func: logaddexp(Tensor self, Tensor other) -> Tensor
  variants: method, function
  dispatch:
    CompositeExplicitAutograd: logaddexp

- func: logaddexp2.out(Tensor self, Tensor other, *, Tensor(a!) out) -> Tensor(a!)
  dispatch:
    CPU, CUDA: logaddexp2_out

- func: logaddexp2(Tensor self, Tensor other) -> Tensor
  variants: method, function
  dispatch:
    CompositeExplicitAutograd: logaddexp2

- func: xlogy.Tensor(Tensor self, Tensor other) -> Tensor
  variants: function, method
  dispatch:
    CPU, CUDA: xlogy

- func: xlogy.Scalar_Self(Scalar self, Tensor other) -> Tensor
  variants: function
  dispatch:
    CPU, CUDA: xlogy

- func: xlogy.Scalar_Other(Tensor self, Scalar other) -> Tensor
  variants: function, method
  dispatch:
    CPU, CUDA: xlogy

# xlogy: inplace variant
- func: xlogy_.Tensor(Tensor(a!) self, Tensor other) -> Tensor(a!)
  variants: function, method
  dispatch:
    CPU, CUDA: xlogy_

- func: xlogy_.Scalar_Other(Tensor(a!) self, Scalar other) -> Tensor(a!)
  variants: function, method
  dispatch:
    CPU, CUDA: xlogy_

# xlogy: out variant
- func: xlogy.OutTensor(Tensor self, Tensor other, *, Tensor(a!) out) -> Tensor(a!)
  variants: function
  dispatch:
    CPU, CUDA: xlogy_out

- func: xlogy.OutScalar_Self(Scalar self, Tensor other, *, Tensor(a!) out) -> Tensor(a!)
  variants: function
  dispatch:
    CPU, CUDA: xlogy_out

- func: xlogy.OutScalar_Other(Tensor self, Scalar other, *, Tensor(a!) out) -> Tensor(a!)
  variants: function
  dispatch:
    CPU, CUDA: xlogy_out

- func: logdet(Tensor self) -> Tensor
  variants: function, method
  dispatch:
    CompositeExplicitAutograd: logdet

- func: logspace(Scalar start, Scalar end, int? steps=None, float base=10.0, *, ScalarType? dtype=None, Layout? layout=None, Device? device=None, bool? pin_memory=None) -> Tensor

- func: logspace.out(Scalar start, Scalar end, int? steps=None, float base=10.0, *, Tensor(a!) out) -> Tensor(a!)
  dispatch:
    CPU: logspace_cpu_out
    CUDA: logspace_cuda_out

# log_softmax allows positional dtype, unlike most operators, because kwonly is BC-breaking when loading jit models.
- func: log_softmax.int(Tensor self, int dim, ScalarType? dtype=None) -> Tensor
  variants: function, method

- func: log_softmax.Dimname(Tensor self, Dimname dim, *, ScalarType? dtype=None) -> Tensor
  variants: function, method

- func: _log_softmax(Tensor self, int dim, bool half_to_float) -> Tensor
  dispatch:
    CPU: log_softmax_cpu
    CUDA: log_softmax_cuda

- func: _log_softmax_backward_data(Tensor grad_output, Tensor output, int dim, Tensor self) -> Tensor
  dispatch:
    CPU: log_softmax_backward_cpu
    CUDA: log_softmax_backward_cuda

- func: _logcumsumexp(Tensor self, int dim) -> Tensor
  dispatch:
    CPU: _logcumsumexp_cpu
    CUDA: _logcumsumexp_cuda

- func: _logcumsumexp.out(Tensor self, int dim, *, Tensor(a!) out) -> Tensor(a!)
  dispatch:
    CPU: _logcumsumexp_out_cpu
    CUDA: _logcumsumexp_out_cuda

- func: logcumsumexp(Tensor self, int dim) -> Tensor
  variants: function, method
  dispatch:
    CompositeExplicitAutograd: logcumsumexp

- func: logcumsumexp.out(Tensor self, int dim, *, Tensor(a!) out) -> Tensor(a!)
  dispatch:
    CompositeExplicitAutograd: logcumsumexp_out

- func: logcumsumexp.dimname(Tensor self, Dimname dim) -> Tensor
  variants: function, method

- func: logcumsumexp.dimname_out(Tensor self, Dimname dim, *, Tensor(a!) out) -> Tensor(a!)

- func: logsumexp(Tensor self, int[1] dim, bool keepdim=False) -> Tensor
  variants: function, method
  dispatch:
    CompositeExplicitAutograd: logsumexp

- func: logsumexp.out(Tensor self, int[1] dim, bool keepdim=False, *, Tensor(a!) out) -> Tensor(a!)
  dispatch:
    CompositeExplicitAutograd: logsumexp_out

- func: logsumexp.names(Tensor self, Dimname[1] dim, bool keepdim=False) -> Tensor
  variants: function, method

- func: logsumexp.names_out(Tensor self, Dimname[1] dim, bool keepdim=False, *, Tensor(a!) out) -> Tensor(a!)

- func: margin_ranking_loss(Tensor input1, Tensor input2, Tensor target, float margin=0.0, int reduction=Mean) -> Tensor

- func: matmul(Tensor self, Tensor other) -> Tensor
  variants: function, method

- func: matmul.out(Tensor self, Tensor other, *, Tensor(a!) out) -> Tensor(a!)

- func: matrix_rank.tol(Tensor self, float tol, bool symmetric=False) -> Tensor

- func: matrix_rank(Tensor self, bool symmetric=False) -> Tensor

# Alias to linalg.matrix_power
- func: matrix_power(Tensor self, int n) -> Tensor
  variants: function, method

# Alias to linalg.matrix_power
- func: matrix_power.out(Tensor self, int n, *, Tensor(a!) out) -> Tensor(a!)

- func: matrix_exp(Tensor self) -> Tensor
  variants: function, method
  dispatch:
    CPU, CUDA: matrix_exp

- func: matrix_exp_backward(Tensor self, Tensor grad) -> Tensor

- func: _aminmax(Tensor self) -> (Tensor, Tensor)
  variants: function
  dispatch:
    CPU, CUDA: _aminmax_all

- func: _aminmax.dim(Tensor self, int dim, bool keepdim=False) -> (Tensor, Tensor)
  variants: function
  dispatch:
    CPU, CUDA: _aminmax

- func: _compute_linear_combination(Tensor input, Tensor coefficients) -> Tensor
  dispatch:
    CPU, CUDA: _compute_linear_combination

- func: _compute_linear_combination.out(Tensor input, Tensor coefficients, *, Tensor(a!) out) -> Tensor(a!)
  dispatch:
    CPU, CUDA: _compute_linear_combination_out

- func: max.dim(Tensor self, int dim, bool keepdim=False) -> (Tensor values, Tensor indices)
  variants: function, method
  dispatch:
    CPU, CUDA, QuantizedCPU, QuantizedCUDA: max

- func: max.dim_max(Tensor self, int dim, bool keepdim=False, *, Tensor(a!) max, Tensor(b!) max_values) -> (Tensor(a!) values, Tensor(b!) indices)
  dispatch:
    CPU, CUDA: max_out

- func: max.names_dim(Tensor self, Dimname dim, bool keepdim=False) -> (Tensor values, Tensor indices)
  variants: function, method

- func: max.names_dim_max(Tensor self, Dimname dim, bool keepdim=False, *, Tensor(a!) max, Tensor(b!) max_values) -> (Tensor(a!) values, Tensor(b!) indices)

- func: value_selecting_reduction_backward(Tensor grad, int dim, Tensor indices, int[] sizes, bool keepdim) -> Tensor
  variants: function
  device_guard: False

- func: amax(Tensor self, int[1] dim=[], bool keepdim=False) -> Tensor
  variants: function, method
  dispatch:
    CompositeExplicitAutograd: amax

- func: amax.out(Tensor self, int[1] dim=[], bool keepdim=False, *, Tensor(a!) out) -> Tensor(a!)
  dispatch:
    CPU, CUDA: amax_out

# Return: (Tensor output, Tensor indices)
- func: max_pool1d_with_indices(Tensor self, int[1] kernel_size, int[1] stride=[], int[1] padding=0, int[1] dilation=1, bool ceil_mode=False) -> (Tensor, Tensor)

- func: max_pool1d(Tensor self, int[1] kernel_size, int[1] stride=[], int[1] padding=0, int[1] dilation=1, bool ceil_mode=False) -> Tensor

- func: max_pool2d(Tensor self, int[2] kernel_size, int[2] stride=[], int[2] padding=0, int[2] dilation=1, bool ceil_mode=False) -> Tensor

- func: mkldnn_max_pool2d(Tensor self, int[2] kernel_size, int[2] stride=[], int[2] padding=0, int[2] dilation=1, bool ceil_mode=False) -> Tensor
  dispatch:
    MkldnnCPU: mkldnn_max_pool2d

- func: mkldnn_max_pool2d_backward(Tensor grad_output, Tensor output, Tensor input, int[2] kernel_size, int[2] stride=[], int[2] padding=0, int[2] dilation=1, bool ceil_mode=False) -> Tensor
  dispatch:
    MkldnnCPU: mkldnn_max_pool2d_backward

- func: mkldnn_max_pool3d(Tensor self, int[3] kernel_size, int[3] stride=[], int[3] padding=0, int[3] dilation=1, bool ceil_mode=False) -> Tensor
  dispatch:
    MkldnnCPU: mkldnn_max_pool3d

- func: mkldnn_max_pool3d_backward(Tensor grad_output, Tensor output, Tensor input, int[3] kernel_size, int[3] stride=[], int[3] padding=0, int[3] dilation=1, bool ceil_mode=False) -> Tensor
  dispatch:
    MkldnnCPU: mkldnn_max_pool3d_backward

- func: quantized_max_pool1d(Tensor self, int[1] kernel_size, int[1] stride=[], int[1] padding=0, int[1] dilation=1, bool ceil_mode=False) -> Tensor
  dispatch:
    QuantizedCPU: quantized_max_pool1d

- func: quantized_max_pool2d(Tensor self, int[2] kernel_size, int[2] stride=[], int[2] padding=0, int[2] dilation=1, bool ceil_mode=False) -> Tensor
  dispatch:
    QuantizedCPU: quantized_max_pool2d

- func: max_pool3d(Tensor self, int[3] kernel_size, int[3] stride=[], int[3] padding=0, int[3] dilation=1, bool ceil_mode=False) -> Tensor

# The CPU and GPU dispatch variants are named weirdly here because otherwise there
# are namespacing issues in C++
- func: mean(Tensor self, *, ScalarType? dtype=None) -> Tensor
  variants: function, method
  dispatch:
    CPU, CUDA: mean_cpu_gpu
    QuantizedCPU: mean_quantized_cpu

- func: mean.dim(Tensor self, int[1] dim, bool keepdim=False, *, ScalarType? dtype=None) -> Tensor
  variants: function, method
  dispatch:
    CPU, CUDA: mean_cpu_gpu
    QuantizedCPU: mean_quantized_cpu

- func: mean.out(Tensor self, int[1] dim, bool keepdim=False, *, ScalarType? dtype=None, Tensor(a!) out) -> Tensor(a!)
  dispatch:
    CPU, CUDA: mean_out_cpu_gpu
    QuantizedCPU: mean_out_quantized_cpu

- func: mean.names_dim(Tensor self, Dimname[1] dim, bool keepdim=False, *, ScalarType? dtype=None) -> Tensor
  variants: function, method

- func: mean.names_out(Tensor self, Dimname[1] dim, bool keepdim=False, *, ScalarType? dtype=None, Tensor(a!) out) -> Tensor(a!)

- func: median(Tensor self) -> Tensor
  variants: function, method
  dispatch:
    CPU: median_cpu
    CUDA: median_cuda

- func: median.dim(Tensor self, int dim, bool keepdim=False) -> (Tensor values, Tensor indices)
  variants: function, method
  dispatch:
    CompositeExplicitAutograd: median

- func: median.dim_values(Tensor self, int dim, bool keepdim=False, *, Tensor(a!) values, Tensor(b!) indices) -> (Tensor(a!) values, Tensor(b!) indices)
  dispatch:
    CPU: median_out_cpu
    CUDA: median_out_cuda

- func: median.names_dim(Tensor self, Dimname dim, bool keepdim=False) -> (Tensor values, Tensor indices)
  variants: function, method

- func: median.names_dim_values(Tensor self, Dimname dim, bool keepdim=False, *, Tensor(a!) values, Tensor(b!) indices) -> (Tensor(a!) values, Tensor(b!) indices)

- func: nanmedian(Tensor self) -> Tensor
  variants: function, method
  dispatch:
    CPU: nanmedian_cpu
    CUDA: nanmedian_cuda

- func: nanmedian.dim(Tensor self, int dim, bool keepdim=False) -> (Tensor values, Tensor indices)
  variants: function, method
  dispatch:
    CompositeExplicitAutograd: nanmedian

- func: nanmedian.dim_values(Tensor self, int dim, bool keepdim=False, *, Tensor(a!) values, Tensor(b!) indices) -> (Tensor(a!) values, Tensor(b!) indices)
  dispatch:
    CPU: nanmedian_out_cpu
    CUDA: nanmedian_out_cuda

- func: nanmedian.names_dim(Tensor self, Dimname dim, bool keepdim=False) -> (Tensor values, Tensor indices)
  variants: function, method

- func: nanmedian.names_dim_values(Tensor self, Dimname dim, bool keepdim=False, *, Tensor(a!) values, Tensor(b!) indices) -> (Tensor(a!) values, Tensor(b!) indices)

- func: min.dim(Tensor self, int dim, bool keepdim=False) -> (Tensor values, Tensor indices)
  variants: function, method
  dispatch:
    CPU, CUDA, QuantizedCPU, QuantizedCUDA: min

- func: min.dim_min(Tensor self, int dim, bool keepdim=False, *, Tensor(a!) min, Tensor(b!) min_indices) -> (Tensor(a!) values, Tensor(b!) indices)
  dispatch:
    CPU, CUDA: min_out

- func: min.names_dim(Tensor self, Dimname dim, bool keepdim=False) -> (Tensor values, Tensor indices)
  variants: function, method

- func: min.names_dim_min(Tensor self, Dimname dim, bool keepdim=False, *, Tensor(a!) min, Tensor(b!) min_indices) -> (Tensor(a!) values, Tensor(b!) indices)

- func: amin(Tensor self, int[1] dim=[], bool keepdim=False) -> Tensor
  variants: function, method
  dispatch:
    CompositeExplicitAutograd: amin

- func: amin.out(Tensor self, int[1] dim=[], bool keepdim=False, *, Tensor(a!) out) -> Tensor(a!)
  dispatch:
    CPU, CUDA: amin_out

- func: mkldnn_convolution(Tensor self, Tensor weight, Tensor? bias, int[] padding, int[] stride, int[] dilation, int groups) -> Tensor
  dispatch:
    CompositeExplicitAutograd: mkldnn_convolution

- func: mkldnn_convolution_backward_input(int[] self_size, Tensor grad_output, Tensor weight, int[] padding, int[] stride, int[] dilation, int groups, bool bias_defined) -> Tensor

- func: mkldnn_convolution_backward_weights(int[] weight_size, Tensor grad_output, Tensor self, int[] padding, int[] stride, int[] dilation, int groups, bool bias_defined) -> (Tensor, Tensor)

- func: mkldnn_convolution_backward(Tensor self, Tensor grad_output, Tensor weight, int[] padding, int[] stride, int[] dilation, int groups, bool[3] output_mask) -> (Tensor, Tensor, Tensor)
  dispatch:
    CompositeExplicitAutograd: mkldnn_convolution_backward

- func: miopen_batch_norm(Tensor input, Tensor weight, Tensor? bias, Tensor? running_mean, Tensor? running_var, bool training, float exponential_average_factor, float epsilon) -> (Tensor, Tensor, Tensor)
  dispatch:
    CUDA: miopen_batch_norm

- func: miopen_batch_norm_backward(Tensor input, Tensor grad_output, Tensor weight, Tensor? running_mean, Tensor? running_var, Tensor? save_mean, Tensor? save_var, float epsilon) -> (Tensor, Tensor, Tensor)
  dispatch:
    CUDA: miopen_batch_norm_backward

- func: miopen_convolution(Tensor self, Tensor weight, Tensor? bias, int[] padding, int[] stride, int[] dilation, int groups, bool benchmark, bool deterministic) -> Tensor
  dispatch:
    CUDA: miopen_convolution

- func: miopen_convolution_backward_input(int[] self_size, Tensor grad_output, Tensor weight, int[] padding, int[] stride, int[] dilation, int groups, bool benchmark, bool deterministic) -> Tensor
  dispatch:
    CUDA: miopen_convolution_backward_input

- func: miopen_convolution_backward(Tensor self, Tensor grad_output, Tensor weight, int[] padding, int[] stride, int[] dilation, int groups, bool benchmark, bool deterministic, bool[3] output_mask) -> (Tensor, Tensor, Tensor)
  dispatch:
    CUDA: miopen_convolution_backward

- func: miopen_convolution_backward_bias(Tensor grad_output) -> Tensor
  dispatch:
    CUDA: miopen_convolution_backward_bias

- func: miopen_convolution_backward_weight(int[] weight_size, Tensor grad_output, Tensor self, int[] padding, int[] stride, int[] dilation, int groups, bool benchmark, bool deterministic) -> Tensor
  dispatch:
    CUDA: miopen_convolution_backward_weight

- func: miopen_convolution_transpose(Tensor self, Tensor weight, Tensor? bias, int[] padding, int[] output_padding, int[] stride, int[] dilation, int groups, bool benchmark, bool deterministic) -> Tensor
  dispatch:
    CUDA: miopen_convolution_transpose

# NB: output_padding not strictly needed here, but it's helpful for the float
# backwards
- func: miopen_convolution_transpose_backward(Tensor self, Tensor grad_output, Tensor weight, int[] padding, int[] output_padding, int[] stride, int[] dilation, int groups, bool benchmark, bool deterministic, bool[3] output_mask) -> (Tensor, Tensor, Tensor)
  dispatch:
    CUDA: miopen_convolution_transpose_backward

- func: miopen_convolution_transpose_backward_input(Tensor grad_output, Tensor weight, int[] padding, int[] stride, int[] dilation, int groups, bool benchmark, bool deterministic) -> Tensor
  dispatch:
    CUDA: miopen_convolution_transpose_backward_input

- func: miopen_convolution_transpose_backward_weight(int[] weight_size, Tensor grad_output, Tensor self, int[] padding, int[] stride, int[] dilation, int groups, bool benchmark, bool deterministic) -> Tensor
  dispatch:
    CUDA: miopen_convolution_transpose_backward_weight

- func: miopen_depthwise_convolution(Tensor self, Tensor weight, Tensor? bias, int[] padding, int[] stride, int[] dilation, int groups, bool benchmark, bool deterministic) -> Tensor
  dispatch:
    CUDA: miopen_depthwise_convolution

- func: miopen_depthwise_convolution_backward_input(int[] self_size, Tensor grad_output, Tensor weight, int[] padding, int[] stride, int[] dilation, int groups, bool benchmark, bool deterministic) -> Tensor
  dispatch:
    CUDA: miopen_depthwise_convolution_backward_input

- func: miopen_depthwise_convolution_backward(Tensor self, Tensor grad_output, Tensor weight, int[] padding, int[] stride, int[] dilation, int groups, bool benchmark, bool deterministic, bool[3] output_mask) -> (Tensor, Tensor, Tensor)
  dispatch:
    CUDA: miopen_depthwise_convolution_backward

- func: miopen_depthwise_convolution_backward_weight(int[] weight_size, Tensor grad_output, Tensor self, int[] padding, int[] stride, int[] dilation, int groups, bool benchmark, bool deterministic) -> Tensor
  dispatch:
    CUDA: miopen_depthwise_convolution_backward_weight

- func: miopen_rnn(Tensor input, Tensor[] weight, int weight_stride0, Tensor hx, Tensor? cx, int mode, int hidden_size, int num_layers, bool batch_first, float dropout, bool train, bool bidirectional, int[] batch_sizes, Tensor? dropout_state) -> (Tensor, Tensor, Tensor, Tensor, Tensor)
  dispatch:
    CUDA: miopen_rnn

- func: miopen_rnn_backward(Tensor input, Tensor[] weight, int weight_stride0, Tensor weight_buf, Tensor hx, Tensor? cx, Tensor output, Tensor? grad_output, Tensor? grad_hy, Tensor? grad_cy, int mode, int hidden_size, int num_layers, bool batch_first, float dropout, bool train, bool bidirectional, int[] batch_sizes, Tensor? dropout_state, Tensor reserve, bool[4] output_mask) -> (Tensor, Tensor, Tensor, Tensor[])
  dispatch:
    CUDA: miopen_rnn_backward

- func: mm(Tensor self, Tensor mat2) -> Tensor
  variants: function, method
  dispatch:
    CPU: mm_cpu
    CUDA: mm_cuda
    SparseCPU, SparseCUDA: _sparse_mm

- func: mm.out(Tensor self, Tensor mat2, *, Tensor(a!) out) -> Tensor(a!)
  dispatch:
    CPU: mm_cpu_out
    CUDA: mm_out_cuda
    SparseCPU, SparseCUDA: _sparse_mm_out

- func: _sparse_mm(Tensor sparse, Tensor dense) -> Tensor

- func: _sparse_sparse_matmul(Tensor self, Tensor other) -> Tensor
  dispatch:
    SparseCPU: sparse_sparse_matmul_cpu
    SparseCUDA: sparse_sparse_matmul_cuda

- func: _sparse_mask_helper(Tensor t, Tensor mask_indices) -> Tensor
  dispatch:
    SparseCPU: sparse_mask_helper_cpu
    SparseCUDA: sparse_mask_helper_cuda

- func: mode(Tensor self, int dim=-1, bool keepdim=False) -> (Tensor values, Tensor indices)
  variants: function, method
  dispatch:
    CPU, CUDA: mode

- func: mode.values(Tensor self, int dim=-1, bool keepdim=False, *, Tensor(a!) values, Tensor(b!) indices) -> (Tensor(a!) values, Tensor(b!) indices)
  dispatch:
    CompositeExplicitAutograd: mode_out

- func: mode.dimname(Tensor self, Dimname dim, bool keepdim=False) -> (Tensor values, Tensor indices)
  variants: function, method

- func: mode.dimname_out(Tensor self, Dimname dim, bool keepdim=False, *, Tensor(a!) values, Tensor(b!) indices) -> (Tensor(a!) values, Tensor(b!) indices)

- func: mul.Tensor(Tensor self, Tensor other) -> Tensor
  structured_delegate: mul.out
  variants: function, method
  dispatch:
    SparseCPU, SparseCUDA: mul_sparse
    MkldnnCPU: mkldnn_mul

- func: mul_.Tensor(Tensor(a!) self, Tensor other) -> Tensor(a!)
  structured_delegate: mul.out
  variants: method
  dispatch:
    SparseCPU, SparseCUDA: mul_sparse_
    MkldnnCPU: mkldnn_mul_

- func: mul.out(Tensor self, Tensor other, *, Tensor(a!) out) -> Tensor(a!)
  structured: True
  structured_inherits: TensorIteratorBase
  dispatch:
    CPU, CUDA: mul_out
    SparseCPU: mul_out_sparse_cpu
    SparseCUDA: mul_out_sparse_cuda
    MkldnnCPU: mkldnn_mul_out

  # For C++ only, until we have conversion from C++ numbers to Tensor
- func: mul.Scalar(Tensor self, Scalar other) -> Tensor
  variants: function, method
  dispatch:
    CompositeExplicitAutograd: mul

- func: mul_.Scalar(Tensor(a!) self, Scalar other) -> Tensor(a!)
  variants: method
  dispatch:
    CompositeExplicitAutograd: mul_

# multiply, alias for mul
- func: multiply.Tensor(Tensor self, Tensor other) -> Tensor
  variants: function, method

- func: multiply_.Tensor(Tensor(a!) self, Tensor other) -> Tensor(a!)
  variants: method

- func: multiply.out(Tensor self, Tensor other, *, Tensor(a!) out) -> Tensor(a!)

- func: multiply.Scalar(Tensor self, Scalar other) -> Tensor
  variants: function, method

- func: multiply_.Scalar(Tensor(a!) self, Scalar other) -> Tensor(a!)
  variants: method

- func: mv(Tensor self, Tensor vec) -> Tensor
  variants: function, method
  dispatch:
    CPU, CUDA: mv
    SparseCPU, SparseCUDA: mv_sparse

- func: mv.out(Tensor self, Tensor vec, *, Tensor(a!) out) -> Tensor(a!)
  dispatch:
    CompositeExplicitAutograd: mv_out

- func: mvlgamma(Tensor self, int p) -> Tensor
  variants: function, method
  dispatch:
    CompositeExplicitAutograd: mvlgamma

- func: mvlgamma_(Tensor(a!) self, int p) -> Tensor(a!)
  variants: method
  dispatch:
    CompositeExplicitAutograd: mvlgamma_

- func: narrow_copy(Tensor self, int dim, int start, int length) -> Tensor
  variants: function, method
  dispatch:
    CPU: narrow_copy_dense_cpu
    SparseCPU, SparseCUDA: narrow_copy_sparse
    CompositeExplicitAutograd: narrow_copy_dense

- func: narrow_copy.out(Tensor self, int dim, int start, int length, *, Tensor(a!) out) -> Tensor(a!)
  dispatch:
    CPU: narrow_copy_dense_cpu_out

- func: narrow(Tensor(a) self, int dim, int start, int length) -> Tensor(a)
  variants: function, method
  device_guard: False

- func: narrow.Tensor(Tensor(a) self, int dim, Tensor start, int length) -> Tensor(a)
  variants: function, method
  device_guard: False

- func: native_batch_norm(Tensor input, Tensor? weight, Tensor? bias, Tensor? running_mean, Tensor? running_var, bool training, float momentum, float eps) -> (Tensor, Tensor, Tensor)
  dispatch:
    CPU: batch_norm_cpu
    CUDA: batch_norm_cuda
    MkldnnCPU: mkldnn_batch_norm

- func: native_batch_norm.out(Tensor input, Tensor? weight, Tensor? bias, Tensor? running_mean, Tensor? running_var, bool training, float momentum, float eps, *, Tensor(a!) out, Tensor(b!) save_mean, Tensor(c!) save_invstd) -> (Tensor(a!), Tensor(b!), Tensor(c!))
  dispatch:
    CUDA: batch_norm_cuda_out

- func: batch_norm_stats(Tensor input, float eps) -> (Tensor, Tensor)
  dispatch:
    CUDA: batch_norm_stats_cuda

- func: batch_norm_elemt(Tensor input, Tensor? weight, Tensor? bias, Tensor mean, Tensor invstd, float eps) -> Tensor
  dispatch:
    CUDA: batch_norm_elemt_cuda

- func: batch_norm_elemt.out(Tensor input, Tensor? weight, Tensor? bias, Tensor mean, Tensor invstd, float eps, *, Tensor(a!) out) -> Tensor(a!)
  dispatch:
    CUDA: batch_norm_elemt_cuda_out

# for backward compatibility
- func: batch_norm_gather_stats(Tensor input, Tensor mean, Tensor invstd, Tensor? running_mean, Tensor? running_var, float momentum, float eps, int count) -> (Tensor, Tensor)
  dispatch:
    CUDA: batch_norm_gather_stats_cuda

- func: batch_norm_gather_stats_with_counts(Tensor input, Tensor mean, Tensor invstd, Tensor? running_mean, Tensor? running_var, float momentum, float eps, Tensor counts) -> (Tensor, Tensor)
  dispatch:
    CUDA: batch_norm_gather_stats_with_counts_cuda

- func: native_batch_norm_backward(Tensor grad_out, Tensor input, Tensor? weight, Tensor? running_mean, Tensor? running_var, Tensor? save_mean, Tensor? save_invstd, bool train, float eps, bool[3] output_mask) -> (Tensor, Tensor, Tensor)
  dispatch:
    CPU: batch_norm_backward_cpu
    CUDA: batch_norm_backward_cuda
    MkldnnCPU: mkldnn_batch_norm_backward

- func: batch_norm_backward_reduce(Tensor grad_out, Tensor input, Tensor mean, Tensor invstd, Tensor? weight, bool input_g, bool weight_g, bool bias_g) -> (Tensor, Tensor, Tensor, Tensor)
  dispatch:
    CUDA: batch_norm_backward_reduce_cuda

- func: batch_norm_backward_elemt(Tensor grad_out, Tensor input, Tensor mean, Tensor invstd, Tensor? weight, Tensor mean_dy, Tensor mean_dy_xmu, Tensor count) -> Tensor
  dispatch:
    CUDA: batch_norm_backward_elemt_cuda

- func: batch_norm_update_stats(Tensor input, Tensor? running_mean, Tensor? running_var, float momentum) -> (Tensor, Tensor)
  dispatch:
    CPU: batch_norm_update_stats_cpu
    CUDA: batch_norm_update_stats_cuda

- func: is_vulkan_available() -> bool

- func: _nnpack_available() -> bool

- func: _nnpack_spatial_convolution(Tensor input, Tensor weight, Tensor? bias, int[2] padding, int[2] stride=1) -> Tensor
  variants: function
  dispatch:
    CompositeExplicitAutograd: _nnpack_spatial_convolution

- func: _nnpack_spatial_convolution_backward(Tensor input, Tensor grad_output, Tensor weight, int[2] padding, bool[3] output_mask) -> (Tensor, Tensor, Tensor)
  variants: function

- func: _nnpack_spatial_convolution_backward_input(Tensor input, Tensor grad_output, Tensor weight, int[2] padding) -> Tensor
  variants: function

- func: _nnpack_spatial_convolution_backward_weight(Tensor input, int[] weightsize, Tensor grad_output, int[2] padding) -> Tensor
  variants: function

- func: ones.names(int[] size, *, Dimname[]? names, ScalarType? dtype=None, Layout? layout=None, Device? device=None, bool? pin_memory=None) -> Tensor
  device_guard: False

- func: ones(int[] size, *, ScalarType? dtype=None, Layout? layout=None, Device? device=None, bool? pin_memory=None) -> Tensor

- func: ones.out(int[] size, *, Tensor(a!) out) -> Tensor(a!)

- func: ones_like(Tensor self, *, ScalarType? dtype=None, Layout? layout=None, Device? device=None, bool? pin_memory=None, MemoryFormat? memory_format=None) -> Tensor

- func: pairwise_distance(Tensor x1, Tensor x2, float p=2, float eps=1e-06, bool keepdim=False) -> Tensor

- func: cdist(Tensor x1, Tensor x2, float p=2, int? compute_mode=None) -> Tensor

- func: _euclidean_dist(Tensor x1, Tensor x2) -> Tensor
  dispatch:
    CompositeExplicitAutograd: _euclidean_dist

- func: _cdist_forward(Tensor x1, Tensor x2, float p, int? compute_mode) -> Tensor
  dispatch:
    CPU, CUDA: _cdist_forward

- func: _cdist_backward(Tensor grad, Tensor x1, Tensor x2, float p, Tensor cdist) -> Tensor
  dispatch:
    CPU, CUDA: _cdist_backward

- func: pdist(Tensor self, float p=2) -> Tensor

- func: _pdist_forward(Tensor self, float p=2) -> Tensor
  dispatch:
    CPU, CUDA: _pdist_forward

- func: _pdist_backward(Tensor grad, Tensor self, float p, Tensor pdist) -> Tensor
  dispatch:
    CPU, CUDA: _pdist_backward

- func: cosine_similarity(Tensor x1, Tensor x2, int dim=1, float eps=1e-08) -> Tensor
  variants: function

- func: permute(Tensor(a) self, int[] dims) -> Tensor(a)
  variants: method  # This is method-only to match the previous tensor API. In the future we could make this a function too.
  dispatch:
    CompositeExplicitAutograd: permute

- func: movedim.intlist(Tensor(a) self, int[] source, int[] destination) -> Tensor(a)
  variants: function, method

- func: movedim.int(Tensor(a) self, int source, int destination) -> Tensor(a)
  variants: function, method

# moveaxis, alias for movedim
- func: moveaxis.intlist(Tensor(a) self, int[] source, int[] destination) -> Tensor(a)
  variants: function, method

- func: moveaxis.int(Tensor(a) self, int source, int destination) -> Tensor(a)
  variants: function, method

# Only exposed from C++ -- in Python,
# we expose it as an attribute `T`, not a function.
#
# I'd like to name this "T" in C++ too, but
# calling a native function "T" causes undefined
# behavior on Windows, for reasons I don't understand
# (maybe related to capital letter collation somehow...)
- func: numpy_T(Tensor(a) self) -> Tensor(a)
  variants: method

- func: pixel_shuffle(Tensor self, int upscale_factor) -> Tensor

- func: pixel_unshuffle(Tensor self, int downscale_factor) -> Tensor

- func: channel_shuffle(Tensor self, int groups) -> Tensor
  dispatch:
    CPU: channel_shuffle
    QuantizedCPU: channel_shuffle_quantized_cpu

- func: is_pinned(Tensor self) -> bool
  variants: method

- func: pin_memory(Tensor(a) self) -> Tensor(a)
  variants: method

- func: pinverse(Tensor self, float rcond=1e-15) -> Tensor
  variants: function, method

- func: poisson_nll_loss(Tensor input, Tensor target, bool log_input, bool full, float eps, int reduction) -> Tensor
  variants: function

- func: rad2deg(Tensor self) -> Tensor
  variants: function, method
  dispatch:
    CompositeExplicitAutograd: rad2deg

- func: rad2deg_(Tensor(a!) self) -> Tensor(a!)
  variants: function, method
  dispatch:
    CompositeExplicitAutograd: rad2deg_

- func: rad2deg.out(Tensor self, *, Tensor(a!) out) -> Tensor(a!)
  dispatch:
    CompositeExplicitAutograd: rad2deg_out

- func: deg2rad(Tensor self) -> Tensor
  variants: function, method
  dispatch:
    CompositeExplicitAutograd: deg2rad

- func: deg2rad_(Tensor(a!) self) -> Tensor(a!)
  variants: function, method
  dispatch:
    CompositeExplicitAutograd: deg2rad_

- func: deg2rad.out(Tensor self, *, Tensor(a!) out) -> Tensor(a!)
  dispatch:
    CompositeExplicitAutograd: deg2rad_out

- func: scalar_tensor(Scalar s, *, ScalarType? dtype=None, Layout? layout=None, Device? device=None, bool? pin_memory=None) -> Tensor

- func: rand.names(int[] size, *, Dimname[]? names, ScalarType? dtype=None, Layout? layout=None, Device? device=None, bool? pin_memory=None) -> Tensor
  device_guard: False

- func: rand.generator_with_names(int[] size, *, Generator? generator, Dimname[]? names, ScalarType? dtype=None, Layout? layout=None, Device? device=None, bool? pin_memory=None) -> Tensor
  device_guard: False

- func: rand(int[] size, *, ScalarType? dtype=None, Layout? layout=None, Device? device=None, bool? pin_memory=None) -> Tensor

- func: rand.generator(int[] size, *, Generator? generator, ScalarType? dtype=None, Layout? layout=None, Device? device=None, bool? pin_memory=None) -> Tensor

- func: rand.out(int[] size, *, Tensor(a!) out) -> Tensor(a!)

- func: rand.generator_out(int[] size, *, Generator? generator, Tensor(a!) out) -> Tensor(a!)

- func: rand_like(Tensor self, *, ScalarType? dtype=None, Layout? layout=None, Device? device=None, bool? pin_memory=None, MemoryFormat? memory_format=None) -> Tensor

- func: randint(int high, int[] size, *, ScalarType? dtype=None, Layout? layout=None, Device? device=None, bool? pin_memory=None) -> Tensor

- func: randint.generator(int high, int[] size, *, Generator? generator, ScalarType? dtype=None, Layout? layout=None, Device? device=None, bool? pin_memory=None) -> Tensor

- func: randint.low(int low, int high, int[] size, *, ScalarType? dtype=None, Layout? layout=None, Device? device=None, bool? pin_memory=None) -> Tensor

- func: randint.low_generator(int low, int high, int[] size, *, Generator? generator, ScalarType? dtype=None, Layout? layout=None, Device? device=None, bool? pin_memory=None) -> Tensor

- func: randint.out(int high, int[] size, *, Tensor(a!) out) -> Tensor(a!)

- func: randint.generator_out(int high, int[] size, *, Generator? generator, Tensor(a!) out) -> Tensor(a!)

- func: randint.low_out(int low, int high, int[] size, *, Tensor(a!) out) -> Tensor(a!)

- func: randint.low_generator_out(int low, int high, int[] size, *, Generator? generator, Tensor(a!) out) -> Tensor(a!)

- func: randint_like(Tensor self, int high, *, ScalarType? dtype=None, Layout? layout=None, Device? device=None, bool? pin_memory=None, MemoryFormat? memory_format=None) -> Tensor

- func: randint_like.low_dtype(Tensor self, int low, int high, *, ScalarType? dtype=None, Layout? layout=None, Device? device=None, bool? pin_memory=None, MemoryFormat? memory_format=None) -> Tensor

- func: randn(int[] size, *, ScalarType? dtype=None, Layout? layout=None, Device? device=None, bool? pin_memory=None) -> Tensor

- func: randn.generator(int[] size, *, Generator? generator, ScalarType? dtype=None, Layout? layout=None, Device? device=None, bool? pin_memory=None) -> Tensor

- func: randn.names(int[] size, *, Dimname[]? names, ScalarType? dtype=None, Layout? layout=None, Device? device=None, bool? pin_memory=None) -> Tensor
  device_guard: False

- func: randn.generator_with_names(int[] size, *, Generator? generator, Dimname[]? names, ScalarType? dtype=None, Layout? layout=None, Device? device=None, bool? pin_memory=None) -> Tensor
  device_guard: False

- func: randn.out(int[] size, *, Tensor(a!) out) -> Tensor(a!)

- func: randn.generator_out(int[] size, *, Generator? generator, Tensor(a!) out) -> Tensor(a!)

- func: randn_like(Tensor self, *, ScalarType? dtype=None, Layout? layout=None, Device? device=None, bool? pin_memory=None, MemoryFormat? memory_format=None) -> Tensor

- func: randperm(int n, *, ScalarType? dtype=None, Layout? layout=None, Device? device=None, bool? pin_memory=None) -> Tensor

- func: randperm.generator(int n, *, Generator? generator, ScalarType? dtype=None, Layout? layout=None, Device? device=None, bool? pin_memory=None) -> Tensor

- func: randperm.out(int n, *, Tensor(a!) out) -> Tensor(a!)

- func: randperm.generator_out(int n, *, Generator? generator, Tensor(a!) out) -> Tensor(a!)
  dispatch:
    CPU: randperm_out_cpu
    CUDA: randperm_out_cuda

- func: range.step(Scalar start, Scalar end, Scalar step=1, *, ScalarType? dtype=None, Layout? layout=None, Device? device=None, bool? pin_memory=None) -> Tensor

- func: range(Scalar start, Scalar end, *, ScalarType? dtype=None, Layout? layout=None, Device? device=None, bool? pin_memory=None) -> Tensor

- func: range.out(Scalar start, Scalar end, Scalar step=1, *, Tensor(a!) out) -> Tensor(a!)
  dispatch:
    CPU: range_cpu_out
    CUDA: range_cuda_out

- func: ravel(Tensor(a) self) -> Tensor(a)
  variants: function, method

- func: reciprocal(Tensor self) -> Tensor
  variants: function, method
  dispatch:
    CPU, CUDA: reciprocal

- func: reciprocal_(Tensor(a!) self) -> Tensor(a!)
  variants: function, method
  dispatch:
    CompositeExplicitAutograd: reciprocal_

- func: reciprocal.out(Tensor self, *, Tensor(a!) out) -> Tensor(a!)
  dispatch:
    CPU, CUDA: reciprocal_out

- func: neg(Tensor self) -> Tensor
  variants: function, method
  dispatch:
    CPU, CUDA, SparseCPU, SparseCUDA: neg

- func: neg_(Tensor(a!) self) -> Tensor(a!)
  variants: function, method
  dispatch:
    CPU, CUDA: neg_
    SparseCPU, SparseCUDA: neg_sparse_

- func: neg.out(Tensor self, *, Tensor(a!) out) -> Tensor(a!)
  dispatch:
    CPU, CUDA: neg_out
    SparseCPU, SparseCUDA: neg_out_sparse

# Alias for neg
- func: negative(Tensor self) -> Tensor
  variants: function, method

- func: negative_(Tensor(a!) self) -> Tensor(a!)
  variants: function, method

- func: negative.out(Tensor self, *, Tensor(a!) out) -> Tensor(a!)

- func: repeat(Tensor self, int[] repeats) -> Tensor
  variants: method  # This is method-only to match the previous tensor API. In the future we could make this a function too.
  dispatch:
    CompositeExplicitAutograd: repeat

- func: repeat_interleave.Tensor(Tensor repeats) -> Tensor
  variants: function
  dispatch:
    CPU: repeat_interleave_cpu
    CUDA: repeat_interleave_cuda

- func: repeat_interleave.self_Tensor(Tensor self, Tensor repeats, int? dim=None) -> Tensor
  variants: function, method

- func: repeat_interleave.self_int(Tensor self, int repeats, int? dim=None) -> Tensor
  variants: function, method

- func: reshape(Tensor(a) self, int[] shape) -> Tensor(a)
  variants: function, method
  device_guard: False

- func: _mkldnn_reshape(Tensor self, int[] shape) -> Tensor
  device_guard: False
  dispatch:
    MkldnnCPU: mkldnn_reshape

- func: reshape_as(Tensor(a) self, Tensor other) -> Tensor(a)
  variants: method
  device_guard: False

- func: round(Tensor self) -> Tensor
  variants: function, method
  dispatch:
    CompositeExplicitAutograd: round

- func: round_(Tensor(a!) self) -> Tensor(a!)
  variants: function, method
  dispatch:
    CompositeExplicitAutograd: round_

- func: round.out(Tensor self, *, Tensor(a!) out) -> Tensor(a!)
  dispatch:
    CPU: round_out
    CUDA: round_out

- func: rrelu(Tensor self, Scalar lower=0.125, Scalar upper=0.3333333333333333, bool training=False, Generator? generator=None) -> Tensor

- func: rrelu_(Tensor(a!) self, Scalar lower=0.125, Scalar upper=0.3333333333333333, bool training=False, Generator? generator=None) -> Tensor(a!)

- func: relu(Tensor self) -> Tensor
  variants: function, method
  dispatch:
    CPU, CUDA: relu
    MkldnnCPU: mkldnn_relu
    QuantizedCPU: relu_quantized_cpu

- func: relu_(Tensor(a!) self) -> Tensor(a!)
  variants: function, method
  dispatch:
    CPU, CUDA: relu_
    MkldnnCPU: mkldnn_relu_
    QuantizedCPU: relu_quantized_cpu_

- func: relu6(Tensor self) -> Tensor
  python_module: nn

- func: relu6_(Tensor(a!) self) -> Tensor(a!)
  python_module: nn

- func: prelu(Tensor self, Tensor weight) -> Tensor
  variants: function, method
  dispatch:
    CPU: prelu_cpu
    CUDA: prelu_cuda

- func: prelu_backward(Tensor grad_output, Tensor self, Tensor weight) -> (Tensor, Tensor)
  variants: function, method
  dispatch:
    CPU: prelu_backward_cpu
    CUDA: prelu_backward_cuda

- func: gelu(Tensor self) -> Tensor
  python_module: nn
  dispatch:
    CPU: gelu_cpu
    CUDA: gelu_cuda

- func: gelu_backward(Tensor grad, Tensor self) -> Tensor
  python_module: nn
  dispatch:
    CPU: gelu_backward_cpu
    CUDA: gelu_backward_cuda

- func: infinitely_differentiable_gelu_backward(Tensor grad, Tensor self) -> Tensor
  variants: function
  python_module: nn
  device_guard: False

- func: hardshrink(Tensor self, Scalar lambd=0.5) -> Tensor
  variants: function, method
  dispatch:
    CPU, CUDA: hardshrink

- func: hardshrink_backward(Tensor grad_out, Tensor self, Scalar lambd) -> Tensor
  variants: function, method
  dispatch:
    CPU, CUDA: hardshrink_backward

- func: rsqrt(Tensor self) -> Tensor
  variants: function, method
  dispatch:
    CPU, CUDA: rsqrt

- func: rsqrt_(Tensor(a!) self) -> Tensor(a!)
  variants: function, method
  dispatch:
    CompositeExplicitAutograd: rsqrt_

- func: rsqrt.out(Tensor self, *, Tensor(a!) out) -> Tensor(a!)
  dispatch:
    CPU, CUDA: rsqrt_out

- func: select.Dimname(Tensor(a) self, Dimname dim, int index) -> Tensor(a)
  variants: function, method
  device_guard: False

- func: select.int(Tensor(a) self, int dim, int index) -> Tensor(a)
  variants: function, method
  device_guard: False
  dispatch:
    CompositeExplicitAutograd: select

- func: select_backward(Tensor grad, int[] input_sizes, int dim, int index) -> Tensor
  variants: function
  device_guard: False

- func: selu(Tensor self) -> Tensor

- func: selu_(Tensor(a!) self) -> Tensor(a!)

- func: celu(Tensor self, Scalar alpha=1.0) -> Tensor
  dispatch:
    CompositeExplicitAutograd: celu

- func: celu_(Tensor(a!) self, Scalar alpha=1.0) -> Tensor(a!)
  dispatch:
    CompositeExplicitAutograd: celu_

- func: silu(Tensor self) -> Tensor
  python_module: nn
  dispatch:
    CompositeExplicitAutograd: silu

- func: silu_(Tensor(a!) self) -> Tensor(a!)
  python_module: nn
  dispatch:
    CompositeExplicitAutograd: silu_

- func: silu.out(Tensor self, *, Tensor(a!) out) -> Tensor(a!)
  python_module: nn
  dispatch:
    CPU, CUDA: silu_out

- func: silu_backward(Tensor grad_output, Tensor self) -> Tensor
  python_module: nn
  dispatch:
    CPU, CUDA: silu_backward
    CompositeImplicitAutograd: math_silu_backward

- func: sigmoid(Tensor self) -> Tensor
  variants: function, method
  dispatch:
    CPU, CUDA: sigmoid
    QuantizedCPU: sigmoid_quantized_cpu
    MkldnnCPU: mkldnn_sigmoid

- func: sigmoid_(Tensor(a!) self) -> Tensor(a!)
  variants: function, method
  dispatch:
    CPU, CUDA: sigmoid_
    MkldnnCPU: mkldnn_sigmoid_

- func: sigmoid.out(Tensor self, *, Tensor(a!) out) -> Tensor(a!)
  dispatch:
    CPU, CUDA: sigmoid_out

- func: logit(Tensor self, float? eps=None) -> Tensor
  variants: function, method
  dispatch:
    CPU, CUDA: logit

- func: logit_(Tensor(a!) self, float? eps=None) -> Tensor(a!)
  variants: function, method
  dispatch:
    CPU, CUDA: logit_

- func: logit.out(Tensor self, float? eps=None, *, Tensor(a!) out) -> Tensor(a!)
  dispatch:
    CPU, CUDA: logit_out

- func: sin(Tensor self) -> Tensor
  structured_delegate: sin.out
  variants: function, method

- func: sin_(Tensor(a!) self) -> Tensor(a!)
  structured_delegate: sin.out
  variants: function, method

- func: sin.out(Tensor self, *, Tensor(a!) out) -> Tensor(a!)
  structured: True
  structured_inherits: TensorIteratorBase
  dispatch:
    CPU, CUDA: sin_out

- func: sinc(Tensor self) -> Tensor
  structured_delegate: sinc.out
  variants: function, method

- func: sinc_(Tensor(a!) self) -> Tensor(a!)
  structured_delegate: sinc.out
  variants: function, method

- func: sinc.out(Tensor self, *, Tensor(a!) out) -> Tensor(a!)
  structured: True
  structured_inherits: TensorIteratorBase
  dispatch:
    CPU, CUDA: sinc_out

- func: sinh(Tensor self) -> Tensor
  variants: function, method
  dispatch:
    CPU, CUDA: sinh

- func: sinh_(Tensor(a!) self) -> Tensor(a!)
  variants: function, method
  dispatch:
    CompositeExplicitAutograd: sinh_

- func: sinh.out(Tensor self, *, Tensor(a!) out) -> Tensor(a!)
  dispatch:
    CPU, CUDA: sinh_out

# Returns a copy of this `Variable` that is detached from its autograd graph.
# This method is OK to call if the `Variable` is a view.
#
# NOTE: Previously, if we change the tensor metadata (e.g. sizes / strides /
# storage / storage_offset) of a tensor created from `detach()`, those metadata
# in the original tensor will also be updated. However, the new behavior is that
# those metadata changes to the detached tensor will not update the original tensor
# anymore, and in the `detach()` function we need to set `allow_tensor_metadata_change_`
# to false to make such changes explicitly illegal, in order to prevent users from
# changing metadata of the detached tensor and expecting the original tensor to also
# be updated.
- func: detach(Tensor(a) self) -> Tensor(a)
  variants: function, method
  dispatch:
    CompositeExplicitAutograd: detach

# Like `detach()`, but modifies this `Variable` in-place. This method may
# only be called on non-view `Variable`s. You can use `is_view()` to check
# this. If this `Variable` is a view, throws an `std::runtime_error()`.
- func: detach_(Tensor(a!) self) -> Tensor(a!)
  variants: function, method
  dispatch:
    CompositeExplicitAutograd: detach_

- func: size.int(Tensor self, int dim) -> int
  variants: function
  device_guard: False
  manual_cpp_binding: True

- func: size.Dimname(Tensor self, Dimname dim) -> int
  variants: function, method
  device_guard: False

- func: slice.Tensor(Tensor(a) self, int dim=0, int? start=0, int? end=9223372036854775807, int step=1) -> Tensor(a)
  variants: function, method
  device_guard: False
  dispatch:
    CompositeExplicitAutograd: slice

- func: slice_backward(Tensor grad, int[] input_sizes, int dim, int start, int end, int step) -> Tensor
  variants: function
  device_guard: False

- func: slogdet(Tensor self) -> (Tensor sign, Tensor logabsdet)
  variants: function, method
  dispatch:
    CompositeExplicitAutograd: slogdet

- func: smm(Tensor self, Tensor mat2) -> Tensor
  variants: function, method

# softmax allows positional dtype, unlike most operators, because kwonly is BC-breaking when loading jit models.
- func: softmax.int(Tensor self, int dim, ScalarType? dtype=None) -> Tensor
  variants: function, method

- func: softmax.Dimname(Tensor self, Dimname dim, *, ScalarType? dtype=None) -> Tensor
  variants: function, method

- func: _softmax(Tensor self, int dim, bool half_to_float) -> Tensor
  dispatch:
    CPU: softmax_cpu
    CUDA: softmax_cuda
    MkldnnCPU: mkldnn_softmax

- func: _softmax_backward_data(Tensor grad_output, Tensor output, int dim, Tensor self) -> Tensor
  dispatch:
    CPU: softmax_backward_cpu
    CUDA: softmax_backward_cuda

- func: unsafe_split.Tensor(Tensor self, int split_size, int dim=0) -> Tensor[]
  variants: function, method
  device_guard: False
  dispatch:
    CompositeExplicitAutograd: unsafe_split

- func: split.Tensor(Tensor(a) self, int split_size, int dim=0) -> Tensor(a)[]
  variants: function, method
  device_guard: False
  dispatch:
    CompositeExplicitAutograd: split

- func: unsafe_split_with_sizes(Tensor self, int[] split_sizes, int dim=0) -> Tensor[]
  variants: function, method
  device_guard: False
  dispatch:
    CompositeExplicitAutograd: unsafe_split_with_sizes

- func: split_with_sizes(Tensor(a) self, int[] split_sizes, int dim=0) -> Tensor(a)[]
  variants: function, method
  device_guard: False
  dispatch:
    CompositeExplicitAutograd: split_with_sizes

- func: squeeze(Tensor(a) self) -> Tensor(a)
  variants: function, method
  device_guard: False
  dispatch:
    CompositeExplicitAutograd: squeeze

- func: squeeze.dim(Tensor(a) self, int dim) -> Tensor(a)
  variants: function, method
  device_guard: False
  dispatch:
    CompositeExplicitAutograd: squeeze

- func: squeeze.dimname(Tensor(a) self, Dimname dim) -> Tensor(a)
  variants: function, method
  device_guard: False

- func: squeeze_(Tensor(a!) self) -> Tensor(a!)
  variants: method
  device_guard: False
  dispatch:
    CompositeExplicitAutograd: squeeze_

- func: squeeze_.dim(Tensor(a!) self, int dim) -> Tensor(a!)
  variants: method
  device_guard: False
  dispatch:
    CompositeExplicitAutograd: squeeze_

- func: squeeze_.dimname(Tensor(a!) self, Dimname dim) -> Tensor(a!)
  variants: method
  device_guard: False

- func: sspaddmm(Tensor self, Tensor mat1, Tensor mat2, *, Scalar beta=1, Scalar alpha=1) -> Tensor
  variants: function, method

- func: sspaddmm.out(Tensor self, Tensor mat1, Tensor mat2, *, Scalar beta=1, Scalar alpha=1, Tensor(a!) out) -> Tensor(a!)
  dispatch:
    CPU: _sspaddmm_out_only_sparse
    CUDA: _sspaddmm_out_only_sparse_cuda
    SparseCPU: _sspaddmm_out_cpu
    SparseCUDA: _sspaddmm_out_cuda

- func: stack(Tensor[] tensors, int dim=0) -> Tensor
  dispatch:
    CompositeExplicitAutograd: stack

- func: stack.out(Tensor[] tensors, int dim=0, *, Tensor(a!) out) -> Tensor(a!)
  dispatch:
    CompositeExplicitAutograd: stack_out

- func: _stack(Tensor[] tensors, int dim=0) -> Tensor
  dispatch: # match the backends supported by _cat
    CPU: _stack_cpu
    CompositeExplicitAutograd: _stack

- func: _stack.out(Tensor[] tensors, int dim=0, *, Tensor(a!) out) -> Tensor(a!)
  dispatch: # match the backends supported by _cat_out
    CPU: _stack_out_cpu
    CompositeExplicitAutograd: _stack_out

- func: hstack(Tensor[] tensors) -> Tensor

- func: hstack.out(Tensor[] tensors, *, Tensor(a!) out) -> Tensor(a!)

- func: vstack(Tensor[] tensors) -> Tensor

- func: vstack.out(Tensor[] tensors, *, Tensor(a!) out) -> Tensor(a!)

- func: dstack(Tensor[] tensors) -> Tensor

- func: dstack.out(Tensor[] tensors, *, Tensor(a!) out) -> Tensor(a!)

# The signature is designed to be consistent with librosa except that it is
# missing the `pad_mode` and `center` arguments, which are taken care of at
# `torch.functional.py`. They shall be moved here once we have mapping between
# Python strings and C++ Enum in codegen.
- func: stft(Tensor self, int n_fft, int? hop_length=None, int? win_length=None, Tensor? window=None, bool normalized=False, bool? onesided=None, bool? return_complex=None) -> Tensor
  variants: function, method

- func: istft(Tensor self, int n_fft, int? hop_length=None, int? win_length=None, Tensor? window=None, bool center=True, bool normalized=False, bool? onesided=None, int? length=None, bool return_complex=False) -> Tensor
  variants: function, method

- func: stride.int(Tensor self, int dim) -> int
  variants: function
  device_guard: False
  manual_cpp_binding: True

- func: stride.Dimname(Tensor self, Dimname dim) -> int
  variants: function, method
  device_guard: False

- func: sum(Tensor self, *, ScalarType? dtype=None) -> Tensor
  variants: function, method
  dispatch:
    CPU, CUDA: sum

- func: sum.dim_IntList(Tensor self, int[1] dim, bool keepdim=False, *, ScalarType? dtype=None) -> Tensor
  variants: function, method
  dispatch:
    CPU, CUDA: sum

- func: sum.dim_DimnameList(Tensor self, Dimname[1] dim, bool keepdim=False, *, ScalarType? dtype=None) -> Tensor
  variants: function, method

- func: sum.IntList_out(Tensor self, int[1] dim, bool keepdim=False, *, ScalarType? dtype=None, Tensor(a!) out) -> Tensor(a!)
  dispatch:
    CPU, CUDA: sum_out

- func: sum.DimnameList_out(Tensor self, Dimname[1] dim, bool keepdim=False, *, ScalarType? dtype=None, Tensor(a!) out) -> Tensor(a!)

- func: nansum(Tensor self, *, ScalarType? dtype=None) -> Tensor
  variants: function, method
  dispatch:
    CPU, CUDA: nansum

- func: nansum.dim_IntList(Tensor self, int[1] dim, bool keepdim=False, *, ScalarType? dtype=None) -> Tensor
  variants: function, method
  dispatch:
    CPU, CUDA: nansum

- func: nansum.IntList_out(Tensor self, int[1] dim, bool keepdim=False, *, ScalarType? dtype=None, Tensor(a!) out) -> Tensor(a!)
  dispatch:
    CPU, CUDA: nansum_out

- func: sum_to_size(Tensor self, int[] size) -> Tensor
  variants: method
  device_guard: False

- func: sqrt(Tensor self) -> Tensor
  variants: function, method
  dispatch:
    CPU, CUDA: sqrt
    SparseCPU, SparseCUDA: sqrt_sparse

- func: sqrt_(Tensor(a!) self) -> Tensor(a!)
  variants: function, method
  dispatch:
    CPU, CUDA: sqrt_

- func: sqrt.out(Tensor self, *, Tensor(a!) out) -> Tensor(a!)
  dispatch:
    CPU, CUDA: sqrt_out
    SparseCPU, SparseCUDA: sqrt_out_sparse

- func: square(Tensor self) -> Tensor
  variants: function, method

- func: square_(Tensor(a!) self) -> Tensor(a!)
  variants: function, method

- func: square.out(Tensor self, *, Tensor(a!) out) -> Tensor(a!)
  dispatch:
    CPU, CUDA: square_out

- func: std(Tensor self, bool unbiased=True) -> Tensor
  variants: function, method
  dispatch:
    CPU, CUDA: std

- func: std.dim(Tensor self, int[1] dim, bool unbiased=True, bool keepdim=False) -> Tensor
  variants: function, method
  dispatch:
    CPU, CUDA: std

- func: std_mean(Tensor self, bool unbiased=True) -> (Tensor, Tensor)
  variants: function
  dispatch:
    CPU, CUDA: std_mean

- func: std_mean.dim(Tensor self, int[1] dim, bool unbiased=True, bool keepdim=False) -> (Tensor, Tensor)
  variants: function
  dispatch:
    CPU, CUDA: std_mean

- func: std_mean.names_dim(Tensor self, Dimname[1] dim, bool unbiased=True, bool keepdim=False) -> (Tensor, Tensor)
  variants: function

- func: std.out(Tensor self, int[1] dim, bool unbiased=True, bool keepdim=False, *, Tensor(a!) out) -> Tensor(a!)
  dispatch:
    CPU, CUDA: std_out

- func: std.names_dim(Tensor self, Dimname[1] dim, bool unbiased=True, bool keepdim=False) -> Tensor
  variants: function, method

- func: std.names_out(Tensor self, Dimname[1] dim, bool unbiased=True, bool keepdim=False, *, Tensor(a!) out) -> Tensor(a!)

- func: prod(Tensor self, *, ScalarType? dtype=None) -> Tensor
  variants: function, method
  dispatch:
    CPU, CUDA: prod

- func: prod.dim_int(Tensor self, int dim, bool keepdim=False, *, ScalarType? dtype=None) -> Tensor
  variants: function, method
  dispatch:
    CPU, CUDA: prod

- func: prod.int_out(Tensor self, int dim, bool keepdim=False, *, ScalarType? dtype=None, Tensor(a!) out) -> Tensor(a!)
  dispatch:
    CPU, CUDA: prod_out

- func: prod.dim_Dimname(Tensor self, Dimname dim, bool keepdim=False, *, ScalarType? dtype=None) -> Tensor
  variants: function, method

- func: prod.Dimname_out(Tensor self, Dimname dim, bool keepdim=False, *, ScalarType? dtype=None, Tensor(a!) out) -> Tensor(a!)

- func: t(Tensor(a) self) -> Tensor(a)
  device_guard: False
  variants: function, method
  dispatch:
    CompositeExplicitAutograd: t

- func: t_(Tensor(a!) self) -> Tensor(a!)
  device_guard: False
  variants: method
  dispatch:
    CompositeExplicitAutograd: t_

- func: tan(Tensor self) -> Tensor
  variants: function, method
  dispatch:
    CPU, CUDA: tan

- func: tan_(Tensor(a!) self) -> Tensor(a!)
  variants: function, method
  dispatch:
    CompositeExplicitAutograd: tan_

- func: tan.out(Tensor self, *, Tensor(a!) out) -> Tensor(a!)
  dispatch:
    CPU, CUDA: tan_out

- func: tanh(Tensor self) -> Tensor
  variants: function, method
  dispatch:
    CPU, CUDA: tanh
    QuantizedCPU: tanh_quantized_cpu
    MkldnnCPU: mkldnn_tanh

- func: tanh_(Tensor(a!) self) -> Tensor(a!)
  variants: function, method
  dispatch:
    MkldnnCPU: mkldnn_tanh_
    CompositeExplicitAutograd: tanh_

- func: tanh.out(Tensor self, *, Tensor(a!) out) -> Tensor(a!)
  dispatch:
    CPU, CUDA: tanh_out

- func: tensordot(Tensor self, Tensor other, int[] dims_self, int[] dims_other) -> Tensor
  variants: function

- func: tensordot.out(Tensor self, Tensor other, int[] dims_self, int[] dims_other, *, Tensor(a!) out) -> Tensor(a!)
  variants: function
  dispatch:
    CPU, CUDA: tensordot_out

# TODO: namespace threshold in 'nn'
- func: threshold(Tensor self, Scalar threshold, Scalar value) -> Tensor
  variants: function
  dispatch:
    CPU: threshold
    CUDA: threshold_cuda
    QuantizedCPU: threshold_quantized_cpu

- func: threshold_(Tensor(a!) self, Scalar threshold, Scalar value) -> Tensor(a!)
  variants: function
  dispatch:
    CPU: threshold_
    CUDA: threshold__cuda

- func: threshold.out(Tensor self, Scalar threshold, Scalar value, *, Tensor(a!) out) -> Tensor(a!)
  dispatch:
    CPU: threshold_out
    CUDA: threshold_out_cuda

- func: threshold_backward(Tensor grad_output, Tensor self, Scalar threshold) -> Tensor
  variants: function
  dispatch:
    CPU: threshold_backward
    CUDA: threshold_backward_cuda
    MkldnnCPU: mkldnn_relu_backward

- func: tile(Tensor self, int[] dims) -> Tensor
  variants: function, method

- func: transpose.int(Tensor(a) self, int dim0, int dim1) -> Tensor(a)
  variants: function, method
  device_guard: False
  dispatch:
    CompositeExplicitAutograd: transpose

- func: transpose.Dimname(Tensor(a) self, Dimname dim0, Dimname dim1) -> Tensor(a)
  variants: function, method
  device_guard: False

- func: _mkldnn_transpose(Tensor self, int dim0, int dim1) -> Tensor
  device_guard: False
  dispatch:
    MkldnnCPU: mkldnn_transpose

- func: transpose_(Tensor(a!) self, int dim0, int dim1) -> Tensor(a!)
  variants: method
  device_guard: False
  dispatch:
    CompositeExplicitAutograd: transpose_

- func: _mkldnn_transpose_(Tensor(a!) self, int dim0, int dim1) -> Tensor(a!)
  device_guard: False
  dispatch:
    MkldnnCPU: mkldnn_transpose_

- func: one_hot(Tensor self, int num_classes=-1) -> Tensor
  python_module: nn
  variants: function

- func: flip(Tensor self, int[] dims) -> Tensor
  variants: function, method
  dispatch:
    CPU, QuantizedCPU: flip_cpu
    CUDA: flip_cuda

- func: fliplr(Tensor self) -> Tensor
  variants: function, method

- func: flipud(Tensor self) -> Tensor
  variants: function, method

- func: roll(Tensor self, int[1] shifts, int[1] dims=[]) -> Tensor
  variants: function, method
  dispatch:
    CPU: roll_cpu
    CUDA: roll_cuda

# default int[] value [0,1] should not add space after comma, since codegen parser uses ', ' to split args

- func: rot90(Tensor self, int k=1, int[] dims=[0,1]) -> Tensor
  variants: function, method
  dispatch:
    CompositeExplicitAutograd: rot90

- func: trapz.x(Tensor y, Tensor x, *, int dim=-1) -> Tensor

- func: trapz.dx(Tensor y, *, float dx=1, int dim=-1) -> Tensor

- func: _trilinear(Tensor i1, Tensor i2, Tensor i3, int[] expand1, int[] expand2, int[] expand3, int[] sumdim, int unroll_dim=1) -> Tensor
  dispatch:
    CompositeExplicitAutograd: _trilinear

- func: triplet_margin_loss(Tensor anchor, Tensor positive, Tensor negative, float margin=1.0, float p=2, float eps=1e-06, bool swap=False, int reduction=Mean) -> Tensor

- func: trunc(Tensor self) -> Tensor
  variants: function, method
  dispatch:
    CompositeExplicitAutograd: trunc

- func: trunc_(Tensor(a!) self) -> Tensor(a!)
  variants: function, method
  dispatch:
    CompositeExplicitAutograd: trunc_

- func: trunc.out(Tensor self, *, Tensor(a!) out) -> Tensor(a!)
  dispatch:
    CPU, CUDA: trunc_out

# Alias for trunc
- func: fix(Tensor self) -> Tensor
  variants: function, method

- func: fix_(Tensor(a!) self) -> Tensor(a!)
  variants: function, method

- func: fix.out(Tensor self, *, Tensor(a!) out) -> Tensor(a!)

- func: type_as(Tensor self, Tensor other) -> Tensor
  variants: method

- func: _has_compatible_shallow_copy_type(Tensor self, Tensor from) -> bool
  variants: function

- func: _unique(Tensor self, bool sorted=True, bool return_inverse=False) -> (Tensor, Tensor)
  variants: function
  dispatch:
    CPU: _unique_cpu
    CUDA: _unique_cuda

- func: unique_dim(Tensor self, int dim, bool sorted=True, bool return_inverse=False, bool return_counts=False) -> (Tensor, Tensor, Tensor)
  variants: function
  dispatch:
    CPU: unique_dim_cpu
    CUDA: unique_dim_cuda

- func: unique_consecutive(Tensor self, bool return_inverse=False, bool return_counts=False, int? dim=None) -> (Tensor, Tensor, Tensor)
  variants: function
  dispatch:
    CPU: unique_consecutive_cpu
    CUDA: unique_consecutive_cuda

- func: unique_dim_consecutive(Tensor self, int dim, bool return_inverse=False, bool return_counts=False) -> (Tensor, Tensor, Tensor)
  variants: function
  dispatch:
    CPU: unique_dim_consecutive_cpu
    CUDA: unique_dim_consecutive_cuda

# _unique and _unique_dim are fragile and modifying them easily cause internal break
# the below operator is a temporary hack for adding return_counts support
# Please don't rely on these two operators, they will be removed soon

- func: _unique2(Tensor self, bool sorted=True, bool return_inverse=False, bool return_counts=False) -> (Tensor, Tensor, Tensor)
  variants: function
  dispatch:
    CPU: _unique2_cpu
    CUDA: _unique2_cuda

- func: _unsafe_view(Tensor self, int[] size) -> Tensor
  dispatch:
    CompositeExplicitAutograd: _unsafe_view

- func: unsqueeze(Tensor(a) self, int dim) -> Tensor(a)
  variants: function, method
  device_guard: False
  dispatch:
    CompositeExplicitAutograd: unsqueeze

- func: unsqueeze_(Tensor(a!) self, int dim) -> Tensor(a!)
  variants: method
  device_guard: False
  dispatch:
    CompositeExplicitAutograd: unsqueeze_

- func: vander(Tensor x, int? N=None, bool increasing=False) -> Tensor

- func: var(Tensor self, bool unbiased=True) -> Tensor
  variants: function, method
  dispatch:
    CPU, CUDA: var

- func: var.dim(Tensor self, int[1] dim, bool unbiased=True, bool keepdim=False) -> Tensor
  variants: function, method
  dispatch:
    CPU, CUDA: var

- func: var.out(Tensor self, int[1] dim, bool unbiased=True, bool keepdim=False, *, Tensor(a!) out) -> Tensor(a!)
  dispatch:
    CPU, CUDA: var_out

- func: var.names_dim(Tensor self, Dimname[1] dim, bool unbiased=True, bool keepdim=False) -> Tensor
  variants: function, method

- func: var.names_out(Tensor self, Dimname[1] dim, bool unbiased=True, bool keepdim=False, *, Tensor(a!) out) -> Tensor(a!)

- func: var_mean(Tensor self, bool unbiased=True) -> (Tensor, Tensor)
  variants: function
  dispatch:
    CPU, CUDA: var_mean

- func: var_mean.dim(Tensor self, int[1] dim, bool unbiased=True, bool keepdim=False) -> (Tensor, Tensor)
  variants: function
  dispatch:
    CPU, CUDA: var_mean

- func: var_mean.names_dim(Tensor self, Dimname[1] dim, bool unbiased=True, bool keepdim=False) -> (Tensor, Tensor)
  variants: function

- func: view_as(Tensor(a) self, Tensor other) -> Tensor(a)
  variants: method
  device_guard: False

# we define both of these because 'where' does the broadcast and '_s_where' doesn't;
# this allows us to implicitly calculate the broadcast derivative, while only dealing with the
# _s_where derivative.
- func: where.self(Tensor condition, Tensor self, Tensor other) -> Tensor
  variants: function, method

- func: where.ScalarSelf(Tensor condition, Scalar self, Tensor other) -> Tensor
  variants: function

- func: where.ScalarOther(Tensor condition, Tensor self, Scalar other) -> Tensor
  variants: function

- func: where.Scalar(Tensor condition, Scalar self, Scalar other) -> Tensor
  variants: function

- func: where(Tensor condition) -> Tensor[]
  variants: function

- func: _s_where(Tensor condition, Tensor self, Tensor other) -> Tensor
  variants: function
  dispatch:
    CPU, CUDA: _s_where

- func: norm_except_dim(Tensor v, int pow=2, int dim=0) -> Tensor
  variants: function

# VariableType::_weight_norm does not want to be given a gap in the autograd graph,
# so we don't define "dispatch" variants for it.
- func: _weight_norm(Tensor v, Tensor g, int dim=0) -> Tensor
  variants: function

- func: _weight_norm_cuda_interface(Tensor v, Tensor g, int dim=0) -> (Tensor, Tensor)
  variants: function
  dispatch:
    CUDA: weight_norm_cuda

- func: _weight_norm_cuda_interface_backward(Tensor grad_w, Tensor saved_v, Tensor saved_g, Tensor saved_norms, int dim) -> (Tensor, Tensor)
  variants: function
  dispatch:
    CUDA: weight_norm_cuda_backward

- func: _weight_norm_differentiable_backward(Tensor grad_w, Tensor saved_v, Tensor saved_g, Tensor saved_norms, int dim) -> (Tensor, Tensor)
  variants: function

- func: zeros.names(int[] size, *, Dimname[]? names, ScalarType? dtype=None, Layout? layout=None, Device? device=None, bool? pin_memory=None) -> Tensor
  device_guard: False

- func: zeros(int[] size, *, ScalarType? dtype=None, Layout? layout=None, Device? device=None, bool? pin_memory=None) -> Tensor

- func: zeros.out(int[] size, *, Tensor(a!) out) -> Tensor(a!)

- func: zeros_like(Tensor self, *, ScalarType? dtype=None, Layout? layout=None, Device? device=None, bool? pin_memory=None, MemoryFormat? memory_format=None) -> Tensor

- func: _standard_gamma_grad(Tensor self, Tensor output) -> Tensor
  variants: function
  dispatch:
    CPU: _standard_gamma_grad_cpu
    CUDA: _standard_gamma_grad_cuda

- func: _standard_gamma(Tensor self, Generator? generator=None) -> Tensor
  variants: function
  dispatch:
    CPU: _s_gamma_cpu
    CUDA: _s_gamma_cuda

- func: _dirichlet_grad(Tensor x, Tensor alpha, Tensor total) -> Tensor
  dispatch:
    CPU: _dirichlet_grad_cpu
    CUDA: _dirichlet_grad_cuda

- func: _sample_dirichlet(Tensor self, Generator? generator=None) -> Tensor
  variants: function
  dispatch:
    CPU: _s_dirichlet_cpu
    CUDA: _s_dirichlet_cuda

- func: poisson(Tensor self, Generator? generator=None) -> Tensor
  dispatch:
    CPU: _s_poisson_cpu
    CUDA: _s_poisson_cuda

- func: binomial(Tensor count, Tensor prob, Generator? generator=None) -> Tensor
  dispatch:
    CPU: _s_binomial_cpu
    CUDA: _s_binomial_cuda

# When more variants get ported to native, this dispatch will get more
# complicated

- func: native_norm(Tensor self, Scalar p=2) -> Tensor
  dispatch:
    SparseCPU, SparseCUDA: norm_sparse

- func: native_norm.ScalarOpt_dim_dtype(Tensor self, Scalar? p, int[1] dim, bool keepdim, ScalarType? dtype) -> Tensor
  dispatch:
    SparseCPU, SparseCUDA: norm_sparse

# TODO: reduce signatures down to one when optional args is available
- func: _sparse_sum(Tensor self) -> Tensor

- func: _sparse_sum.dtype(Tensor self, *, ScalarType dtype) -> Tensor

- func: _sparse_sum.dim(Tensor self, int[1] dim) -> Tensor
  dispatch:
    CompositeExplicitAutograd: _sparse_sum

- func: _sparse_sum.dim_dtype(Tensor self, int[1] dim, *, ScalarType dtype) -> Tensor

- func: _sparse_sum_backward(Tensor grad, Tensor self, int[] dim) -> Tensor
  dispatch:
    SparseCPU: _sparse_sum_backward_cpu
    SparseCUDA: _sparse_sum_backward_cuda

- func: _sparse_softmax.int(Tensor self, int dim, ScalarType? dtype=None) -> Tensor
  variants: function

- func: _sparse_softmax.Dimname(Tensor self, Dimname dim, *, ScalarType? dtype=None) -> Tensor
  variants: function

- func: _sparse_softmax(Tensor self, int dim, bool half_to_float) -> Tensor
  dispatch:
    SparseCPU: softmax_sparse_cpu
    SparseCUDA: softmax_sparse_cuda

- func: _sparse_softmax_backward_data(Tensor grad_output, Tensor output, int dim, Tensor self) -> Tensor
  dispatch:
    SparseCPU: softmax_backward_sparse_cpu
    SparseCUDA: softmax_backward_sparse_cuda

- func: _sparse_log_softmax.int(Tensor self, int dim, ScalarType? dtype=None) -> Tensor
  variants: function

- func: _sparse_log_softmax.Dimname(Tensor self, Dimname dim, *, ScalarType? dtype=None) -> Tensor
  variants: function

- func: _sparse_log_softmax(Tensor self, int dim, bool half_to_float) -> Tensor
  dispatch:
    SparseCPU: log_softmax_sparse_cpu
    SparseCUDA: log_softmax_sparse_cuda

- func: _sparse_log_softmax_backward_data(Tensor grad_output, Tensor output, int dim, Tensor self) -> Tensor
  dispatch:
    SparseCPU: log_softmax_backward_sparse_cpu
    SparseCUDA: log_softmax_backward_sparse_cuda

- func: norm.ScalarOpt_dtype(Tensor self, Scalar? p, *, ScalarType dtype) -> Tensor
  variants: function, method
  dispatch:
    CPU, CUDA, SparseCPU, SparseCUDA: norm

- func: norm.Scalar(Tensor self, Scalar p=2) -> Tensor
  variants: function, method
  dispatch:
    CPU, CUDA, SparseCPU, SparseCUDA: norm

- func: norm.ScalarOpt_dim_dtype(Tensor self, Scalar? p, int[1] dim, bool keepdim, *, ScalarType dtype) -> Tensor
  variants: function, method
  dispatch:
    CPU, CUDA, SparseCPU, SparseCUDA: norm

- func: norm.ScalarOpt_dim(Tensor self, Scalar? p, int[1] dim, bool keepdim=False) -> Tensor
  variants: function, method
  dispatch:
    CPU, CUDA, SparseCPU, SparseCUDA: norm

- func: norm.dtype_out(Tensor self, Scalar? p, int[1] dim, bool keepdim, *, ScalarType dtype, Tensor(a!) out) -> Tensor(a!)
  dispatch:
    CPU, CUDA: norm_out

- func: norm.out(Tensor self, Scalar? p, int[1] dim, bool keepdim=False, *, Tensor(a!) out) -> Tensor(a!)
  dispatch:
    CPU, CUDA: norm_out

# These four redispatch in their implementation, so OK to be CompositeImplicitAutograd
- func: norm.names_ScalarOpt_dim_dtype(Tensor self, Scalar? p, Dimname[1] dim, bool keepdim, *, ScalarType dtype) -> Tensor
  variants: function, method

- func: norm.names_ScalarOpt_dim(Tensor self, Scalar? p, Dimname[1] dim, bool keepdim=False) -> Tensor
  variants: function, method

- func: norm.names_dtype_out(Tensor self, Scalar? p, Dimname[1] dim, bool keepdim, *, ScalarType dtype, Tensor(a!) out) -> Tensor(a!)

- func: norm.names_out(Tensor self, Scalar? p, Dimname[1] dim, bool keepdim=False, *, Tensor(a!) out) -> Tensor(a!)

- func: frexp.Tensor(Tensor self) -> (Tensor mantissa, Tensor exponent)
  variants: method, function
  dispatch:
    CompositeExplicitAutograd: frexp

- func: frexp.Tensor_out(Tensor self, *, Tensor(a!) mantissa, Tensor(b!) exponent) -> (Tensor(a!) mantissa, Tensor(b!) exponent)
  dispatch:
    CPU, CUDA: frexp_out

- func: frobenius_norm(Tensor self) -> Tensor
  variants: function

- func: frobenius_norm.dim(Tensor self, int[1] dim, bool keepdim=False) -> Tensor
  variants: function

- func: frobenius_norm.out(Tensor self, int[1] dim, bool keepdim=False, *, Tensor(a!) out) -> Tensor(a!)
  variants: function

- func: nuclear_norm(Tensor self, bool keepdim=False) -> Tensor
  variants: function

- func: nuclear_norm.out(Tensor self, bool keepdim=False, *, Tensor(a!) out) -> Tensor(a!)
  variants: function

- func: nuclear_norm.dim(Tensor self, int[2] dim, bool keepdim=False) -> Tensor
  variants: function

- func: nuclear_norm.dim_out(Tensor self, int[2] dim, bool keepdim=False, *, Tensor(a!) out) -> Tensor(a!)
  variants: function

- func: clone(Tensor self, *, MemoryFormat? memory_format=None) -> Tensor
  variants: function, method
  dispatch:
    CompositeExplicitAutograd: clone
    SparseCPU, SparseCUDA: clone_sparse
    MkldnnCPU: mkldnn_clone
    QuantizedCPU, QuantizedCUDA: quantized_clone

- func: resize_as_(Tensor(a!) self, Tensor the_template, *, MemoryFormat? memory_format=None) -> Tensor(a!)
  variants: function, method
  dispatch:
    CompositeExplicitAutograd: resize_as_

- func: zero_(Tensor(a!) self) -> Tensor(a!)
  variants: method, function
  dispatch:
    CPU, CUDA: zero_
    Meta: zero_meta_
    SparseCPU, SparseCUDA: zero_sparse_
    MkldnnCPU: mkldnn_zero_

- func: sub.out(Tensor self, Tensor other, *, Scalar alpha=1, Tensor(a!) out) -> Tensor(a!)
  structured: True
  structured_inherits: TensorIteratorBase
  dispatch:
    CPU, CUDA: sub_out
    SparseCPU, SparseCUDA: sub_out_sparse

- func: sub.Tensor(Tensor self, Tensor other, *, Scalar alpha=1) -> Tensor
  variants: function, method
  structured_delegate: sub.out
  dispatch:
    SparseCPU, SparseCUDA: sub_sparse

- func: sub_.Tensor(Tensor(a!) self, Tensor other, *, Scalar alpha=1) -> Tensor(a!)
  variants: method
  structured_delegate: sub.out
  dispatch:
    SparseCPU, SparseCUDA: sub_sparse_

# For C++ only, until we have conversion from C++ numbers to Tensor
- func: sub.Scalar(Tensor self, Scalar other, Scalar alpha=1) -> Tensor
  variants: function, method
  dispatch:
    CompositeExplicitAutograd: sub

- func: sub_.Scalar(Tensor(a!) self, Scalar other, Scalar alpha=1) -> Tensor(a!)
  variants: method
  dispatch:
    CompositeExplicitAutograd: sub_

# subtract, alias for sub
- func: subtract.out(Tensor self, Tensor other, *, Scalar alpha=1, Tensor(a!) out) -> Tensor(a!)

- func: subtract.Tensor(Tensor self, Tensor other, *, Scalar alpha=1) -> Tensor
  variants: function, method

- func: subtract_.Tensor(Tensor(a!) self, Tensor other, *, Scalar alpha=1) -> Tensor(a!)
  variants: method

# For C++ only, until we have conversion from C++ numbers to Tensor
- func: subtract.Scalar(Tensor self, Scalar other, Scalar alpha=1) -> Tensor
  variants: function, method

- func: subtract_.Scalar(Tensor(a!) self, Scalar other, Scalar alpha=1) -> Tensor(a!)
  variants: method

- func: rsub.Tensor(Tensor self, Tensor other, *, Scalar alpha=1) -> Tensor
  variants: function
  dispatch:
    CPU, CUDA: rsub

- func: heaviside.out(Tensor self, Tensor values, *, Tensor(a!) out) -> Tensor(a!)
  dispatch:
    CPU, CUDA: heaviside_out

- func: heaviside(Tensor self, Tensor values) -> Tensor
  variants: function, method

- func: heaviside_(Tensor(a!) self, Tensor values) -> Tensor(a!)
  variants: method

# For C++ only, until we have conversion from C++ numbers to Tensor
- func: rsub.Scalar(Tensor self, Scalar other, Scalar alpha=1) -> Tensor
  variants: function
  dispatch:
    CompositeExplicitAutograd: rsub

# Functionally the same as addmm, but we give it a different derivative formula
# that doesn't propagate gradients to non-present entries on sparse.
- func: _sparse_addmm(Tensor self, Tensor sparse, Tensor dense, *, Scalar beta=1, Scalar alpha=1) -> Tensor
  dispatch:
    CompositeExplicitAutograd: _sparse_addmm

- func: addmm.out(Tensor self, Tensor mat1, Tensor mat2, *, Scalar beta=1, Scalar alpha=1, Tensor(a!) out) -> Tensor(a!)
  dispatch:
    CPU: addmm_cpu_out
    CUDA: addmm_out_cuda
    SparseCPU: addmm_out_sparse_dense_cpu
    SparseCUDA: addmm_out_sparse_dense_cuda

- func: addmm(Tensor self, Tensor mat1, Tensor mat2, *, Scalar beta=1, Scalar alpha=1) -> Tensor
  variants: function, method
  dispatch:
    CPU: addmm_cpu
    CUDA: addmm_cuda
    SparseCPU: addmm_sparse_dense_cpu
    SparseCUDA: addmm_sparse_dense_cuda

- func: addmm_(Tensor(a!) self, Tensor mat1, Tensor mat2, *, Scalar beta=1, Scalar alpha=1) -> Tensor(a!)
  variants: method
  dispatch:
    CPU: addmm_cpu_
    CUDA: addmm__cuda
    # Warning!  For whatever reason, the inplace sparse addmm is NON
    # broadcasting
    SparseCPU: s_addmm_sparse_dense_cpu_
    SparseCUDA: s_addmm_sparse_dense_cuda_

# NOTE [ Sparse: autograd and API ]
#
#
# Sparse Tensor Constructors
# ~~~~~~~~~~~~~~~~~~~~~~~~~~
#
# The API entry points to sparse tensor construction should be
# `sparse_coo tensor` and `_sparse_coo_tensor_unsafe`. Depending on whether the
# indices and values tensors are given, they eventually dispatch to either
# `sparse_coo_tensor_with_dims` or `sparse_coo_tensor_with_dims_and_tensors`.
#
# The autograd support for ctor is implement on `sparse_coo_tensor_with_dims_and_tensors`.
#
# The API methods `sparse_coo tensor` and `_sparse_coo_tensor_unsafe`
# **must not** have specific type dispatches because otherwise codegen will
# consider them as abstract methods (see Note [Abstract ATen methods]), dispatch
# using **Tensor** type, and thus lose autograd tracking on the actual method
# they dispatch to, e.g., `sparse_coo_tensor_with_dims_and_tensors`.
#
#
# Sparse Methods API Design
# ~~~~~~~~~~~~~~~~~~~~~~~~~
#
# Goals: 1. Flexible API for users to write custom sparse ops
#        2. ctor and member accessor with autograd support
#
# To achieve 1, we need to provide a set of *dangerous* APIs (dangerous in the
# sense that misusing them will break sparse tensor invariant and may out in
# unexpected behavior, e.g., crash). These methods are all prefixed with
# underscore "_" to indicate that they should be used with care. We provide:
#
#   + `_indices()`: returns the *raw* indices within the sparse tensor (not just
#                   sharing storage). Any inplace operation will change the
#                   actual indices, including t_, set_, as_strided_, resize_,
#                   etc.
#   + `_values()`: returns the *raw* values within the sparse tensor. Similar
#                  semantics as `_indices()`
#   + `_nnz()`: returns the number of non-zero entries. This will always be
#               determined by the shapes of indices and values.
#   + `_coalesced_(bool)`: inplace sets whether the tensor is coalesced, and
#                          returns itself.
#
# These methods are very useful in writing new operations, e.g., a custom
# autograd Function.
#
# We also provide other public *safe* APIs:
#   + `indices()`: returns a **view** of the indices tensor if the sparse tensor
#                  is **coalesced**.
#   + `values()`: returns a **view** of the values tensor if the containing
#                 sparse tensor is **coalesced**.
#   + `sparse_dim()`: number of sparse dimensions
#   + `dense_dim()`: number of dense dimensions
#   + `is_coalesced()`: whether the sparse tensor is coalesced
#
# `_indices()` and `_values()` should returns the raw indices and values dense
# tensors within a sparse tensor. They can be quite unsafe with inplace
# operations like `t_()`, and exposes uncoalesced indices and values. The public
# recommended API is `indices()` and `values()`, both of which first check that
# the tensor is coalesced and return views on those tensors.
#
#
# Autograd Support
# ~~~~~~~~~~~~~~~~
#
# Autograd is supported on `values()` and sparse tensor ctor with indices and
# values tensors. E.g., `torch.sparse_coo_tensor(i, v).values().sum()` is
# differentiable w.r.t. `v`.
#
# NB: The `values()` and `_values()` operators are special in that they are
# layout-aware, i.e., the output depends not just on the data it represents, but
# also on the input layout details (in this case, the `indices` tensor). See
# NOTE [ as_strided Backward and layout-aware/agnostic autograd ] in Functions.cpp
# for discussion on layout-aware vs layout-agnostic autograd. Since PyTorch ops
# operate in the layout-agnostic mode, similar to `as_strided`, backward of
# these two operators need to consider them in a layout-agnostic way:
#   + `values()`:
#     Input is coalesced.
#     We just pretend having `input.indices()` as an additional argument
#     `input_indices`, then forward is similar to
#     `input.to(kStrided).index_select(input_indices)` regardless of the layout.
#     Note that `values()` normally is layout-aware even if we constrain
#     ourselves on sparse inputs since it may include all zeros values entries
#     as "present" entries.
#   + `_values()`:
#     Input may be uncoalesced.
#     It is not straightforward to construct a layout-agnostic version because
#     duplicate indices entries may exist and additional parameterization is
#     needed to distribute the value into different values entries. Furthermore,
#     this op is intended to provide ways to write custom sparse ops, rather
#     than being used in autograd graph, so it is marked as *non-differentiable*
#     in derivatives.yaml.
#
# Before reading the following, see NOTE [ Autograd Variable Views ] in
# variable.h for details on views that are tracked by autograd, and views that
# are not.
#
# Moreover, these methods return tensors that share storage with inputs, so we
# mark these methods as view ops to support autograd history tracking.
# The sparse tensor ctor output should technically be view of both input indices
# and values tensors, but currently we only support setting as view of a single
# Variable, so it is only view of the values tensor.
# TODO: clone indices in sparse tensor ctor.
#
# For other methods that return outputs that share storage with inputs, i.e.,
# `indices()` and `_indices()`. We mark their outputs as non-differentiable, so
# the view relation is not tracked by autograd, but the version counter is still
# shared. In other words, their outputs are non-differentiable views of the
# sparse tensor.

# FIXME: would be nicer if TensorOptions was optional based; not adding default arguments for options given
# the default would never make sense.
- func: sparse_coo_tensor.size(int[] size, *, ScalarType? dtype=None, Layout? layout=None, Device? device=None, bool? pin_memory=False) -> Tensor

- func: sparse_coo_tensor.indices(Tensor indices, Tensor values, *, ScalarType? dtype=None, Layout? layout=None, Device? device=None, bool? pin_memory=None) -> Tensor

- func: sparse_coo_tensor.indices_size(Tensor indices, Tensor values, int[] size, *, ScalarType? dtype=None, Layout? layout=None, Device? device=None, bool? pin_memory=None) -> Tensor

- func: _sparse_coo_tensor_unsafe(Tensor indices, Tensor values, int[] size, *, ScalarType? dtype=None, Layout? layout=None, Device? device=None, bool? pin_memory=None) -> Tensor

- func: _validate_sparse_coo_tensor_args(Tensor indices, Tensor values, int[] size) -> ()

- func: _sparse_coo_tensor_with_dims(int sparse_dim, int dense_dim, int[] size, *, ScalarType? dtype=None, Layout? layout=None, Device? device=None, bool? pin_memory=False) -> Tensor
  dispatch:
    SparseCPU, SparseCUDA: new_with_dims_sparse

- func: _sparse_coo_tensor_with_dims_and_tensors(int sparse_dim, int dense_dim, int[] size, Tensor indices, Tensor values, *, ScalarType? dtype=None, Layout? layout=None, Device? device=None, bool? pin_memory=False) -> Tensor
  dispatch:
    SparseCPU, SparseCUDA: new_with_dims_and_tensor_sparse

- func: sparse_resize_(Tensor(a!) self, int[] size, int sparse_dim, int dense_dim) -> Tensor(a!)
  variants: method
  dispatch:
    SparseCPU, SparseCUDA: sparse_resize_

- func: sparse_resize_and_clear_(Tensor(a!) self, int[] size, int sparse_dim, int dense_dim) -> Tensor(a!)
  variants: method
  dispatch:
    SparseCPU, SparseCUDA: sparse_resize_and_clear_

- func: sparse_mask(Tensor self, Tensor mask) -> Tensor
  variants: method
  dispatch:
    SparseCPU: sparse_mask_cpu
    SparseCUDA: sparse_mask_cuda

- func: to_dense(Tensor self, ScalarType? dtype=None) -> Tensor
  variants: method
  dispatch:
    SparseCPU, SparseCUDA: sparse_to_dense
    MkldnnCPU: mkldnn_to_dense

- func: to_dense_backward(Tensor grad, Tensor input) -> Tensor

- func: sparse_dim(Tensor self) -> int
  variants: method
  dispatch:
    SparseCPU, SparseCUDA: sparse_dim_sparse
  device_guard: False

# legacy method
- func: _dimI(Tensor self) -> int
  variants: method
  dispatch:
    SparseCPU, SparseCUDA: sparse_dim_sparse
  device_guard: False

- func: dense_dim(Tensor self) -> int
  variants: method
  dispatch:
    SparseCPU, SparseCUDA: dense_dim_sparse
  device_guard: False

# legacy method
- func: _dimV(Tensor self) -> int
  variants: method
  dispatch:
    SparseCPU, SparseCUDA: dense_dim_sparse
  device_guard: False

- func: _nnz(Tensor self) -> int
  variants: method
  dispatch:
    SparseCPU, SparseCUDA: _nnz_sparse
  device_guard: False

# NOTE: [ coalesce autograd ]
# coalesce returns self directly for already coalesced sparse tensors.
# This means coalesce cannot have a derivative registered, otherwise it creates
# circular references in the autograd graph (see gh-52874).
# Instead, the derivative is registered on the slow-path "_coalesce"
- func: coalesce(Tensor(a) self) -> Tensor(a)
  variants: method

- func: _coalesce(Tensor self) -> Tensor
  dispatch:
    SparseCPU: _coalesce_sparse_cpu
    SparseCUDA: _coalesce_sparse_cuda

- func: is_coalesced(Tensor self) -> bool
  variants: method
  dispatch:
    SparseCPU, SparseCUDA: is_coalesced_sparse
  device_guard: False

- func: _indices(Tensor(a) self) -> Tensor(a)
  variants: method
  dispatch:
    SparseCPU, SparseCUDA: _indices_sparse
  device_guard: False

- func: _values(Tensor(a) self) -> Tensor(a)
  variants: method
  dispatch:
    SparseCPU, SparseCUDA: _values_sparse
  device_guard: False

# This method doesn't do any check but only directly sets the flag. So it can be
# a bit unsafe. Similar to _indices and _values, this is useful for implementing
# custom sparse operations in Python/C++ extension.
- func: _coalesced_(Tensor(a!) self, bool coalesced) -> Tensor(a!)
  variants: method
  dispatch:
    SparseCPU, SparseCUDA: _coalesced_sparse_
  device_guard: False

- func: indices(Tensor(a) self) -> Tensor(a)
  variants: method
  dispatch:
    SparseCPU, SparseCUDA: indices_sparse
  device_guard: False

- func: values(Tensor(a) self) -> Tensor(a)
  variants: method
  dispatch:
    SparseCPU, SparseCUDA: values_sparse
  device_guard: False

- func: hspmm.out(Tensor mat1, Tensor mat2, *, Tensor(a!) out) -> Tensor(a!)
  dispatch:
    SparseCPU: hspmm_out_sparse_cpu
    SparseCUDA: hspmm_out_sparse_cuda

- func: hspmm(Tensor mat1, Tensor mat2) -> Tensor
  dispatch:
    SparseCPU: hspmm_sparse_cpu
    SparseCUDA: hspmm_sparse_cuda

- func: copy_sparse_to_sparse_(Tensor(a!) self, Tensor src, bool non_blocking=False) -> Tensor(a!)
  variants: function
  dispatch:
    SparseCPU, SparseCUDA: copy_sparse_

- func: unbind.int(Tensor(a) self, int dim=0) -> Tensor(a)[]
  variants: function, method
  dispatch:
    CompositeExplicitAutograd: unbind

- func: unbind.Dimname(Tensor(a) self, Dimname dim) -> Tensor(a)[]
  variants: function, method

- func: to_sparse.sparse_dim(Tensor self, int sparse_dim) -> Tensor
  variants: method
  dispatch:
    CPU, CUDA: dense_to_sparse

- func: to_sparse(Tensor self) -> Tensor
  variants: method
  dispatch:
    CPU, CUDA: dense_to_sparse

- func: to_mkldnn(Tensor self, ScalarType? dtype=None) -> Tensor
  variants: method
  dispatch:
    CPU: dense_to_mkldnn

- func: mkldnn_reorder_conv2d_weight(Tensor self, int[2] padding=0, int[2] stride=1, int[2] dilation=1, int groups=1) -> Tensor
  variants: function
  python_module: nn
  dispatch:
    MkldnnCPU: mkldnn_reorder_conv2d_weight

- func: mkldnn_reorder_conv3d_weight(Tensor self, int[3] padding=0, int[3] stride=1, int[3] dilation=1, int groups=1) -> Tensor
  variants: function
  python_module: nn
  dispatch:
    MkldnnCPU: mkldnn_reorder_conv3d_weight

- func: to_mkldnn_backward(Tensor grad, Tensor input) -> Tensor

- func: quantize_per_tensor(Tensor self, float scale, int zero_point, ScalarType dtype) -> Tensor
  variants: function
  dispatch:
    CPU, CUDA: quantize_per_tensor

- func: quantize_per_tensor.tensors(Tensor[] tensors, Tensor scales, Tensor zero_points, ScalarType dtype) -> Tensor[]
  variants: function
  dispatch:
    CPU: quantize_per_tensor_list_cpu

- func: quantize_per_channel(Tensor self, Tensor scales, Tensor zero_points, int axis, ScalarType dtype) -> Tensor
  variants: function
  dispatch:
    CPU: quantize_per_channel_cpu

- func: dequantize.self(Tensor self) -> Tensor
  variants: function, method
  dispatch:
    CPU: dequantize_cpu
    QuantizedCPU, QuantizedCUDA: dequantize_quantized_cpu

- func: dequantize.tensors(Tensor[] tensors) -> Tensor[]
  variants: function
  dispatch:
    QuantizedCPU: dequantize_tensors_quantized_cpu

- func: q_scale(Tensor self) -> float
  variants: function, method
  dispatch:
    QuantizedCPU, QuantizedCUDA: q_scale_quant

- func: q_zero_point(Tensor self) -> int
  variants: function, method
  dispatch:
    QuantizedCPU, QuantizedCUDA: q_zero_point_quant

- func: q_per_channel_scales(Tensor self) -> Tensor
  variants: function, method
  dispatch:
    QuantizedCPU, QuantizedCUDA: q_per_channel_scales

- func: q_per_channel_zero_points(Tensor self) -> Tensor
  variants: function, method
  dispatch:
    QuantizedCPU, QuantizedCUDA: q_per_channel_zero_points

- func: q_per_channel_axis(Tensor self) -> int
  variants: function, method
  dispatch:
    QuantizedCPU, QuantizedCUDA: q_per_channel_axis

- func: int_repr(Tensor self) -> Tensor
  variants: function, method
  dispatch:
    QuantizedCPU: int_repr_quantized_cpu
    QuantizedCUDA: int_repr_quantized_cuda

- func: _make_per_tensor_quantized_tensor(Tensor self, float scale, int zero_point) -> Tensor
  dispatch:
    CPU: make_per_tensor_quantized_tensor_cpu
    CUDA: make_per_tensor_quantized_tensor_cuda

- func: _make_per_channel_quantized_tensor(Tensor self, Tensor scale, Tensor zero_point, int axis) -> Tensor
  dispatch:
    CPU: make_per_channel_quantized_tensor_cpu

- func: qscheme(Tensor self) -> QScheme
  variants: method
  dispatch:
    QuantizedCPU, QuantizedCUDA: qscheme_quant

- func: fake_quantize_per_tensor_affine(Tensor self, float scale, int zero_point, int quant_min, int quant_max) -> Tensor
  variants: function

- func: fake_quantize_per_tensor_affine_cachemask(Tensor self, float scale, int zero_point, int quant_min, int quant_max) -> (Tensor output, Tensor mask)
  variants: function
  dispatch:
    CPU, CUDA: fake_quantize_per_tensor_affine_cachemask

- func: fake_quantize_per_tensor_affine_cachemask_backward(Tensor grad, Tensor mask) -> Tensor
  variants: function

- func: _fake_quantize_learnable_per_tensor_affine(Tensor self, Tensor scale, Tensor zero_point, int quant_min, int quant_max, float grad_factor=1.0) -> Tensor
  variants: function
  dispatch:
    CPU, CUDA: _fake_quantize_learnable_per_tensor_affine

- func: _fake_quantize_learnable_per_tensor_affine_backward(Tensor grad, Tensor self, Tensor scale, Tensor zero_point, int quant_min, int quant_max, float grad_factor=1.0) -> (Tensor, Tensor, Tensor)
  variants: function

- func: fake_quantize_per_channel_affine(Tensor self, Tensor scale, Tensor zero_point, int axis, int quant_min, int quant_max) -> Tensor
  variants: function

- func: fake_quantize_per_channel_affine_cachemask(Tensor self, Tensor scale, Tensor zero_point, int axis, int quant_min, int quant_max) -> (Tensor output, Tensor mask)
  variants: function
  dispatch:
    CPU, CUDA: fake_quantize_per_channel_affine_cachemask

- func: fake_quantize_per_channel_affine_cachemask_backward(Tensor grad, Tensor mask) -> Tensor
  variants: function

- func: _fake_quantize_learnable_per_channel_affine(Tensor self, Tensor scale, Tensor zero_point, int axis, int quant_min, int quant_max, float grad_factor=1.0) -> Tensor
  variants: function
  dispatch:
    CPU, CUDA: _fake_quantize_learnable_per_channel_affine

- func: _fake_quantize_learnable_per_channel_affine_backward(Tensor grad, Tensor self, Tensor scale, Tensor zero_point, int axis, int quant_min, int quant_max, float grad_factor=1.0) -> (Tensor, Tensor, Tensor)
  variants: function

- func: _choose_qparams_per_tensor(Tensor self, bool reduce_range=False) -> (float, int)
  variants: function

- func: _saturate_weight_to_fp16(Tensor weight) -> Tensor
  variants: function

- func: choose_qparams_optimized(Tensor input, int numel, int n_bins, float ratio, int bit_width) -> (Tensor, Tensor)
  variants: function

# to(Device) must not exist because all constructors of Device also works for
# TensorOptions. Otherwise, an ambiguity error is thrown.
# See NOTE [ TensorOptions Constructors ].
- func: to.dtype_layout(Tensor self, *, ScalarType? dtype=None, Layout? layout=None, Device? device=None, bool? pin_memory=None, bool non_blocking=False, bool copy=False, MemoryFormat? memory_format=None) -> Tensor
  variants: method
  device_guard: False

- func: to.device(Tensor self, Device device, ScalarType dtype, bool non_blocking=False, bool copy=False, MemoryFormat? memory_format=None) -> Tensor
  variants: method
  device_guard: False

- func: to.dtype(Tensor self, ScalarType dtype, bool non_blocking=False, bool copy=False, MemoryFormat? memory_format=None) -> Tensor
  variants: method
  device_guard: False

- func: to.other(Tensor self, Tensor other, bool non_blocking=False, bool copy=False, MemoryFormat? memory_format=None) -> Tensor
  variants: method
  device_guard: False

- func: meshgrid(Tensor[] tensors) -> Tensor[]

- func: cartesian_prod(Tensor[] tensors) -> Tensor
  variants: function

- func: combinations(Tensor self, int r=2, bool with_replacement=False) -> Tensor
  variants: function

- func: item(Tensor self) -> Scalar
  variants: method

- func: result_type.Tensor(Tensor tensor, Tensor other) -> ScalarType
  variants: function

- func: result_type.Scalar(Tensor tensor, Scalar other) -> ScalarType
  variants: function

- func: result_type.Scalar_Tensor(Scalar scalar, Tensor tensor) -> ScalarType
  variants: function

- func: result_type.Scalar_Scalar(Scalar scalar1, Scalar scalar2) -> ScalarType

- func: can_cast(ScalarType from, ScalarType to) -> bool
  variants: function

- func: promote_types(ScalarType type1, ScalarType type2) -> ScalarType
  variants: function

# NB: Does NOT check precondition that numel == 1
- func: _local_scalar_dense(Tensor self) -> Scalar
  dispatch:
    CPU: _local_scalar_dense_cpu
    CUDA: _local_scalar_dense_cuda
  variants: function

# Fused RNN kernels
- func: _thnn_fused_lstm_cell(Tensor input_gates, Tensor hidden_gates, Tensor cx, Tensor? input_bias=None, Tensor? hidden_bias=None) -> (Tensor, Tensor, Tensor)
  dispatch:
    CUDA: _thnn_fused_lstm_cell_cuda

- func: _thnn_fused_lstm_cell_backward(Tensor? grad_hy, Tensor? grad_cy, Tensor cx, Tensor cy, Tensor workspace, bool has_bias) -> (Tensor, Tensor, Tensor, Tensor, Tensor)
  dispatch:
    CUDA: _thnn_fused_lstm_cell_backward_cuda

- func: _thnn_differentiable_lstm_cell_backward(Tensor? grad_hy, Tensor? grad_cy, Tensor input_gates, Tensor hidden_gates, Tensor? input_bias, Tensor? hidden_bias, Tensor cx, Tensor cy) -> (Tensor, Tensor, Tensor, Tensor, Tensor)

- func: _thnn_fused_gru_cell(Tensor input_gates, Tensor hidden_gates, Tensor hx, Tensor? input_bias=None, Tensor? hidden_bias=None) -> (Tensor, Tensor)
  dispatch:
    CUDA: _thnn_fused_gru_cell_cuda

- func: _thnn_fused_gru_cell_backward(Tensor grad_hy, Tensor workspace, bool has_bias) -> (Tensor, Tensor, Tensor, Tensor, Tensor)
  dispatch:
    CUDA: _thnn_fused_gru_cell_backward_cuda

- func: _thnn_differentiable_gru_cell_backward(Tensor grad_hy, Tensor input_gates, Tensor hidden_gates, Tensor hx, Tensor? input_bias, Tensor? hidden_bias) -> (Tensor, Tensor, Tensor, Tensor, Tensor)

# RNN cells and layers
- func: lstm.input(Tensor input, Tensor[] hx, Tensor[] params, bool has_biases, int num_layers, float dropout, bool train, bool bidirectional, bool batch_first) -> (Tensor, Tensor, Tensor)

- func: lstm.data(Tensor data, Tensor batch_sizes, Tensor[] hx, Tensor[] params, bool has_biases, int num_layers, float dropout, bool train, bool bidirectional) -> (Tensor, Tensor, Tensor)

- func: gru.input(Tensor input, Tensor hx, Tensor[] params, bool has_biases, int num_layers, float dropout, bool train, bool bidirectional, bool batch_first) -> (Tensor, Tensor)

- func: gru.data(Tensor data, Tensor batch_sizes, Tensor hx, Tensor[] params, bool has_biases, int num_layers, float dropout, bool train, bool bidirectional) -> (Tensor, Tensor)

- func: rnn_tanh.input(Tensor input, Tensor hx, Tensor[] params, bool has_biases, int num_layers, float dropout, bool train, bool bidirectional, bool batch_first) -> (Tensor, Tensor)

- func: rnn_tanh.data(Tensor data, Tensor batch_sizes, Tensor hx, Tensor[] params, bool has_biases, int num_layers, float dropout, bool train, bool bidirectional) -> (Tensor, Tensor)

- func: rnn_relu.input(Tensor input, Tensor hx, Tensor[] params, bool has_biases, int num_layers, float dropout, bool train, bool bidirectional, bool batch_first) -> (Tensor, Tensor)

- func: rnn_relu.data(Tensor data, Tensor batch_sizes, Tensor hx, Tensor[] params, bool has_biases, int num_layers, float dropout, bool train, bool bidirectional) -> (Tensor, Tensor)

- func: lstm_cell(Tensor input, Tensor[] hx, Tensor w_ih, Tensor w_hh, Tensor? b_ih=None, Tensor? b_hh=None) -> (Tensor, Tensor)

- func: gru_cell(Tensor input, Tensor hx, Tensor w_ih, Tensor w_hh, Tensor? b_ih=None, Tensor? b_hh=None) -> Tensor

- func: rnn_tanh_cell(Tensor input, Tensor hx, Tensor w_ih, Tensor w_hh, Tensor? b_ih=None, Tensor? b_hh=None) -> Tensor

- func: rnn_relu_cell(Tensor input, Tensor hx, Tensor w_ih, Tensor w_hh, Tensor? b_ih=None, Tensor? b_hh=None) -> Tensor

# Quantized RNN layer registration has been moved to C10 dispatch in `RNN.cpp`

# Quantized RNN layers
# - func: quantized_lstm(Tensor input, Tensor[] hx, Tensor[] params, bool has_biases, int num_layers, float dropout, bool train, bool bidirectional, bool batch_first, *, ScalarType? dtype=None, bool use_dynamic=False) -> (Tensor, Tensor, Tensor)


# - func: quantized_lstm.data(Tensor data, Tensor batch_sizes, Tensor[] hx, Tensor[] params, bool has_biases, int num_layers, float dropout, bool train, bool bidirectional, *, ScalarType? dtype=None, bool use_dynamic=False) -> (Tensor, Tensor, Tensor)


# Quantized GRU layers

# - func: quantized_gru.input(Tensor input, Tensor hx, Tensor[] params, bool has_biases, int num_layers, float dropout, bool train, bool bidirectional, bool batch_first) -> (Tensor, Tensor)
#

# - func: quantized_gru.data(Tensor data, Tensor batch_sizes, Tensor hx, Tensor[] params, bool has_biases, int num_layers, float dropout, bool train, bool bidirectional) -> (Tensor, Tensor)
#

# Quantized RNN cells
- func: quantized_lstm_cell(Tensor input, Tensor[] hx, Tensor w_ih, Tensor w_hh, Tensor b_ih, Tensor b_hh, Tensor packed_ih, Tensor packed_hh, Tensor col_offsets_ih, Tensor col_offsets_hh, Scalar scale_ih, Scalar scale_hh, Scalar zero_point_ih, Scalar zero_point_hh) -> (Tensor, Tensor)

- func: quantized_gru_cell(Tensor input, Tensor hx, Tensor w_ih, Tensor w_hh, Tensor b_ih, Tensor b_hh, Tensor packed_ih, Tensor packed_hh, Tensor col_offsets_ih, Tensor col_offsets_hh, Scalar scale_ih, Scalar scale_hh, Scalar zero_point_ih, Scalar zero_point_hh) -> Tensor

- func: quantized_rnn_relu_cell(Tensor input, Tensor hx, Tensor w_ih, Tensor w_hh, Tensor b_ih, Tensor b_hh, Tensor packed_ih, Tensor packed_hh, Tensor col_offsets_ih, Tensor col_offsets_hh, Scalar scale_ih, Scalar scale_hh, Scalar zero_point_ih, Scalar zero_point_hh) -> Tensor

- func: quantized_rnn_tanh_cell(Tensor input, Tensor hx, Tensor w_ih, Tensor w_hh, Tensor b_ih, Tensor b_hh, Tensor packed_ih, Tensor packed_hh, Tensor col_offsets_ih, Tensor col_offsets_hh, Scalar scale_ih, Scalar scale_hh, Scalar zero_point_ih, Scalar zero_point_hh) -> Tensor

# PackedSequence utilities
- func: _pack_padded_sequence(Tensor input, Tensor lengths, bool batch_first) -> (Tensor, Tensor)
  dispatch:
    CompositeExplicitAutograd: _pack_padded_sequence

- func: _pack_padded_sequence_backward(Tensor grad, int[] input_size, Tensor batch_sizes, bool batch_first) -> Tensor

- func: _pad_packed_sequence(Tensor data, Tensor batch_sizes, bool batch_first, Scalar padding_value, int total_length) -> (Tensor, Tensor)

# wrappers for legacy TH methods

- func: set_.source_Storage(Tensor(a!) self, Storage source) -> Tensor(a!)
  variants: method
  device_guard: False
  dispatch:
    CPU, CUDA: set_

- func: set_.source_Storage_storage_offset(Tensor(a!) self, Storage source, int storage_offset, int[] size, int[] stride=[]) -> Tensor(a!)
  variants: method
  device_guard: False
  dispatch:
    CPU: set_storage_cpu_
    CUDA: set_storage_cuda_
    QuantizedCPU, QuantizedCUDA: set_storage_quantized_

- func: set_.source_Tensor(Tensor(a!) self, Tensor source) -> Tensor(a!)
  variants: method
  device_guard: False
  dispatch:
    CPU, CUDA: set_tensor_

- func: set_(Tensor(a!) self) -> Tensor(a!)
  variants: method
  dispatch:
    CPU: set_cpu_
    CUDA: set_cuda_

- func: is_set_to(Tensor self, Tensor tensor) -> bool
  variants: method
  device_guard: False
  dispatch:
    CPU, CUDA: is_set_to

- func: masked_fill_.Scalar(Tensor(a!) self, Tensor mask, Scalar value) -> Tensor(a!)
  variants: method
  dispatch:
    CPU: masked_fill__cpu
    CUDA: masked_fill__cuda

- func: masked_fill.Scalar(Tensor self, Tensor mask, Scalar value) -> Tensor
  variants: function, method

- func: masked_fill_.Tensor(Tensor(a!) self, Tensor mask, Tensor value) -> Tensor(a!)
  variants: method
  dispatch:
    CPU: masked_fill__cpu
    CUDA: masked_fill__cuda

- func: masked_fill.Tensor(Tensor self, Tensor mask, Tensor value) -> Tensor
  variants: function, method

- func: masked_scatter_(Tensor(a!) self, Tensor mask, Tensor source) -> Tensor(a!)
  variants: method
  dispatch:
    CPU: masked_scatter__cpu
    CUDA: masked_scatter__cuda

- func: masked_scatter(Tensor self, Tensor mask, Tensor source) -> Tensor
  variants: function, method

- func: view(Tensor(a) self, int[] size) -> Tensor(a)
  variants: method
  device_guard: False
  dispatch:
    CPU, CUDA, Meta, QuantizedCPU, QuantizedCUDA: view
    MkldnnCPU: mkldnn_view

# Warning: If you want to change the name or overload name of this
# operator, you might also want to change the `isBlockListedSchema`
# function in `torch/csrc/jit/frontend/schema_catching.cpp`.
# The name and overload name of this operator is hardcoded in that
# function in order to workaround a bug:
# https://github.com/pytorch/pytorch/issues/47964
- func: view.dtype(Tensor(a) self, ScalarType dtype) -> Tensor(a)
  variants: method
  device_guard: False
  dispatch:
    CompositeExplicitAutograd: view_dtype

- func: put_(Tensor(a!) self, Tensor index, Tensor source, bool accumulate=False) -> Tensor(a!)
  variants: method
  dispatch:
    CPU, CUDA: put_

- func: put(Tensor self, Tensor index, Tensor source, bool accumulate=False) -> Tensor
  variants: function, method

- func: index_add_(Tensor(a!) self, int dim, Tensor index, Tensor source) -> Tensor(a!)
  variants: method

- func: index_add_.alpha(Tensor(a!) self, int dim, Tensor index, Tensor source, *, Scalar alpha) -> Tensor(a!)
  variants: method
  dispatch:
    CPU: index_add_cpu_
    CUDA: index_add_cuda_

- func: index_add(Tensor self, int dim, Tensor index, Tensor source) -> Tensor
  variants: function, method

- func: index_add.alpha(Tensor self, int dim, Tensor index, Tensor source, *, Scalar alpha) -> Tensor
  variants: function, method

- func: index_add.dimname(Tensor self, Dimname dim, Tensor index, Tensor source, *, Scalar alpha=1) -> Tensor
  variants: function, method

- func: index_fill_.int_Scalar(Tensor(a!) self, int dim, Tensor index, Scalar value) -> Tensor(a!)
  variants: method
  dispatch:
    CPU: index_fill_
    CUDA: index_fill_

- func: index_fill.int_Scalar(Tensor self, int dim, Tensor index, Scalar value) -> Tensor
  variants: function, method

- func: index_fill_.int_Tensor(Tensor(a!) self, int dim, Tensor index, Tensor value) -> Tensor(a!)
  variants: method
  dispatch:
    CPU, CUDA: index_fill_

- func: index_fill.int_Tensor(Tensor self, int dim, Tensor index, Tensor value) -> Tensor
  variants: function, method

- func: index_fill_.Dimname_Scalar(Tensor(a!) self, Dimname dim, Tensor index, Scalar value) -> Tensor(a!)
  variants: method

- func: index_fill_.Dimname_Tensor(Tensor(a!) self, Dimname dim, Tensor index, Tensor value) -> Tensor(a!)
  variants: method

- func: index_fill.Dimname_Scalar(Tensor self, Dimname dim, Tensor index, Scalar value) -> Tensor
  variants: function, method

- func: index_fill.Dimname_Tensor(Tensor self, Dimname dim, Tensor index, Tensor value) -> Tensor
  variants: function, method

- func: scatter_.src(Tensor(a!) self, int dim, Tensor index, Tensor src) -> Tensor(a!)
  variants: method
  dispatch:
    CPU, CUDA: scatter_

- func: scatter.src(Tensor self, int dim, Tensor index, Tensor src) -> Tensor
  variants: function, method

- func: scatter_.value(Tensor(a!) self, int dim, Tensor index, Scalar value) -> Tensor(a!)
  variants: method
  dispatch:
    CPU, CUDA: scatter_fill_

- func: scatter.value(Tensor self, int dim, Tensor index, Scalar value) -> Tensor
  variants: function, method

- func: scatter.dimname_src(Tensor self, Dimname dim, Tensor index, Tensor src) -> Tensor
  variants: function, method

- func: scatter.dimname_value(Tensor self, Dimname dim, Tensor index, Scalar value) -> Tensor
  variants: function, method

- func: scatter_.reduce(Tensor(a!) self, int dim, Tensor index, Tensor src, *, str reduce) -> Tensor(a!)
  variants: method
  dispatch:
    CPU, CUDA: scatter_reduce_

- func: scatter_.value_reduce(Tensor(a!) self, int dim, Tensor index, Scalar value, *, str reduce) -> Tensor(a!)
  variants: method
  dispatch:
    CPU, CUDA: scatter_scalar_reduce_

- func: scatter_add_(Tensor(a!) self, int dim, Tensor index, Tensor src) -> Tensor(a!)
  variants: method
  dispatch:
    CPU, CUDA: scatter_add_

- func: scatter_add(Tensor self, int dim, Tensor index, Tensor src) -> Tensor
  variants: function, method

- func: scatter_add.dimname(Tensor self, Dimname dim, Tensor index, Tensor src) -> Tensor
  variants: function, method

- func: eq_.Scalar(Tensor(a!) self, Scalar other) -> Tensor(a!)
  variants: method
  dispatch:
    CompositeExplicitAutograd: eq_

- func: eq_.Tensor(Tensor(a!) self, Tensor other) -> Tensor(a!)
  variants: method
  dispatch:
    CompositeExplicitAutograd: eq_

- func: bitwise_and.Tensor_out(Tensor self, Tensor other, *, Tensor(a!) out) -> Tensor(a!)
  variants: function
  dispatch:
    CPU, CUDA: bitwise_and_out

- func: bitwise_and.Scalar_out(Tensor self, Scalar other, *, Tensor(a!) out) -> Tensor(a!)
  variants: function
  dispatch:
    CPU, CUDA: bitwise_and_out

- func: bitwise_and.Scalar(Tensor self, Scalar other) -> Tensor
  variants: method, function

- func: bitwise_and.Tensor(Tensor self, Tensor other) -> Tensor
  variants: method, function

- func: bitwise_and_.Scalar(Tensor(a!) self, Scalar other) -> Tensor(a!)
  variants: method

- func: bitwise_and_.Tensor(Tensor(a!) self, Tensor other) -> Tensor(a!)
  variants: method

- func: __and__.Scalar(Tensor self, Scalar other) -> Tensor
  variants: method, function

- func: __and__.Tensor(Tensor self, Tensor other) -> Tensor
  variants: method, function

- func: __iand__.Scalar(Tensor(a!) self, Scalar other) -> Tensor(a!)
  variants: method

- func: __iand__.Tensor(Tensor(a!) self, Tensor other) -> Tensor(a!)
  variants: method

- func: bitwise_or.Tensor_out(Tensor self, Tensor other, *, Tensor(a!) out) -> Tensor(a!)
  variants: function
  dispatch:
    CPU, CUDA: bitwise_or_out

- func: bitwise_or.Scalar_out(Tensor self, Scalar other, *, Tensor(a!) out) -> Tensor(a!)
  variants: function
  dispatch:
    CPU, CUDA: bitwise_or_out

- func: bitwise_or.Scalar(Tensor self, Scalar other) -> Tensor
  variants: method, function

- func: bitwise_or.Tensor(Tensor self, Tensor other) -> Tensor
  variants: method, function

- func: bitwise_or_.Scalar(Tensor(a!) self, Scalar other) -> Tensor(a!)
  variants: method

- func: bitwise_or_.Tensor(Tensor(a!) self, Tensor other) -> Tensor(a!)
  variants: method

- func: __or__.Scalar(Tensor self, Scalar other) -> Tensor
  variants: method, function

- func: __or__.Tensor(Tensor self, Tensor other) -> Tensor
  variants: method, function

- func: __ior__.Scalar(Tensor(a!) self, Scalar other) -> Tensor(a!)
  variants: method

- func: __ior__.Tensor(Tensor(a!) self, Tensor other) -> Tensor(a!)
  variants: method

- func: bitwise_xor.Tensor_out(Tensor self, Tensor other, *, Tensor(a!) out) -> Tensor(a!)
  variants: function
  dispatch:
    CPU, CUDA: bitwise_xor_out

- func: bitwise_xor.Scalar_out(Tensor self, Scalar other, *, Tensor(a!) out) -> Tensor(a!)
  variants: function
  dispatch:
    CPU, CUDA: bitwise_xor_out

- func: bitwise_xor.Scalar(Tensor self, Scalar other) -> Tensor
  variants: method, function

- func: bitwise_xor.Tensor(Tensor self, Tensor other) -> Tensor
  variants: method, function

- func: bitwise_xor_.Scalar(Tensor(a!) self, Scalar other) -> Tensor(a!)
  variants: method

- func: bitwise_xor_.Tensor(Tensor(a!) self, Tensor other) -> Tensor(a!)
  variants: method

- func: __xor__.Scalar(Tensor self, Scalar other) -> Tensor
  variants: method, function

- func: __xor__.Tensor(Tensor self, Tensor other) -> Tensor
  variants: method, function

- func: __ixor__.Scalar(Tensor(a!) self, Scalar other) -> Tensor(a!)
  variants: method

- func: __ixor__.Tensor(Tensor(a!) self, Tensor other) -> Tensor(a!)
  variants: method

- func: __lshift__.Scalar(Tensor self, Scalar other) -> Tensor
  variants: method, function
  dispatch:
    CPU, CUDA: __lshift__

- func: __lshift__.Tensor(Tensor self, Tensor other) -> Tensor
  variants: method, function
  dispatch:
    CPU, CUDA: __lshift__

- func: __ilshift__.Scalar(Tensor(a!) self, Scalar other) -> Tensor(a!)
  variants: method
  dispatch:
    CPU, CUDA: __ilshift__

- func: __ilshift__.Tensor(Tensor(a!) self, Tensor other) -> Tensor(a!)
  variants: method
  dispatch:
    CPU, CUDA: __ilshift__

- func: __rshift__.Scalar(Tensor self, Scalar other) -> Tensor
  variants: method, function
  dispatch:
    CPU, CUDA: __rshift__

- func: __rshift__.Tensor(Tensor self, Tensor other) -> Tensor
  variants: method, function
  dispatch:
    CPU, CUDA: __rshift__

- func: __irshift__.Scalar(Tensor(a!) self, Scalar other) -> Tensor(a!)
  variants: method
  dispatch:
    CPU, CUDA: __irshift__

- func: __irshift__.Tensor(Tensor(a!) self, Tensor other) -> Tensor(a!)
  variants: method
  dispatch:
    CPU, CUDA: __irshift__

- func: tril_(Tensor(a!) self, int diagonal=0) -> Tensor(a!)
  variants: method
  dispatch:
    CPU: tril_cpu_
    CUDA: tril_cuda_

- func: triu_(Tensor(a!) self, int diagonal=0) -> Tensor(a!)
  variants: method
  dispatch:
    CPU: triu_cpu_
    CUDA: triu_cuda_

- func: digamma_(Tensor(a!) self) -> Tensor(a!)
  variants: method
  dispatch:
    CPU, CUDA: digamma_

- func: polygamma_(Tensor(a!) self, int n) -> Tensor(a!)
  variants: method

- func: renorm_(Tensor(a!) self, Scalar p, int dim, Scalar maxnorm) -> Tensor(a!)
  variants: method
  dispatch:
    CPU: legacy::cpu::_th_renorm_
    CUDA: legacy::cuda::_th_renorm_

- func: lerp_.Scalar(Tensor(a!) self, Tensor end, Scalar weight) -> Tensor(a!)
  variants: method
  dispatch:
    CPU: lerp_cpu_scalar_
    CUDA: lerp_cuda_scalar_

- func: lerp_.Tensor(Tensor(a!) self, Tensor end, Tensor weight) -> Tensor(a!)
  variants: method
  dispatch:
    CPU: lerp_cpu_tensor_
    CUDA: lerp_cuda_tensor_

- func: fmod_.Scalar(Tensor(a!) self, Scalar other) -> Tensor(a!)
  variants: method
  dispatch:
    CPU, CUDA: fmod_

- func: fmod_.Tensor(Tensor(a!) self, Tensor other) -> Tensor(a!)
  variants: method
  dispatch:
    CPU, CUDA: fmod_

- func: remainder_.Scalar(Tensor(a!) self, Scalar other) -> Tensor(a!)
  variants: method
  dispatch:
    CPU, CUDA: remainder_

- func: remainder_.Tensor(Tensor(a!) self, Tensor other) -> Tensor(a!)
  variants: method
  dispatch:
    CPU, CUDA: remainder_

- func: addbmm_(Tensor(a!) self, Tensor batch1, Tensor batch2, *, Scalar beta=1, Scalar alpha=1) -> Tensor(a!)
  variants: method
  dispatch:
    CPU, CUDA: addbmm_

- func: addbmm.out(Tensor self, Tensor batch1, Tensor batch2, *, Scalar beta=1, Scalar alpha=1, Tensor(a!) out) -> Tensor(a!)
  dispatch:
    CPU, CUDA: addbmm_out

- func: addbmm(Tensor self, Tensor batch1, Tensor batch2, *, Scalar beta=1, Scalar alpha=1) -> Tensor
  variants: method, function
  dispatch:
    CPU, CUDA: addbmm

- func: addcdiv_(Tensor(a!) self, Tensor tensor1, Tensor tensor2, *, Scalar value=1) -> Tensor(a!)
  variants: method
  dispatch:
    CompositeExplicitAutograd: addcdiv_

- func: random_.from(Tensor(a!) self, int from, int? to, *, Generator? generator=None) -> Tensor(a!)
  variants: method
  dispatch:
    CPU, CUDA: random_
    Meta: random_meta_

- func: random_.to(Tensor(a!) self, int to, *, Generator? generator=None) -> Tensor(a!)
  variants: method
  dispatch:
    CPU, CUDA: random_
    Meta: random_meta_

- func: random_(Tensor(a!) self, *, Generator? generator=None) -> Tensor(a!)
  variants: method
  dispatch:
    CPU, CUDA: random_
    Meta: random_meta_

- func: uniform_(Tensor(a!) self, float from=0, float to=1, *, Generator? generator=None) -> Tensor(a!)
  variants: method
  dispatch:
    CPU, CUDA: uniform_
    Meta: uniform_meta_

- func: cauchy_(Tensor(a!) self, float median=0, float sigma=1, *, Generator? generator=None) -> Tensor(a!)
  variants: method
  dispatch:
    CPU, CUDA: cauchy_

- func: log_normal_(Tensor(a!) self, float mean=1, float std=2, *, Generator? generator=None) -> Tensor(a!)
  variants: method
  dispatch:
    CPU, CUDA: log_normal_

- func: exponential_(Tensor(a!) self, float lambd=1, *, Generator? generator=None) -> Tensor(a!)
  variants: method
  dispatch:
    CPU, CUDA: exponential_

- func: geometric_(Tensor(a!) self, float p, *, Generator? generator=None) -> Tensor(a!)
  variants: method
  dispatch:
    CPU, CUDA: geometric_

# wrappers for TH functions

- func: diag.out(Tensor self, int diagonal=0, *, Tensor(a!) out) -> Tensor(a!)
  dispatch:
    CPU: diag_cpu_out
    CUDA: diag_cuda_out

- func: diag(Tensor self, int diagonal=0) -> Tensor
  variants: method, function
  dispatch:
    CompositeExplicitAutograd: diag

- func: diag_backward(Tensor grad, int[] input_sizes, int diagonal) -> Tensor
  variants: function
  device_guard: False

- func: cross.out(Tensor self, Tensor other, int? dim=None, *, Tensor(a!) out) -> Tensor(a!)
  dispatch:
    CPU, CUDA: cross_out

- func: cross(Tensor self, Tensor other, int? dim=None) -> Tensor
  variants: method, function
  dispatch:
    CPU, CUDA: cross

- func: triu.out(Tensor self, int diagonal=0, *, Tensor(a!) out) -> Tensor(a!)
  dispatch:
    CPU: triu_cpu_out
    CUDA: triu_cuda_out

- func: triu(Tensor self, int diagonal=0) -> Tensor
  variants: method, function
  dispatch:
    CompositeExplicitAutograd: triu

- func: tril.out(Tensor self, int diagonal=0, *, Tensor(a!) out) -> Tensor(a!)
  dispatch:
    CPU: tril_cpu_out
    CUDA: tril_cuda_out

- func: tril(Tensor self, int diagonal=0) -> Tensor
  variants: method, function
  dispatch:
    CompositeExplicitAutograd: tril

- func: tril_indices(int row, int col, int offset=0, *, ScalarType? dtype=long, Layout? layout=None, Device? device=None, bool? pin_memory=None) -> Tensor
  dispatch:
    CPU: tril_indices_cpu
    CUDA: tril_indices_cuda

- func: triu_indices(int row, int col, int offset=0, *, ScalarType? dtype=long, Layout? layout=None, Device? device=None, bool? pin_memory=None) -> Tensor
  dispatch:
    CPU: triu_indices_cpu
    CUDA: triu_indices_cuda

- func: trace(Tensor self) -> Tensor
  variants: method, function
  dispatch:
    CPU: trace_cpu
    CUDA: trace_cuda

- func: trace_backward(Tensor grad, int[] sizes) -> Tensor
  variants: function
  device_guard: False

- func: ne.Scalar_out(Tensor self, Scalar other, *, Tensor(a!) out) -> Tensor(a!)
  dispatch:
    CPU, CUDA: ne_out
    QuantizedCPU: ne_out_quantized_cpu

- func: ne.Scalar(Tensor self, Scalar other) -> Tensor
  variants: method, function
  dispatch:
    CPU, CUDA: ne
    QuantizedCPU: ne_quantized_cpu

- func: ne.Tensor_out(Tensor self, Tensor other, *, Tensor(a!) out) -> Tensor(a!)
  dispatch:
    CPU, CUDA: ne_out
    QuantizedCPU: ne_out_quantized_cpu

- func: ne.Tensor(Tensor self, Tensor other) -> Tensor
  variants: method, function
  dispatch:
    CPU, CUDA: ne
    QuantizedCPU: ne_quantized_cpu

- func: ne_.Scalar(Tensor(a!) self, Scalar other) -> Tensor(a!)
  variants: method
  dispatch:
    CompositeExplicitAutograd: ne_

- func: ne_.Tensor(Tensor(a!) self, Tensor other) -> Tensor(a!)
  variants: method
  dispatch:
    CompositeExplicitAutograd: ne_

# not_equal, alias for torch.ne
- func: not_equal.Scalar_out(Tensor self, Scalar other, *, Tensor(a!) out) -> Tensor(a!)

- func: not_equal.Scalar(Tensor self, Scalar other) -> Tensor
  variants: method, function

- func: not_equal.Tensor_out(Tensor self, Tensor other, *, Tensor(a!) out) -> Tensor(a!)

- func: not_equal.Tensor(Tensor self, Tensor other) -> Tensor
  variants: method, function

- func: not_equal_.Scalar(Tensor(a!) self, Scalar other) -> Tensor(a!)
  variants: method

- func: not_equal_.Tensor(Tensor(a!) self, Tensor other) -> Tensor(a!)
  variants: method

- func: eq.Scalar_out(Tensor self, Scalar other, *, Tensor(a!) out) -> Tensor(a!)
  dispatch:
    CPU, CUDA: eq_out
    QuantizedCPU: eq_out_quantized_cpu

- func: eq.Scalar(Tensor self, Scalar other) -> Tensor
  variants: method, function
  dispatch:
    CPU, CUDA: eq
    QuantizedCPU: eq_quantized_cpu

- func: eq.Tensor_out(Tensor self, Tensor other, *, Tensor(a!) out) -> Tensor(a!)
  dispatch:
    CPU, CUDA: eq_out
    QuantizedCPU: eq_out_quantized_cpu

- func: eq.Tensor(Tensor self, Tensor other) -> Tensor
  variants: method, function
  dispatch:
    CPU, CUDA: eq
    QuantizedCPU: eq_quantized_cpu

- func: ge.Scalar_out(Tensor self, Scalar other, *, Tensor(a!) out) -> Tensor(a!)
  dispatch:
    CPU, CUDA: ge_out
    QuantizedCPU: ge_out_quantized_cpu

- func: ge.Scalar(Tensor self, Scalar other) -> Tensor
  variants: method, function
  dispatch:
    CPU, CUDA: ge
    QuantizedCPU: ge_quantized_cpu

- func: ge.Tensor_out(Tensor self, Tensor other, *, Tensor(a!) out) -> Tensor(a!)
  dispatch:
    CPU, CUDA: ge_out
    QuantizedCPU: ge_out_quantized_cpu

- func: ge.Tensor(Tensor self, Tensor other) -> Tensor
  variants: method, function
  dispatch:
    CPU, CUDA: ge
    QuantizedCPU: ge_quantized_cpu

- func: ge_.Scalar(Tensor(a!) self, Scalar other) -> Tensor(a!)
  variants: method
  dispatch:
    CompositeExplicitAutograd: ge_

- func: ge_.Tensor(Tensor(a!) self, Tensor other) -> Tensor(a!)
  variants: method
  dispatch:
    CompositeExplicitAutograd: ge_

# greater_equal, alias for torch.ge
- func: greater_equal.Scalar_out(Tensor self, Scalar other, *, Tensor(a!) out) -> Tensor(a!)

- func: greater_equal.Scalar(Tensor self, Scalar other) -> Tensor
  variants: method, function

- func: greater_equal.Tensor_out(Tensor self, Tensor other, *, Tensor(a!) out) -> Tensor(a!)

- func: greater_equal.Tensor(Tensor self, Tensor other) -> Tensor
  variants: method, function

- func: greater_equal_.Scalar(Tensor(a!) self, Scalar other) -> Tensor(a!)
  variants: method

- func: greater_equal_.Tensor(Tensor(a!) self, Tensor other) -> Tensor(a!)
  variants: method

- func: le.Scalar_out(Tensor self, Scalar other, *, Tensor(a!) out) -> Tensor(a!)
  dispatch:
    CPU, CUDA: le_out
    QuantizedCPU: le_out_quantized_cpu

- func: le.Scalar(Tensor self, Scalar other) -> Tensor
  variants: method, function
  dispatch:
    CPU, CUDA: le
    QuantizedCPU: le_quantized_cpu

- func: le.Tensor_out(Tensor self, Tensor other, *, Tensor(a!) out) -> Tensor(a!)
  dispatch:
    CPU, CUDA: le_out
    QuantizedCPU: le_out_quantized_cpu

- func: le.Tensor(Tensor self, Tensor other) -> Tensor
  variants: method, function
  dispatch:
    CPU, CUDA: le
    QuantizedCPU: le_quantized_cpu

- func: le_.Scalar(Tensor(a!) self, Scalar other) -> Tensor(a!)
  variants: method
  dispatch:
    CompositeExplicitAutograd: le_

- func: le_.Tensor(Tensor(a!) self, Tensor other) -> Tensor(a!)
  variants: method
  dispatch:
    CompositeExplicitAutograd: le_

# less_equal, alias for torch.le
- func: less_equal.Scalar_out(Tensor self, Scalar other, *, Tensor(a!) out) -> Tensor(a!)

- func: less_equal.Scalar(Tensor self, Scalar other) -> Tensor
  variants: method, function

- func: less_equal.Tensor_out(Tensor self, Tensor other, *, Tensor(a!) out) -> Tensor(a!)

- func: less_equal.Tensor(Tensor self, Tensor other) -> Tensor
  variants: method, function

- func: less_equal_.Scalar(Tensor(a!) self, Scalar other) -> Tensor(a!)
  variants: method

- func: less_equal_.Tensor(Tensor(a!) self, Tensor other) -> Tensor(a!)
  variants: method

- func: gt.Scalar_out(Tensor self, Scalar other, *, Tensor(a!) out) -> Tensor(a!)
  dispatch:
    CPU, CUDA: gt_out
    QuantizedCPU: gt_out_quantized_cpu

- func: gt.Scalar(Tensor self, Scalar other) -> Tensor
  variants: method, function
  dispatch:
    CPU, CUDA: gt
    QuantizedCPU: gt_quantized_cpu

- func: gt.Tensor_out(Tensor self, Tensor other, *, Tensor(a!) out) -> Tensor(a!)
  dispatch:
    CPU, CUDA: gt_out
    QuantizedCPU: gt_out_quantized_cpu

- func: gt.Tensor(Tensor self, Tensor other) -> Tensor
  variants: method, function
  dispatch:
    CPU, CUDA: gt
    QuantizedCPU: gt_quantized_cpu

- func: gt_.Scalar(Tensor(a!) self, Scalar other) -> Tensor(a!)
  variants: method
  dispatch:
    CompositeExplicitAutograd: gt_

- func: gt_.Tensor(Tensor(a!) self, Tensor other) -> Tensor(a!)
  variants: method
  dispatch:
    CompositeExplicitAutograd: gt_

#  greater, alias for torch.gt
- func: greater.Scalar_out(Tensor self, Scalar other, *, Tensor(a!) out) -> Tensor(a!)

- func: greater.Scalar(Tensor self, Scalar other) -> Tensor
  variants: method, function

- func: greater.Tensor_out(Tensor self, Tensor other, *, Tensor(a!) out) -> Tensor(a!)

- func: greater.Tensor(Tensor self, Tensor other) -> Tensor
  variants: method, function

- func: greater_.Scalar(Tensor(a!) self, Scalar other) -> Tensor(a!)
  variants: method

- func: greater_.Tensor(Tensor(a!) self, Tensor other) -> Tensor(a!)
  variants: method

- func: lt.Scalar_out(Tensor self, Scalar other, *, Tensor(a!) out) -> Tensor(a!)
  dispatch:
    CPU, CUDA: lt_out
    QuantizedCPU: lt_out_quantized_cpu

- func: lt.Scalar(Tensor self, Scalar other) -> Tensor
  variants: method, function
  dispatch:
    CPU, CUDA: lt
    QuantizedCPU: lt_quantized_cpu

- func: lt.Tensor_out(Tensor self, Tensor other, *, Tensor(a!) out) -> Tensor(a!)
  dispatch:
    CPU, CUDA: lt_out
    QuantizedCPU: lt_out_quantized_cpu

- func: lt.Tensor(Tensor self, Tensor other) -> Tensor
  variants: method, function
  dispatch:
    CPU, CUDA: lt
    QuantizedCPU: lt_quantized_cpu

- func: lt_.Scalar(Tensor(a!) self, Scalar other) -> Tensor(a!)
  variants: method
  dispatch:
    CompositeExplicitAutograd: lt_

- func: lt_.Tensor(Tensor(a!) self, Tensor other) -> Tensor(a!)
  variants: method
  dispatch:
    CompositeExplicitAutograd: lt_

#  less, alias for torch.lt
- func: less.Scalar_out(Tensor self, Scalar other, *, Tensor(a!) out) -> Tensor(a!)

- func: less.Scalar(Tensor self, Scalar other) -> Tensor
  variants: method, function

- func: less.Tensor_out(Tensor self, Tensor other, *, Tensor(a!) out) -> Tensor(a!)

- func: less.Tensor(Tensor self, Tensor other) -> Tensor
  variants: method, function

- func: less_.Scalar(Tensor(a!) self, Scalar other) -> Tensor(a!)
  variants: method

- func: less_.Tensor(Tensor(a!) self, Tensor other) -> Tensor(a!)
  variants: method

- func: take.out(Tensor self, Tensor index, *, Tensor(a!) out) -> Tensor(a!)
  dispatch:
    CPU, CUDA: take_out

- func: take(Tensor self, Tensor index) -> Tensor
  variants: method, function
  dispatch:
    CPU, CUDA: take

- func: take_along_dim.out(Tensor self, Tensor indices, int? dim=None, *, Tensor(a!) out) -> Tensor(a!)

- func: take_along_dim(Tensor self, Tensor indices, int? dim=None) -> Tensor
  variants: method, function

- func: index_select.out(Tensor self, int dim, Tensor index, *, Tensor(a!) out) -> Tensor(a!)
  dispatch:
    CPU: index_select_out_cpu_
    CUDA: index_select_out_cuda

- func: index_select(Tensor self, int dim, Tensor index) -> Tensor
  variants: method, function
  dispatch:
    CPU: index_select_cpu_
    CUDA: index_select_cuda
    SparseCPU: index_select_sparse
    SparseCUDA: index_select_sparse

- func: index_select.dimname_out(Tensor self, Dimname dim, Tensor index, *, Tensor(a!) out) -> Tensor(a!)

- func: index_select.dimname(Tensor self, Dimname dim, Tensor index) -> Tensor
  variants: method, function

- func: index_select_backward(Tensor grad, int[] self_sizes, int dim, Tensor index) -> Tensor
  variants: function
  device_guard: False

- func: masked_select.out(Tensor self, Tensor mask, *, Tensor(a!) out) -> Tensor(a!)
  dispatch:
    CPU: masked_select_out_cpu
    CUDA: masked_select_out_cuda

- func: masked_select(Tensor self, Tensor mask) -> Tensor
  variants: method, function
  dispatch:
    CPU: masked_select_cpu
    CUDA: masked_select_cuda

- func: masked_select_backward(Tensor grad, Tensor input, Tensor mask) -> Tensor
  variants: function
  device_guard: False

- func: nonzero.out(Tensor self, *, Tensor(a!) out) -> Tensor(a!)
  dispatch:
    CPU: legacy::cpu::_th_nonzero_out
    CUDA: nonzero_out_cuda

- func: nonzero(Tensor self) -> Tensor
  variants: method, function
  dispatch:
    CPU: legacy::cpu::_th_nonzero
    CUDA: nonzero_cuda

- func: nonzero_numpy(Tensor self) -> Tensor[]
  variants: method, function

- func: gather.out(Tensor self, int dim, Tensor index, *, bool sparse_grad=False, Tensor(a!) out) -> Tensor(a!)
  dispatch:
    CPU: gather_out_cpu_cuda
    CUDA: gather_out_cpu_cuda

- func: gather(Tensor self, int dim, Tensor index, *, bool sparse_grad=False) -> Tensor
  variants: method, function
  dispatch:
    CPU, CUDA: gather

- func: gather_backward(Tensor grad, Tensor self, int dim, Tensor index, bool sparse_grad) -> Tensor
  variants: function
  device_guard: False

- func: gather.dimname_out(Tensor self, Dimname dim, Tensor index, *, bool sparse_grad=False, Tensor(a!) out) -> Tensor(a!)

- func: gather.dimname(Tensor self, Dimname dim, Tensor index, *, bool sparse_grad=False) -> Tensor
  variants: method, function

- func: _gather_sparse_backward(Tensor self, int dim, Tensor index, Tensor grad) -> Tensor

- func: addcmul.out(Tensor self, Tensor tensor1, Tensor tensor2, *, Scalar value=1, Tensor(a!) out) -> Tensor(a!)
  dispatch:
    CPU, CUDA: addcmul_out

- func: addcmul(Tensor self, Tensor tensor1, Tensor tensor2, *, Scalar value=1) -> Tensor
  variants: method, function
  dispatch:
    CompositeExplicitAutograd: addcmul

- func: addcmul_(Tensor(a!) self, Tensor tensor1, Tensor tensor2, *, Scalar value=1) -> Tensor(a!)
  variants: method
  dispatch:
    CompositeExplicitAutograd: addcmul_

- func: addcdiv.out(Tensor self, Tensor tensor1, Tensor tensor2, *, Scalar value=1, Tensor(a!) out) -> Tensor(a!)
  dispatch:
    CPU, CUDA: addcdiv_out

- func: addcdiv(Tensor self, Tensor tensor1, Tensor tensor2, *, Scalar value=1) -> Tensor
  variants: method, function
  dispatch:
    CompositeExplicitAutograd: addcdiv

- func: cross_entropy_loss(Tensor self, Tensor target, Tensor? weight=None, int reduction=Mean, int ignore_index=-100) -> Tensor
  python_module: nn

- func: lstsq.X(Tensor self, Tensor A, *, Tensor(a!) X, Tensor(b!) qr) -> (Tensor(a!) solution, Tensor(b!) QR)
  dispatch:
    CPU: legacy::cpu::_th_gels_out
    CUDA: legacy::cuda::_th_gels_out

- func: lstsq(Tensor self, Tensor A) -> (Tensor solution, Tensor QR)
  variants: method, function
  dispatch:
    CPU: legacy::cpu::_th_gels
    CUDA: legacy::cuda::_th_gels

- func: triangular_solve.X(Tensor self, Tensor A, bool upper=True, bool transpose=False, bool unitriangular=False, *, Tensor(a!) X, Tensor(b!) M) -> (Tensor(a!) solution, Tensor(b!) cloned_coefficient)
  dispatch:
    CPU, CUDA: triangular_solve_out

- func: triangular_solve(Tensor self, Tensor A, bool upper=True, bool transpose=False, bool unitriangular=False) -> (Tensor solution, Tensor cloned_coefficient)
  variants: method, function
  dispatch:
    CPU, CUDA: triangular_solve

- func: symeig.e(Tensor self, bool eigenvectors=False, bool upper=True, *, Tensor(a!) e, Tensor(b!) V) -> (Tensor(a!) eigenvalues, Tensor(b!) eigenvectors)
  dispatch:
    CompositeExplicitAutograd: symeig_out

- func: symeig(Tensor self, bool eigenvectors=False, bool upper=True) -> (Tensor eigenvalues, Tensor eigenvectors)
  variants: method, function
  dispatch:
    CompositeExplicitAutograd: symeig

- func: _symeig_helper(Tensor self, bool eigenvectors, bool upper) -> (Tensor, Tensor)
  variants: function
  dispatch:
    CPU: _symeig_helper_cpu
    CUDA: _symeig_helper_cuda

- func: eig.e(Tensor self, bool eigenvectors=False, *, Tensor(a!) e, Tensor(b!) v) -> (Tensor(a!) eigenvalues, Tensor(b!) eigenvectors)
  dispatch:
    CompositeExplicitAutograd: eig_out

- func: eig(Tensor self, bool eigenvectors=False) -> (Tensor eigenvalues, Tensor eigenvectors)
  variants: method, function
  dispatch:
    CompositeExplicitAutograd: eig

- func: svd.U(Tensor self, bool some=True, bool compute_uv=True, *, Tensor(a!) U, Tensor(b!) S, Tensor(c!) V) -> (Tensor(a!) U, Tensor(b!) S, Tensor(c!) V)

- func: svd(Tensor self, bool some=True, bool compute_uv=True) -> (Tensor U, Tensor S, Tensor V)
  variants: method, function

- func: _svd_helper(Tensor self, bool some, bool compute_uv) -> (Tensor U, Tensor S, Tensor V)
  variants: function
  dispatch:
    CPU: _svd_helper_cpu
    CUDA: _svd_helper_cuda

# swapaxes, alias for transpose
- func: swapaxes(Tensor(a) self, int axis0, int axis1) -> Tensor(a)
  variants: function, method
  device_guard: False

- func: swapaxes_(Tensor(a!) self, int axis0, int axis1) -> Tensor(a!)
  variants: method
  device_guard: False

# swapdims, alias for transpose
- func: swapdims(Tensor(a) self, int dim0, int dim1) -> Tensor(a)
  variants: function, method
  device_guard: False

- func: swapdims_(Tensor(a!) self, int dim0, int dim1) -> Tensor(a!)
  variants: method
  device_guard: False

- func: cholesky.out(Tensor self, bool upper=False, *, Tensor(a!) out) -> Tensor(a!)
  dispatch:
    CompositeExplicitAutograd: cholesky_out

- func: cholesky(Tensor self, bool upper=False) -> Tensor
  variants: method, function
  dispatch:
    CompositeExplicitAutograd: cholesky

- func: _cholesky_helper(Tensor self, bool upper) -> Tensor
  variants: function
  dispatch:
    CPU: _cholesky_helper_cpu
    CUDA: _cholesky_helper_cuda

- func: cholesky_solve.out(Tensor self, Tensor input2, bool upper=False, *, Tensor(a!) out) -> Tensor(a!)
  dispatch:
    CompositeExplicitAutograd: cholesky_solve_out

- func: cholesky_solve(Tensor self, Tensor input2, bool upper=False) -> Tensor
  variants: method, function
  dispatch:
    CompositeExplicitAutograd: cholesky_solve

- func: _cholesky_solve_helper(Tensor self, Tensor A, bool upper) -> Tensor
  variants: function
  dispatch:
    CPU: _cholesky_solve_helper_cpu
    CUDA: _cholesky_solve_helper_cuda

- func: solve(Tensor self, Tensor A) -> (Tensor solution, Tensor LU)
  variants: function, method
  dispatch:
    CompositeExplicitAutograd: solve

- func: solve.solution(Tensor self, Tensor A, *, Tensor(a!) solution, Tensor(b!) lu) -> (Tensor(a!) solution, Tensor(b!) LU)
  dispatch:
    CompositeExplicitAutograd: solve_out

- func: _solve_helper(Tensor self, Tensor A) -> (Tensor, Tensor)
  variants: function
  dispatch:
    CPU: _solve_helper_cpu
    CUDA: _solve_helper_cuda

- func: cholesky_inverse(Tensor self, bool upper=False) -> Tensor
  variants: method, function
  dispatch:
    CPU, CUDA: cholesky_inverse

- func: cholesky_inverse.out(Tensor self, bool upper=False, *, Tensor(a!) out) -> Tensor(a!)
  dispatch:
    CPU, CUDA: cholesky_inverse_out

- func: qr.Q(Tensor self, bool some=True, *, Tensor(a!) Q, Tensor(b!) R) -> (Tensor(a!) Q, Tensor(b!) R)

- func: qr(Tensor self, bool some=True) -> (Tensor Q, Tensor R)
  variants: method, function

- func: geqrf.a(Tensor self, *, Tensor(a!) a, Tensor(b!) tau) -> (Tensor(a!) a, Tensor(b!) tau)
  dispatch:
    CPU: legacy::cpu::_th_geqrf_out
    CUDA: legacy::cuda::_th_geqrf_out

- func: geqrf(Tensor self) -> (Tensor a, Tensor tau)
  variants: method, function
  dispatch:
    CPU: legacy::cpu::_th_geqrf
    CUDA: legacy::cuda::_th_geqrf

# orgqr, alias for linalg_householder_product
- func: orgqr(Tensor self, Tensor input2) -> Tensor
  variants: method, function

- func: orgqr.out(Tensor self, Tensor input2, *, Tensor(a!) out) -> Tensor(a!)

- func: ormqr.out(Tensor self, Tensor input2, Tensor input3, bool left=True, bool transpose=False, *, Tensor(a!) out) -> Tensor(a!)
  dispatch:
    CPU: legacy::cpu::_th_ormqr_out

- func: ormqr(Tensor self, Tensor input2, Tensor input3, bool left=True, bool transpose=False) -> Tensor
  variants: method, function
  dispatch:
    CPU: legacy::cpu::_th_ormqr

- func: _lu_with_info(Tensor self, bool pivot=True, bool check_errors=True) -> (Tensor, Tensor, Tensor)
  variants: function
  dispatch:
    CPU: _lu_with_info_cpu
    CUDA: _lu_with_info_cuda

- func: lu_solve.out(Tensor self, Tensor LU_data, Tensor LU_pivots, *, Tensor(a!) out) -> Tensor(a!)
  dispatch:
    CompositeExplicitAutograd: lu_solve_out

- func: lu_solve(Tensor self, Tensor LU_data, Tensor LU_pivots) -> Tensor
  variants: method, function
  dispatch:
    CompositeExplicitAutograd: lu_solve

- func: _lu_solve_helper(Tensor self, Tensor LU_data, Tensor LU_pivots) -> Tensor
  variants: function
  dispatch:
    CPU: _lu_solve_helper_cpu
    CUDA: _lu_solve_helper_cuda

# TODO: remove dispatch section when porting TH CUDA to ATen
- func: multinomial.out(Tensor self, int num_samples, bool replacement=False, *, Generator? generator=None, Tensor(a!) out) -> Tensor(a!)
  dispatch:
    CPU, CUDA: multinomial_out

- func: multinomial(Tensor self, int num_samples, bool replacement=False, *, Generator? generator=None) -> Tensor
  variants: method, function
  dispatch:
    CPU, CUDA: multinomial

- func: lgamma.out(Tensor self, *, Tensor(a!) out) -> Tensor(a!)
  dispatch:
    CPU, CUDA: lgamma_out

- func: lgamma_(Tensor(a!) self) -> Tensor(a!)
  variants: method
  dispatch:
    CPU, CUDA: lgamma_

- func: lgamma(Tensor self) -> Tensor
  variants: method, function
  dispatch:
    CPU, CUDA: lgamma

- func: digamma.out(Tensor self, *, Tensor(a!) out) -> Tensor(a!)
  dispatch:
    CPU, CUDA: digamma_out

- func: digamma(Tensor self) -> Tensor
  variants: method, function
  dispatch:
    CPU, CUDA: digamma

- func: polygamma.out(int n, Tensor self, *, Tensor(a!) out) -> Tensor(a!)
  dispatch:
    CPU, CUDA: polygamma_out

- func: polygamma(int n, Tensor self) -> Tensor
  variants: method, function
  dispatch:
    CompositeExplicitAutograd: polygamma

- func: erfinv(Tensor self) -> Tensor
  variants: method, function
  dispatch:
    CPU, CUDA: erfinv

- func: erfinv_(Tensor(a!) self) -> Tensor(a!)
  variants: method
  dispatch:
    CPU, CUDA: erfinv_

- func: erfinv.out(Tensor self, *, Tensor(a!) out) -> Tensor(a!)
  dispatch:
    CPU, CUDA: erfinv_out

- func: i0(Tensor self) -> Tensor
  variants: function, method
  dispatch:
    CompositeExplicitAutograd: i0

- func: i0_(Tensor(a!) self) -> Tensor(a!)
  variants: function, method
  dispatch:
    CompositeExplicitAutograd: i0_

- func: i0.out(Tensor self, *, Tensor(a!) out) -> Tensor(a!)
  dispatch:
    CPU, CUDA: i0_out

- func: sign(Tensor self) -> Tensor
  variants: function, method
  dispatch:
    CompositeExplicitAutograd: sign

- func: sign_(Tensor(a!) self) -> Tensor(a!)
  variants: method
  dispatch:
    CompositeExplicitAutograd: sign_

- func: sign.out(Tensor self, *, Tensor(a!) out) -> Tensor(a!)
  dispatch:
    CPU, CUDA: sign_out

- func: signbit(Tensor self) -> Tensor
  variants: function, method

- func: signbit.out(Tensor self, *, Tensor(a!) out) -> Tensor(a!)
  dispatch:
    CPU: signbit_out
    CUDA: signbit_out

- func: dist(Tensor self, Tensor other, Scalar p=2) -> Tensor
  variants: method, function
  dispatch:
    CompositeExplicitAutograd: dist

- func: atan2.out(Tensor self, Tensor other, *, Tensor(a!) out) -> Tensor(a!)
  structured: True
  structured_inherits: TensorIteratorBase
  dispatch:
    CPU, CUDA: atan2_out

- func: atan2_(Tensor(a!) self, Tensor other) -> Tensor(a!)
  structured_delegate: atan2.out
  variants: method

- func: atan2(Tensor self, Tensor other) -> Tensor
  structured_delegate: atan2.out
  variants: method, function

- func: lerp.Scalar_out(Tensor self, Tensor end, Scalar weight, *, Tensor(a!) out) -> Tensor(a!)
  dispatch:
    CPU: lerp_cpu_scalar_out
    CUDA: lerp_cuda_scalar_out

- func: lerp.Tensor_out(Tensor self, Tensor end, Tensor weight, *, Tensor(a!) out) -> Tensor(a!)
  dispatch:
    CPU: lerp_cpu_tensor_out
    CUDA: lerp_cuda_tensor_out

- func: lerp.Scalar(Tensor self, Tensor end, Scalar weight) -> Tensor
  variants: method, function
  dispatch:
    CPU: lerp_cpu_scalar
    CUDA: lerp_cuda_scalar

- func: lerp.Tensor(Tensor self, Tensor end, Tensor weight) -> Tensor
  variants: method, function
  dispatch:
    CPU: lerp_cpu_tensor
    CUDA: lerp_cuda_tensor

- func: histc.out(Tensor self, int bins=100, Scalar min=0, Scalar max=0, *, Tensor(a!) out) -> Tensor(a!)
  dispatch:
    CPU: legacy::cpu::_th_histc_out
    CUDA: _histc_out_cuda

- func: histc(Tensor self, int bins=100, Scalar min=0, Scalar max=0) -> Tensor
  variants: method, function
  dispatch:
    CPU: legacy::cpu::_th_histc
    CUDA: _histc_cuda

- func: fmod.Scalar_out(Tensor self, Scalar other, *, Tensor(a!) out) -> Tensor(a!)
  dispatch:
    CPU, CUDA: fmod_out

- func: fmod.Scalar(Tensor self, Scalar other) -> Tensor
  variants: method, function
  dispatch:
    CPU, CUDA: fmod

- func: fmod.Tensor_out(Tensor self, Tensor other, *, Tensor(a!) out) -> Tensor(a!)
  dispatch:
    CPU, CUDA: fmod_out

- func: fmod.Tensor(Tensor self, Tensor other) -> Tensor
  variants: method, function
  dispatch:
    CPU, CUDA: fmod

- func: hypot.out(Tensor self, Tensor other, *, Tensor(a!) out) -> Tensor(a!)
  dispatch:
    CPU, CUDA: hypot_out

- func: hypot(Tensor self, Tensor other) -> Tensor
  variants: method, function
  dispatch:
    CPU, CUDA: hypot

- func: hypot_(Tensor(a!) self, Tensor other) -> Tensor(a!)
  variants: method
  dispatch:
    CompositeExplicitAutograd: hypot_

- func: igamma.out(Tensor self, Tensor other, *, Tensor(a!) out) -> Tensor(a!)
  dispatch:
    CPU, CUDA: igamma_out

- func: igamma(Tensor self, Tensor other) -> Tensor
  variants: method, function
  dispatch:
    CPU, CUDA: igamma

- func: igamma_(Tensor(a!) self, Tensor other) -> Tensor(a!)
  variants: method
  dispatch:
    CPU, CUDA: igamma_

- func: igammac.out(Tensor self, Tensor other, *, Tensor(a!) out) -> Tensor(a!)
  dispatch:
    CPU, CUDA: igammac_out

- func: igammac(Tensor self, Tensor other) -> Tensor
  variants: method, function
  dispatch:
    CPU, CUDA: igammac

- func: igammac_(Tensor(a!) self, Tensor other) -> Tensor(a!)
  variants: method
  dispatch:
    CPU, CUDA: igammac_

- func: nextafter.out(Tensor self, Tensor other, *, Tensor(a!) out) -> Tensor(a!)
  dispatch:
    CPU, CUDA: nextafter_out

- func: nextafter(Tensor self, Tensor other) -> Tensor
  variants: method, function
  dispatch:
    CPU, CUDA: nextafter

- func: nextafter_(Tensor(a!) self, Tensor other) -> Tensor(a!)
  variants: method
  dispatch:
    CompositeExplicitAutograd: nextafter_

- func: remainder.Scalar_out(Tensor self, Scalar other, *, Tensor(a!) out) -> Tensor(a!)
  dispatch:
    CPU, CUDA: remainder_out

- func: remainder.Scalar(Tensor self, Scalar other) -> Tensor
  variants: method, function
  dispatch:
    CPU, CUDA: remainder

- func: remainder.Tensor_out(Tensor self, Tensor other, *, Tensor(a!) out) -> Tensor(a!)
  dispatch:
    CPU, CUDA: remainder_out

- func: remainder.Tensor(Tensor self, Tensor other) -> Tensor
  variants: method, function
  dispatch:
    CPU, CUDA: remainder

- func: min(Tensor self) -> Tensor
  variants: method, function
  dispatch:
    CPU, CUDA: min
    QuantizedCPU: min_quantized_cpu

- func: fmin(Tensor self, Tensor other) -> Tensor
  variants: method, function
  dispatch:
    CPU, CUDA: fmin

- func: fmin.out(Tensor self, Tensor other, *, Tensor(a!) out) -> Tensor(a!)
  dispatch:
    CPU, CUDA: fmin_out

- func: max(Tensor self) -> Tensor
  variants: method, function
  dispatch:
    CPU, CUDA: max
    QuantizedCPU: max_quantized_cpu

- func: fmax(Tensor self, Tensor other) -> Tensor
  variants: method, function
  dispatch:
    CPU, CUDA: fmax

- func: fmax.out(Tensor self, Tensor other, *, Tensor(a!) out) -> Tensor(a!)
  dispatch:
    CPU, CUDA: fmax_out

- func: maximum(Tensor self, Tensor other) -> Tensor
  variants: method, function
  dispatch:
    CPU, CUDA: maximum

- func: maximum.out(Tensor self, Tensor other, *, Tensor(a!) out) -> Tensor(a!)
  dispatch:
    CPU, CUDA: maximum_out

# binary max, alias of maximum
# NOTE: max is not an alias for maximum, since there is also unary max
- func: max.other(Tensor self, Tensor other) -> Tensor
  variants: method, function

- func: max.out(Tensor self, Tensor other, *, Tensor(a!) out) -> Tensor(a!)

- func: minimum(Tensor self, Tensor other) -> Tensor
  variants: method, function
  dispatch:
    CPU, CUDA: minimum

- func: minimum.out(Tensor self, Tensor other, *, Tensor(a!) out) -> Tensor(a!)
  dispatch:
    CPU, CUDA: minimum_out

# binary min, alias for minimum
# NOTE: min is not an alias for minimum, since there is also unary min
- func: min.out(Tensor self, Tensor other, *, Tensor(a!) out) -> Tensor(a!)

- func: min.other(Tensor self, Tensor other) -> Tensor
  variants: method, function

# The following quantile signatures are DEPRECATED in favor of the new ones with the interpolation kwarg.
- func: quantile.scalar_out(Tensor self, float q, int? dim=None, bool keepdim=False, *, Tensor(a!) out) -> Tensor(a!)

- func: quantile.scalar(Tensor self, float q, int? dim=None, bool keepdim=False) -> Tensor
  variants: method, function

- func: quantile.out(Tensor self, Tensor q, int? dim=None, bool keepdim=False, *, Tensor(a!) out) -> Tensor(a!)

- func: quantile(Tensor self, Tensor q, int? dim=None, bool keepdim=False) -> Tensor
  variants: method, function

- func: nanquantile.scalar_out(Tensor self, float q, int? dim=None, bool keepdim=False, *, Tensor(a!) out) -> Tensor(a!)

- func: nanquantile.scalar(Tensor self, float q, int? dim=None, bool keepdim=False) -> Tensor
  variants: method, function

- func: nanquantile.out(Tensor self, Tensor q, int? dim=None, bool keepdim=False, *, Tensor(a!) out) -> Tensor(a!)

- func: nanquantile(Tensor self, Tensor q, int? dim=None, bool keepdim=False) -> Tensor
  variants: method, function

# To keep backward and forward compatibility, and to avoid ambiguity with the original signatures, dim, keepdim and interpolation
# parameters are required for now. Once the deprecated signatures are removed they will be made optional.
- func: quantile.new_scalar_out(Tensor self, float q, int? dim, bool keepdim, *, str interpolation, Tensor(a!) out) -> Tensor(a!)

- func: quantile.new_scalar(Tensor self, float q, int? dim, bool keepdim, *, str interpolation) -> Tensor
  variants: method, function

- func: quantile.new_out(Tensor self, Tensor q, int? dim, bool keepdim, *, str interpolation, Tensor(a!) out) -> Tensor(a!)

- func: quantile.new(Tensor self, Tensor q, int? dim, bool keepdim, *, str interpolation) -> Tensor
  variants: method, function

- func: nanquantile.new_scalar_out(Tensor self, float q, int? dim, bool keepdim, *, str interpolation, Tensor(a!) out) -> Tensor(a!)

- func: nanquantile.new_scalar(Tensor self, float q, int? dim, bool keepdim, *, str interpolation) -> Tensor
  variants: method, function

- func: nanquantile.new_out(Tensor self, Tensor q, int? dim, bool keepdim, *, str interpolation, Tensor(a!) out) -> Tensor(a!)

- func: nanquantile.new(Tensor self, Tensor q, int? dim, bool keepdim, *, str interpolation) -> Tensor
  variants: method, function

- func: sort.values(Tensor self, int dim=-1, bool descending=False, *, Tensor(a!) values, Tensor(b!) indices) -> (Tensor(a!) values, Tensor(b!) indices)
  dispatch:
    CPU: sort_out_cpu
    CUDA: legacy::cuda::_th_sort_out

- func: sort.values_stable(Tensor self, *, bool? stable, int dim=-1, bool descending=False, Tensor(a!) values, Tensor(b!) indices) -> (Tensor(a!) values, Tensor(b!) indices)
  dispatch:
    CPU: sort_out_cpu_stable
    CUDA: legacy::cuda::_th_sort_out_stable

- func: sort(Tensor self, int dim=-1, bool descending=False) -> (Tensor values, Tensor indices)
  variants: method, function
  dispatch:
    CPU: sort_cpu
    CUDA: legacy::cuda::_th_sort
    QuantizedCPU: sort_quantized_cpu

- func: sort.stable(Tensor self, *, bool? stable, int dim=-1, bool descending=False) -> (Tensor values, Tensor indices)
  variants: method, function
  dispatch:
    CPU: sort_cpu_stable
    CUDA: legacy::cuda::_th_sort_stable
    QuantizedCPU: sort_quantized_cpu_stable

- func: sort.dimname_values(Tensor self, Dimname dim, bool descending=False, *, Tensor(a!) values, Tensor(b!) indices) -> (Tensor(a!) values, Tensor(b!) indices)

- func: sort.dimname_values_stable(Tensor self, *, bool? stable, Dimname dim, bool descending=False, Tensor(a!) values, Tensor(b!) indices) -> (Tensor(a!) values, Tensor(b!) indices)

- func: sort.dimname(Tensor self, Dimname dim, bool descending=False) -> (Tensor values, Tensor indices)
  variants: method, function

- func: sort.dimname_stable(Tensor self, *, bool? stable, Dimname dim, bool descending=False) -> (Tensor values, Tensor indices)
  variants: method, function

- func: msort.out(Tensor self, *, Tensor(a!) out) -> Tensor(a!)

- func: msort(Tensor self) -> Tensor
  variants: method, function

- func: argsort(Tensor self, int dim=-1, bool descending=False) -> Tensor
  variants: method, function

- func: argsort.dimname(Tensor self, Dimname dim, bool descending=False) -> Tensor
  variants: method, function

- func: topk.values(Tensor self, int k, int dim=-1, bool largest=True, bool sorted=True, *, Tensor(a!) values, Tensor(b!) indices) -> (Tensor(a!) values, Tensor(b!) indices)
  dispatch:
    CPU: topk_out_cpu
    CUDA: legacy::cuda::_th_topk_out

- func: topk(Tensor self, int k, int dim=-1, bool largest=True, bool sorted=True) -> (Tensor values, Tensor indices)
  variants: method, function
  dispatch:
    CPU, CUDA: topk
    QuantizedCPU: topk_quantized_cpu

- func: all(Tensor self) -> Tensor
  variants: method, function
  dispatch:
    CPU, CUDA: all

- func: any(Tensor self) -> Tensor
  variants: method, function
  dispatch:
    CPU, CUDA: any
    SparseCPU, SparseCUDA: any_sparse

- func: renorm.out(Tensor self, Scalar p, int dim, Scalar maxnorm, *, Tensor(a!) out) -> Tensor(a!)
  dispatch:
    CPU: legacy::cpu::_th_renorm_out
    CUDA: legacy::cuda::_th_renorm_out

- func: renorm(Tensor self, Scalar p, int dim, Scalar maxnorm) -> Tensor
  variants: method, function
  dispatch:
    CPU: legacy::cpu::_th_renorm
    CUDA: legacy::cuda::_th_renorm

- func: unfold(Tensor(a) self, int dimension, int size, int step) -> Tensor(a)
  variants: method
  device_guard: False
  dispatch:
    CPU, CUDA: unfold
    QuantizedCPU, QuantizedCUDA: unfold

- func: unfold_backward(Tensor grad_in, int[] input_sizes, int dim, int size, int step) -> Tensor
  variants: function
  dispatch:
    CPU, CUDA: unfold_backward

- func: equal(Tensor self, Tensor other) -> bool
  variants: method, function
  dispatch:
    CPU: cpu_equal
    CUDA: cuda_equal
    QuantizedCPU: equal_quantized_cpu

- func: pow.Tensor_Tensor_out(Tensor self, Tensor exponent, *, Tensor(a!) out) -> Tensor(a!)
  structured: True
  structured_inherits: TensorIteratorBase
  dispatch:
    CPU, CUDA: pow_Tensor_Tensor_out

- func: pow.Tensor_Tensor(Tensor self, Tensor exponent) -> Tensor
  structured_delegate: pow.Tensor_Tensor_out
  variants: method, function

- func: pow.Scalar_out(Scalar self, Tensor exponent, *, Tensor(a!) out) -> Tensor(a!)
  structured: True
  dispatch:
    CPU, CUDA: pow_Scalar_out

- func: pow.Scalar(Scalar self, Tensor exponent) -> Tensor
  structured_delegate: pow.Scalar_out

- func: pow.Tensor_Scalar_out(Tensor self, Scalar exponent, *, Tensor(a!) out) -> Tensor(a!)
  structured: True
  structured_inherits: TensorIteratorBase
  dispatch:
    CPU, CUDA: pow_Tensor_Scalar_out
    SparseCPU, SparseCUDA: pow_out_sparse_scalar

- func: pow.Tensor_Scalar(Tensor self, Scalar exponent) -> Tensor
  structured_delegate: pow.Tensor_Scalar_out
  variants: function, method
  dispatch:
    SparseCPU, SparseCUDA: pow_sparse_scalar

- func: pow_.Scalar(Tensor(a!) self, Scalar exponent) -> Tensor(a!)
  structured_delegate: pow.Tensor_Scalar_out
  variants: method

- func: pow_.Tensor(Tensor(a!) self, Tensor exponent) -> Tensor(a!)
  structured_delegate: pow.Tensor_Tensor_out
  variants: method

- func: float_power.Tensor_Tensor_out(Tensor self, Tensor exponent, *, Tensor(a!) out) -> Tensor(a!)

- func: float_power.Tensor_Tensor(Tensor self, Tensor exponent) -> Tensor
  variants: function, method

- func: float_power.Scalar_out(Scalar self, Tensor exponent, *, Tensor(a!) out) -> Tensor(a!)

- func: float_power.Scalar(Scalar self, Tensor exponent) -> Tensor

- func: float_power.Tensor_Scalar_out(Tensor self, Scalar exponent, *, Tensor(a!) out) -> Tensor(a!)

- func: float_power.Tensor_Scalar(Tensor self, Scalar exponent) -> Tensor
  variants: function, method

- func: float_power_.Scalar(Tensor(a!) self, Scalar exponent) -> Tensor(a!)
  variants: method

- func: float_power_.Tensor(Tensor(a!) self, Tensor exponent) -> Tensor(a!)
  variants: method

- func: normal_(Tensor(a!) self, float mean=0, float std=1, *, Generator? generator=None) -> Tensor(a!)
  variants: method
  dispatch:
    CPU, CUDA: normal_
    Meta: normal_meta_

- func: normal.Tensor_float_out(Tensor mean, float std=1, *, Generator? generator=None, Tensor(a!) out) -> Tensor(a!)
  dispatch:
    CPU, CUDA: normal_out

- func: normal.Tensor_float(Tensor mean, float std=1, *, Generator? generator=None) -> Tensor
  dispatch:
    CPU, CUDA: normal

- func: normal.float_Tensor_out(float mean, Tensor std, *, Generator? generator=None, Tensor(a!) out) -> Tensor(a!)
  dispatch:
    CPU, CUDA: normal_out

- func: normal.float_Tensor(float mean, Tensor std, *, Generator? generator=None) -> Tensor
  dispatch:
    CPU, CUDA: normal

- func: normal.Tensor_Tensor_out(Tensor mean, Tensor std, *, Generator? generator=None, Tensor(a!) out) -> Tensor(a!)
  dispatch:
    CPU, CUDA: normal_out

- func: normal.Tensor_Tensor(Tensor mean, Tensor std, *, Generator? generator=None) -> Tensor
  dispatch:
    CPU, CUDA: normal

- func: normal.float_float(float mean, float std, int[] size, *, Generator? generator=None, ScalarType? dtype=None, Layout? layout=None, Device? device=None, bool? pin_memory=None) -> Tensor

- func: normal.float_float_out(float mean, float std, int[] size, *, Generator? generator=None, Tensor(a!) out) -> Tensor(a!)

- func: alias(Tensor(a) self) -> Tensor(a)
  variants: method, function
  dispatch:
    CompositeExplicitAutograd: alias

- func: _index_copy_(Tensor(a!) self, int dim, Tensor index, Tensor source) -> Tensor(a!)
  dispatch:
    CPU: _index_copy_impl_
    CUDA: _index_copy_impl_

- func: _cumsum(Tensor self, int dim) -> Tensor
  dispatch:
    CPU: _cumsum_cpu
    CUDA: _cumsum_cuda

- func: _cumsum.out(Tensor self, int dim, *, Tensor(a!) out) -> Tensor(a!)
  dispatch:
    CPU: _cumsum_out_cpu
    CUDA: _cumsum_out_cuda

- func: _cumprod(Tensor self, int dim) -> Tensor
  dispatch:
    CPU: _cumprod_cpu
    CUDA: _cumprod_cuda

- func: _cumprod.out(Tensor self, int dim, *, Tensor(a!) out) -> Tensor(a!)
  dispatch:
    CPU: _cumprod_out_cpu
    CUDA: _cumprod_out_cuda

- func: _var(Tensor self, bool unbiased=True) -> Tensor
  dispatch:
    CPU: legacy::cpu::_th_var

- func: _std(Tensor self, bool unbiased=True) -> Tensor
  dispatch:
    CPU: legacy::cpu::_th_std

- func: _amp_foreach_non_finite_check_and_unscale_(Tensor(a!)[] self, Tensor(b!) found_inf, Tensor inv_scale) -> ()
  variants: function
  dispatch:
    CUDA: _amp_foreach_non_finite_check_and_unscale_cuda_

- func: _amp_update_scale(Tensor(a!) growth_tracker, Tensor current_scale, Tensor found_inf, float scale_growth_factor, float scale_backoff_factor, int growth_interval) -> Tensor
  variants: function
  dispatch:
    CUDA: _amp_update_scale_cuda

- func: _cat(Tensor[] tensors, int dim=0) -> Tensor
  dispatch:
    CPU: _cat_cpu
    CUDA: cat_cuda
    QuantizedCPU: cat_quantized_cpu

- func: _cat.out(Tensor[] tensors, int dim=0, *, Tensor(a!) out) -> Tensor(a!)
  dispatch:
    CPU: _cat_out_cpu
    CUDA: cat_out_cuda
    QuantizedCPU: cat_out_quantized_cpu

- func: _foreach_add.Scalar(Tensor[] tensors, Scalar scalar) -> Tensor[]
  variants: function
  dispatch:
    CPU: foreach_tensor_add_scalar_kernel_slow
    CUDA: foreach_tensor_add_scalar_kernel_cuda

- func: _foreach_add_.Scalar(Tensor(a!)[] self, Scalar scalar) -> ()
  variants: function
  dispatch:
    CPU: foreach_tensor_add_scalar_kernel_slow_
    CUDA: foreach_tensor_add_scalar_kernel_cuda_

- func: _foreach_sub.Scalar(Tensor[] tensors, Scalar scalar) -> Tensor[]
  variants: function
  dispatch:
    CPU: foreach_tensor_sub_scalar_kernel_slow
    CUDA: foreach_tensor_sub_scalar_kernel_cuda

- func: _foreach_sub_.Scalar(Tensor(a!)[] self, Scalar scalar) -> ()
  variants: function
  dispatch:
    CPU: foreach_tensor_sub_scalar_kernel_slow_
    CUDA: foreach_tensor_sub_scalar_kernel_cuda_

- func: _foreach_mul.Scalar(Tensor[] tensors, Scalar scalar) -> Tensor[]
  variants: function
  dispatch:
    CPU: foreach_tensor_mul_scalar_kernel_slow
    CUDA: foreach_tensor_mul_scalar_kernel_cuda

- func: _foreach_mul_.Scalar(Tensor(a!)[] self, Scalar scalar) -> ()
  variants: function
  dispatch:
    CPU: foreach_tensor_mul_scalar_kernel_slow_
    CUDA: foreach_tensor_mul_scalar_kernel_cuda_

- func: _foreach_div.Scalar(Tensor[] tensors, Scalar scalar) -> Tensor[]
  variants: function
  dispatch:
    CPU: foreach_tensor_div_scalar_kernel_slow
    CUDA: foreach_tensor_div_scalar_kernel_cuda

- func: _foreach_div_.Scalar(Tensor(a!)[] self, Scalar scalar) -> ()
  variants: function
  dispatch:
    CPU: foreach_tensor_div_scalar_kernel_slow_
    CUDA: foreach_tensor_div_scalar_kernel_cuda_

- func: _foreach_add.List(Tensor[] tensors1, Tensor[] tensors2, *, Scalar alpha=1) -> Tensor[]
  variants: function
  dispatch:
    CPU: foreach_tensor_add_list_kernel_slow
    CUDA: foreach_tensor_add_list_kernel_cuda

- func: _foreach_add_.List(Tensor(a!)[] self, Tensor[] other, *, Scalar alpha=1) -> ()
  variants: function
  dispatch:
    CPU: foreach_tensor_add_list_kernel_slow_
    CUDA: foreach_tensor_add_list_kernel_cuda_

- func: _foreach_sub.List(Tensor[] tensors1, Tensor[] tensors2, *, Scalar alpha=1) -> Tensor[]
  variants: function
  dispatch:
    CPU: foreach_tensor_sub_list_kernel_slow
    CUDA: foreach_tensor_sub_list_kernel_cuda

- func: _foreach_sub_.List(Tensor(a!)[] self, Tensor[] other, *, Scalar alpha=1) -> ()
  variants: function
  dispatch:
    CPU: foreach_tensor_sub_list_kernel_slow_
    CUDA: foreach_tensor_sub_list_kernel_cuda_

- func: _foreach_mul.List(Tensor[] tensors1, Tensor[] tensors2) -> Tensor[]
  variants: function
  dispatch:
    CPU: foreach_tensor_mul_list_kernel_slow
    CUDA: foreach_tensor_mul_list_kernel_cuda

- func: _foreach_mul_.List(Tensor(a!)[] self, Tensor[] other) -> ()
  variants: function
  dispatch:
    CPU: foreach_tensor_mul_list_kernel_slow_
    CUDA: foreach_tensor_mul_list_kernel_cuda_

- func: _foreach_div.List(Tensor[] tensors1, Tensor[] tensors2) -> Tensor[]
  variants: function
  dispatch:
    CPU: foreach_tensor_div_list_kernel_slow
    CUDA: foreach_tensor_div_list_kernel_cuda

- func: _foreach_div_.List(Tensor(a!)[] self, Tensor[] other) -> ()
  variants: function
  dispatch:
    CPU: foreach_tensor_div_list_kernel_slow_
    CUDA: foreach_tensor_div_list_kernel_cuda_

- func: _foreach_add.ScalarList(Tensor[] tensors, Scalar[] scalars) -> Tensor[]
  variants: function
  dispatch:
    CPU: foreach_tensor_add_scalarlist_kernel_slow
    CUDA: foreach_tensor_add_scalarlist_kernel_cuda

- func: _foreach_add_.ScalarList(Tensor(a!)[] self, Scalar[] scalars) -> ()
  variants: function
  dispatch:
    CPU: foreach_tensor_add_scalarlist_kernel_slow_
    CUDA: foreach_tensor_add_scalarlist_kernel_cuda_

- func: _foreach_sub.ScalarList(Tensor[] tensors, Scalar[] scalars) -> Tensor[]
  variants: function
  dispatch:
    CPU: foreach_tensor_sub_scalarlist_kernel_slow
    CUDA: foreach_tensor_sub_scalarlist_kernel_cuda

- func: _foreach_sub_.ScalarList(Tensor(a!)[] self, Scalar[] scalars) -> ()
  variants: function
  dispatch:
    CPU: foreach_tensor_sub_scalarlist_kernel_slow_
    CUDA: foreach_tensor_sub_scalarlist_kernel_cuda_

- func: _foreach_div.ScalarList(Tensor[] tensors, Scalar[] scalars) -> Tensor[]
  variants: function
  dispatch:
    CPU: foreach_tensor_div_scalarlist_kernel_slow
    CUDA: foreach_tensor_div_scalarlist_kernel_cuda

- func: _foreach_div_.ScalarList(Tensor(a!)[] self, Scalar[] scalars) -> ()
  variants: function
  dispatch:
    CPU: foreach_tensor_div_scalarlist_kernel_slow_
    CUDA: foreach_tensor_div_scalarlist_kernel_cuda_

- func: _foreach_mul.ScalarList(Tensor[] tensors, Scalar[] scalars) -> Tensor[]
  variants: function
  dispatch:
    CPU: foreach_tensor_mul_scalarlist_kernel_slow
    CUDA: foreach_tensor_mul_scalarlist_kernel_cuda

- func: _foreach_mul_.ScalarList(Tensor(a!)[] self, Scalar[] scalars) -> ()
  variants: function
  dispatch:
    CPU: foreach_tensor_mul_scalarlist_kernel_slow_
    CUDA: foreach_tensor_mul_scalarlist_kernel_cuda_

- func: _foreach_exp(Tensor[] tensors) -> Tensor[]
  variants: function
  dispatch:
    CPU: foreach_tensor_exp_slow
    CUDA: foreach_tensor_exp_cuda

- func: _foreach_zero_(Tensor(a!)[] self) -> ()
  variants: function
  dispatch:
    CPU: foreach_tensor_zero_slow_
    CUDA: foreach_tensor_zero_cuda_

- func: _foreach_exp_(Tensor(a!)[] self) -> ()
  variants: function
  dispatch:
    CPU: foreach_tensor_exp_slow_
    CUDA: foreach_tensor_exp_cuda_

- func: _foreach_sqrt(Tensor[] tensors) -> Tensor[]
  variants: function
  dispatch:
    CPU: foreach_tensor_sqrt_slow
    CUDA: foreach_tensor_sqrt_cuda

- func: _foreach_sqrt_(Tensor(a!)[] self) -> ()
  variants: function
  dispatch:
    CPU: foreach_tensor_sqrt_slow_
    CUDA: foreach_tensor_sqrt_cuda_

- func: _foreach_abs(Tensor[] tensors) -> Tensor[]
  variants: function
  dispatch:
    CPU: foreach_tensor_abs_slow
    CUDA: foreach_tensor_abs_cuda

- func: _foreach_abs_(Tensor(a!)[] self) -> ()
  variants: function
  dispatch:
    CPU: foreach_tensor_abs_slow_
    CUDA: foreach_tensor_abs_cuda_

- func: _foreach_acos(Tensor[] tensors) -> Tensor[]
  variants: function
  dispatch:
    CPU: foreach_tensor_acos_slow
    CUDA: foreach_tensor_acos_cuda

- func: _foreach_acos_(Tensor(a!)[] self) -> ()
  variants: function
  dispatch:
    CPU: foreach_tensor_acos_slow_
    CUDA: foreach_tensor_acos_cuda_

- func: _foreach_asin(Tensor[] tensors) -> Tensor[]
  variants: function
  dispatch:
    CPU: foreach_tensor_asin_slow
    CUDA: foreach_tensor_asin_cuda

- func: _foreach_asin_(Tensor(a!)[] self) -> ()
  variants: function
  dispatch:
    CPU: foreach_tensor_asin_slow_
    CUDA: foreach_tensor_asin_cuda_

- func: _foreach_atan(Tensor[] tensors) -> Tensor[]
  variants: function
  dispatch:
    CPU: foreach_tensor_atan_slow
    CUDA: foreach_tensor_atan_cuda

- func: _foreach_atan_(Tensor(a!)[] self) -> ()
  variants: function
  dispatch:
    CPU: foreach_tensor_atan_slow_
    CUDA: foreach_tensor_atan_cuda_

- func: _foreach_ceil(Tensor[] tensors) -> Tensor[]
  variants: function
  dispatch:
    CPU: foreach_tensor_ceil_slow
    CUDA: foreach_tensor_ceil_cuda

- func: _foreach_ceil_(Tensor(a!)[] self) -> ()
  variants: function
  dispatch:
    CPU: foreach_tensor_ceil_slow_
    CUDA: foreach_tensor_ceil_cuda_

- func: _foreach_cos(Tensor[] tensors) -> Tensor[]
  variants: function
  dispatch:
    CPU: foreach_tensor_cos_slow
    CUDA: foreach_tensor_cos_cuda

- func: _foreach_cos_(Tensor(a!)[] self) -> ()
  variants: function
  dispatch:
    CPU: foreach_tensor_cos_slow_
    CUDA: foreach_tensor_cos_cuda_

- func: _foreach_cosh(Tensor[] tensors) -> Tensor[]
  variants: function
  dispatch:
    CPU: foreach_tensor_cosh_slow
    CUDA: foreach_tensor_cosh_cuda

- func: _foreach_cosh_(Tensor(a!)[] self) -> ()
  variants: function
  dispatch:
    CPU: foreach_tensor_cosh_slow_
    CUDA: foreach_tensor_cosh_cuda_

- func: _foreach_erf(Tensor[] tensors) -> Tensor[]
  variants: function
  dispatch:
    CPU: foreach_tensor_erf_slow
    CUDA: foreach_tensor_erf_cuda

- func: _foreach_erf_(Tensor(a!)[] self) -> ()
  variants: function
  dispatch:
    CPU: foreach_tensor_erf_slow_
    CUDA: foreach_tensor_erf_cuda_

- func: _foreach_erfc(Tensor[] tensors) -> Tensor[]
  variants: function
  dispatch:
    CPU: foreach_tensor_erfc_slow
    CUDA: foreach_tensor_erfc_cuda

- func: _foreach_erfc_(Tensor(a!)[] self) -> ()
  variants: function
  dispatch:
    CPU: foreach_tensor_erfc_slow_
    CUDA: foreach_tensor_erfc_cuda_

- func: _foreach_expm1(Tensor[] tensors) -> Tensor[]
  variants: function
  dispatch:
    CPU: foreach_tensor_expm1_slow
    CUDA: foreach_tensor_expm1_cuda

- func: _foreach_expm1_(Tensor(a!)[] self) -> ()
  variants: function
  dispatch:
    CPU: foreach_tensor_expm1_slow_
    CUDA: foreach_tensor_expm1_cuda_

- func: _foreach_floor(Tensor[] tensors) -> Tensor[]
  variants: function
  dispatch:
    CPU: foreach_tensor_floor_slow
    CUDA: foreach_tensor_floor_cuda

- func: _foreach_floor_(Tensor(a!)[] self) -> ()
  variants: function
  dispatch:
    CPU: foreach_tensor_floor_slow_
    CUDA: foreach_tensor_floor_cuda_

- func: _foreach_log(Tensor[] tensors) -> Tensor[]
  variants: function
  dispatch:
    CPU: foreach_tensor_log_slow
    CUDA: foreach_tensor_log_cuda

- func: _foreach_log_(Tensor(a!)[] self) -> ()
  variants: function
  dispatch:
    CPU: foreach_tensor_log_slow_
    CUDA: foreach_tensor_log_cuda_

- func: _foreach_log10(Tensor[] tensors) -> Tensor[]
  variants: function
  dispatch:
    CPU: foreach_tensor_log10_slow
    CUDA: foreach_tensor_log10_cuda

- func: _foreach_log10_(Tensor(a!)[] self) -> ()
  variants: function
  dispatch:
    CPU: foreach_tensor_log10_slow_
    CUDA: foreach_tensor_log10_cuda_

- func: _foreach_log1p(Tensor[] tensors) -> Tensor[]
  variants: function
  dispatch:
    CPU: foreach_tensor_log1p_slow
    CUDA: foreach_tensor_log1p_cuda

- func: _foreach_log1p_(Tensor(a!)[] self) -> ()
  variants: function
  dispatch:
    CPU: foreach_tensor_log1p_slow_
    CUDA: foreach_tensor_log1p_cuda_

- func: _foreach_log2(Tensor[] tensors) -> Tensor[]
  variants: function
  dispatch:
    CPU: foreach_tensor_log2_slow
    CUDA: foreach_tensor_log2_cuda

- func: _foreach_log2_(Tensor(a!)[] self) -> ()
  variants: function
  dispatch:
    CPU: foreach_tensor_log2_slow_
    CUDA: foreach_tensor_log2_cuda_

- func: _foreach_neg(Tensor[] tensors) -> Tensor[]
  variants: function
  dispatch:
    CPU: foreach_tensor_neg_slow
    CUDA: foreach_tensor_neg_cuda

- func: _foreach_neg_(Tensor(a!)[] self) -> ()
  variants: function
  dispatch:
    CPU: foreach_tensor_neg_slow_
    CUDA: foreach_tensor_neg_cuda_

- func: _foreach_tan(Tensor[] tensors) -> Tensor[]
  variants: function
  dispatch:
    CPU: foreach_tensor_tan_slow
    CUDA: foreach_tensor_tan_cuda

- func: _foreach_tan_(Tensor(a!)[] self) -> ()
  variants: function
  dispatch:
    CPU: foreach_tensor_tan_slow_
    CUDA: foreach_tensor_tan_cuda_

- func: _foreach_tanh(Tensor[] tensors) -> Tensor[]
  variants: function
  dispatch:
    CPU: foreach_tensor_tanh_slow
    CUDA: foreach_tensor_tanh_cuda

- func: _foreach_tanh_(Tensor(a!)[] self) -> ()
  variants: function
  dispatch:
    CPU: foreach_tensor_tanh_slow_
    CUDA: foreach_tensor_tanh_cuda_

- func: _foreach_sin(Tensor[] tensors) -> Tensor[]
  variants: function
  dispatch:
    CPU: foreach_tensor_sin_slow
    CUDA: foreach_tensor_sin_cuda

- func: _foreach_sin_(Tensor(a!)[] self) -> ()
  variants: function
  dispatch:
    CPU: foreach_tensor_sin_slow_
    CUDA: foreach_tensor_sin_cuda_

- func: _foreach_sinh(Tensor[] tensors) -> Tensor[]
  variants: function
  dispatch:
    CPU: foreach_tensor_sinh_slow
    CUDA: foreach_tensor_sinh_cuda

- func: _foreach_sinh_(Tensor(a!)[] self) -> ()
  variants: function
  dispatch:
    CPU: foreach_tensor_sinh_slow_
    CUDA: foreach_tensor_sinh_cuda_

- func: _foreach_round(Tensor[] tensors) -> Tensor[]
  variants: function
  dispatch:
    CPU: foreach_tensor_round_slow
    CUDA: foreach_tensor_round_cuda

- func: _foreach_round_(Tensor(a!)[] self) -> ()
  variants: function
  dispatch:
    CPU: foreach_tensor_round_slow_
    CUDA: foreach_tensor_round_cuda_

- func: _foreach_lgamma(Tensor[] tensors) -> Tensor[]
  variants: function
  dispatch:
    CPU: foreach_tensor_lgamma_slow
    CUDA: foreach_tensor_lgamma_cuda

- func: _foreach_lgamma_(Tensor(a!)[] self) -> ()
  variants: function
  dispatch:
    CPU: foreach_tensor_lgamma_slow_
    CUDA: foreach_tensor_lgamma_cuda_

- func: _foreach_frac(Tensor[] tensors) -> Tensor[]
  variants: function
  dispatch:
    CPU: foreach_tensor_frac_slow
    CUDA: foreach_tensor_frac_cuda

- func: _foreach_frac_(Tensor(a!)[] self) -> ()
  variants: function
  dispatch:
    CPU: foreach_tensor_frac_slow_
    CUDA: foreach_tensor_frac_cuda_

- func: _foreach_reciprocal(Tensor[] tensors) -> Tensor[]
  variants: function
  dispatch:
    CPU: foreach_tensor_reciprocal_slow
    CUDA: foreach_tensor_reciprocal_cuda

- func: _foreach_reciprocal_(Tensor(a!)[] self) -> ()
  variants: function
  dispatch:
    CPU: foreach_tensor_reciprocal_slow_
    CUDA: foreach_tensor_reciprocal_cuda_

- func: _foreach_sigmoid(Tensor[] tensors) -> Tensor[]
  variants: function
  dispatch:
    CPU: foreach_tensor_sigmoid_slow
    CUDA: foreach_tensor_sigmoid_cuda

- func: _foreach_sigmoid_(Tensor(a!)[] self) -> ()
  variants: function
  dispatch:
    CPU: foreach_tensor_sigmoid_slow_
    CUDA: foreach_tensor_sigmoid_cuda_

- func: _foreach_trunc(Tensor[] tensors) -> Tensor[]
  variants: function
  dispatch:
    CPU: foreach_tensor_trunc_slow
    CUDA: foreach_tensor_trunc_cuda

- func: _foreach_trunc_(Tensor(a!)[] self) -> ()
  variants: function
  dispatch:
    CPU: foreach_tensor_trunc_slow_
    CUDA: foreach_tensor_trunc_cuda_

- func: _foreach_addcdiv_.Scalar(Tensor(a!)[] self, Tensor[] tensor1, Tensor[] tensor2, Scalar value=1) -> ()
  variants: function
  dispatch:
    CPU: foreach_tensor_addcdiv_scalar_slow_
    CUDA: foreach_tensor_addcdiv_scalar_cuda_

- func: _foreach_addcmul_.Scalar(Tensor(a!)[] self, Tensor[] tensor1, Tensor[] tensor2, Scalar value=1) -> ()
  variants: function
  dispatch:
    CPU: foreach_tensor_addcmul_scalar_slow_
    CUDA: foreach_tensor_addcmul_scalar_cuda_

- func: _foreach_addcdiv_.ScalarList(Tensor(a!)[] self, Tensor[] tensor1, Tensor[] tensor2, Scalar[] scalars) -> ()
  variants: function
  dispatch:
    CPU: foreach_tensor_addcdiv_scalarlist_slow_
    CUDA: foreach_tensor_addcdiv_scalarlist_cuda_

- func: _foreach_addcmul_.ScalarList(Tensor(a!)[] self, Tensor[] tensor1, Tensor[] tensor2, Scalar[] scalars) -> ()
  variants: function
  dispatch:
    CPU: foreach_tensor_addcmul_scalarlist_slow_
    CUDA: foreach_tensor_addcmul_scalarlist_cuda_

- func: _foreach_addcdiv.Scalar(Tensor[] input, Tensor[] tensor1, Tensor[] tensor2, Scalar value=1) -> Tensor[]
  variants: function
  dispatch:
    CPU: foreach_tensor_addcdiv_scalar_slow
    CUDA: foreach_tensor_addcdiv_scalar_cuda

- func: _foreach_addcmul.Scalar(Tensor[] input, Tensor[] tensor1, Tensor[] tensor2, Scalar value=1) -> Tensor[]
  variants: function
  dispatch:
    CPU: foreach_tensor_addcmul_scalar_slow
    CUDA: foreach_tensor_addcmul_scalar_cuda

- func: _foreach_addcdiv.ScalarList(Tensor[] input, Tensor[] tensor1, Tensor[] tensor2, Scalar[] scalars) -> Tensor[]
  variants: function
  dispatch:
    CPU: foreach_tensor_addcdiv_scalarlist_slow
    CUDA: foreach_tensor_addcdiv_scalarlist_cuda

- func: _foreach_addcmul.ScalarList(Tensor[] input, Tensor[] tensor1, Tensor[] tensor2, Scalar[] scalars) -> Tensor[]
  variants: function
  dispatch:
    CPU: foreach_tensor_addcmul_scalarlist_slow
    CUDA: foreach_tensor_addcmul_scalarlist_cuda

- func: _foreach_maximum.List(Tensor[] tensors1, Tensor[] tensors2) -> Tensor[]
  variants: function
  dispatch:
    CPU: foreach_tensor_maximum_slow
    CUDA: foreach_tensor_maximum_cuda

- func: _foreach_minimum.List(Tensor[] tensors1, Tensor[] tensors2) -> Tensor[]
  variants: function
  dispatch:
    CPU: foreach_tensor_minimum_slow
    CUDA: foreach_tensor_minimum_cuda

- func: bucketize.Tensor(Tensor self, Tensor boundaries, *, bool out_int32=False, bool right=False) -> Tensor
  dispatch:
    CPU: bucketize_cpu
    CUDA: bucketize_cuda

- func: bucketize.Tensor_out(Tensor self, Tensor boundaries, *, bool out_int32=False, bool right=False, Tensor(a!) out) -> Tensor(a!)
  dispatch:
    CPU: bucketize_out_cpu
    CUDA: bucketize_out_cuda

- func: bucketize.Scalar(Scalar self, Tensor boundaries, *, bool out_int32=False, bool right=False) -> Tensor
  dispatch:
    CPU: bucketize_cpu
    CUDA: bucketize_cuda

- func: searchsorted.Tensor(Tensor sorted_sequence, Tensor self, *, bool out_int32=False, bool right=False) -> Tensor
  dispatch:
    CPU: searchsorted_cpu
    CUDA: searchsorted_cuda

- func: searchsorted.Tensor_out(Tensor sorted_sequence, Tensor self, *, bool out_int32=False, bool right=False, Tensor(a!) out) -> Tensor(a!)
  dispatch:
    CPU: searchsorted_out_cpu
    CUDA: searchsorted_out_cuda

- func: searchsorted.Scalar(Tensor sorted_sequence, Scalar self, *, bool out_int32=False, bool right=False) -> Tensor
  dispatch:
    CPU: searchsorted_cpu
    CUDA: searchsorted_cuda

## NN wrappers

- func: mse_loss.out(Tensor self, Tensor target, int reduction=Mean, *, Tensor(a!) out) -> Tensor(a!)
  python_module: nn
  dispatch:
    CPU, CUDA: mse_loss_out

- func: mse_loss(Tensor self, Tensor target, int reduction=Mean) -> Tensor
  python_module: nn
  dispatch:
    CPU, CUDA: mse_loss

- func: mse_loss_backward.grad_input(Tensor grad_output, Tensor self, Tensor target, int reduction, *, Tensor(a!) grad_input) -> Tensor(a!)
  python_module: nn
  dispatch:
    CPU, CUDA: mse_loss_backward_out

- func: mse_loss_backward(Tensor grad_output, Tensor self, Tensor target, int reduction) -> Tensor
  python_module: nn
  dispatch:
    CPU, CUDA: mse_loss_backward

- func: l1_loss.out(Tensor self, Tensor target, int reduction=Mean, *, Tensor(a!) out) -> Tensor(a!)
  python_module: nn
  dispatch:
    CompositeExplicitAutograd: l1_loss_out

- func: l1_loss(Tensor self, Tensor target, int reduction=Mean) -> Tensor
  python_module: nn
  dispatch:
    CompositeExplicitAutograd: l1_loss

- func: l1_loss_backward.grad_input(Tensor grad_output, Tensor self, Tensor target, int reduction, *, Tensor(a!) grad_input) -> Tensor(a!)
  python_module: nn
  dispatch:
    CPU, CUDA: l1_loss_backward_out

- func: l1_loss_backward(Tensor grad_output, Tensor self, Tensor target, int reduction) -> Tensor
  python_module: nn
  dispatch:
    CompositeExplicitAutograd: l1_loss_backward

- func: multi_margin_loss.out(Tensor self, Tensor target, Scalar p=1, Scalar margin=1, Tensor? weight=None, int reduction=Mean, *, Tensor(a!) out) -> Tensor(a!)
  python_module: nn
  dispatch:
    CPU: multi_margin_loss_cpu_out
    CUDA: legacy::cuda::_thnn_multi_margin_loss_forward_out

- func: multi_margin_loss(Tensor self, Tensor target, Scalar p=1, Scalar margin=1, Tensor? weight=None, int reduction=Mean) -> Tensor
  python_module: nn
  dispatch:
    CPU: multi_margin_loss_cpu
    CUDA: legacy::cuda::_thnn_multi_margin_loss_forward

- func: multi_margin_loss_backward.grad_input(Tensor grad_output, Tensor self, Tensor target, Scalar p, Scalar margin, Tensor? weight=None, int reduction=Mean, *, Tensor(a!) grad_input) -> Tensor(a!)
  python_module: nn
  dispatch:
    CPU: multi_margin_loss_cpu_backward_out
    CUDA: legacy::cuda::_thnn_multi_margin_loss_backward_out

- func: multi_margin_loss_backward(Tensor grad_output, Tensor self, Tensor target, Scalar p, Scalar margin, Tensor? weight=None, int reduction=Mean) -> Tensor
  python_module: nn
  dispatch:
    CPU: multi_margin_loss_cpu_backward
    CUDA: legacy::cuda::_thnn_multi_margin_loss_backward

- func: multilabel_margin_loss.out(Tensor self, Tensor target, int reduction=Mean, *, Tensor(a!) out) -> Tensor(a!)
  python_module: nn

- func: multilabel_margin_loss(Tensor self, Tensor target, int reduction=Mean) -> Tensor
  python_module: nn

- func: multilabel_margin_loss_forward.output(Tensor self, Tensor target, int reduction, *, Tensor(a!) output, Tensor(b!) is_target) -> (Tensor(a!), Tensor(b!))
  python_module: nn
  dispatch:
    CPU: multilabel_margin_loss_forward_out_cpu
    CUDA: legacy::cuda::_thnn_multilabel_margin_loss_forward_out

- func: multilabel_margin_loss_forward(Tensor self, Tensor target, int reduction) -> (Tensor output, Tensor is_target)
  python_module: nn
  dispatch:
    CPU: multilabel_margin_loss_forward_cpu
    CUDA: legacy::cuda::_thnn_multilabel_margin_loss_forward

- func: multilabel_margin_loss_backward.grad_input(Tensor grad_output, Tensor self, Tensor target, int reduction, Tensor is_target, *, Tensor(a!) grad_input) -> Tensor(a!)
  python_module: nn
  dispatch:
    CPU: multilabel_margin_loss_backward_cpu_out
    CUDA: legacy::cuda::_thnn_multilabel_margin_loss_backward_out

- func: multilabel_margin_loss_backward(Tensor grad_output, Tensor self, Tensor target, int reduction, Tensor is_target) -> Tensor
  python_module: nn
  dispatch:
    CPU: multilabel_margin_loss_backward_cpu
    CUDA: legacy::cuda::_thnn_multilabel_margin_loss_backward

- func: nll_loss.out(Tensor self, Tensor target, Tensor? weight=None, int reduction=Mean, int ignore_index=-100, *, Tensor(a!) out) -> Tensor(a!)
  python_module: nn

- func: nll_loss_nd(Tensor self, Tensor target, Tensor? weight=None, int reduction=Mean, int ignore_index=-100) -> Tensor
  python_module: nn

- func: nll_loss(Tensor self, Tensor target, Tensor? weight=None, int reduction=Mean, int ignore_index=-100) -> Tensor
  python_module: nn

- func: nll_loss_forward.output(Tensor self, Tensor target, Tensor? weight, int reduction, int ignore_index, *, Tensor(a!) output, Tensor(b!) total_weight) -> (Tensor(a!), Tensor(b!))
  python_module: nn
  dispatch:
    CPU: nll_loss_forward_out_cpu
    CUDA: legacy::cuda::_thnn_nll_loss_forward_out

- func: nll_loss_forward(Tensor self, Tensor target, Tensor? weight, int reduction, int ignore_index) -> (Tensor output, Tensor total_weight)
  python_module: nn
  dispatch:
    CPU: nll_loss_forward_cpu
    CUDA: legacy::cuda::_thnn_nll_loss_forward

- func: nll_loss_backward.grad_input(Tensor grad_output, Tensor self, Tensor target, Tensor? weight, int reduction, int ignore_index, Tensor total_weight, *, Tensor(a!) grad_input) -> Tensor(a!)
  python_module: nn
  dispatch:
    CPU: nll_loss_backward_out_cpu
    CUDA: legacy::cuda::_thnn_nll_loss_backward_out

- func: nll_loss_backward(Tensor grad_output, Tensor self, Tensor target, Tensor? weight, int reduction, int ignore_index, Tensor total_weight) -> Tensor
  python_module: nn
  dispatch:
    CPU: nll_loss_backward_cpu
    CUDA: legacy::cuda::_thnn_nll_loss_backward

- func: nll_loss2d.out(Tensor self, Tensor target, Tensor? weight=None, int reduction=Mean, int ignore_index=-100, *, Tensor(a!) out) -> Tensor(a!)
  python_module: nn

- func: nll_loss2d(Tensor self, Tensor target, Tensor? weight=None, int reduction=Mean, int ignore_index=-100) -> Tensor
  python_module: nn

- func: nll_loss2d_forward.output(Tensor self, Tensor target, Tensor? weight, int reduction, int ignore_index, *, Tensor(a!) output, Tensor(b!) total_weight) -> (Tensor(a!), Tensor(b!))
  python_module: nn
  dispatch:
    CPU: nll_loss2d_forward_out_cpu
    CUDA: legacy::cuda::_thnn_nll_loss2d_forward_out

- func: nll_loss2d_forward(Tensor self, Tensor target, Tensor? weight, int reduction, int ignore_index) -> (Tensor output, Tensor total_weight)
  python_module: nn
  dispatch:
    CPU: nll_loss2d_forward_cpu
    CUDA: legacy::cuda::_thnn_nll_loss2d_forward

- func: nll_loss2d_backward.grad_input(Tensor grad_output, Tensor self, Tensor target, Tensor? weight, int reduction, int ignore_index, Tensor total_weight, *, Tensor(a!) grad_input) -> Tensor(a!)
  python_module: nn
  dispatch:
    CPU: nll_loss2d_backward_out_cpu
    CUDA: legacy::cuda::_thnn_nll_loss2d_backward_out

- func: nll_loss2d_backward(Tensor grad_output, Tensor self, Tensor target, Tensor? weight, int reduction, int ignore_index, Tensor total_weight) -> Tensor
  python_module: nn
  dispatch:
    CPU: nll_loss2d_backward_cpu
    CUDA: legacy::cuda::_thnn_nll_loss2d_backward

- func: smooth_l1_loss.out(Tensor self, Tensor target, int reduction=Mean, float beta=1.0, *, Tensor(a!) out) -> Tensor(a!)
  python_module: nn
  dispatch:
    CPU: smooth_l1_loss_out
    CUDA: smooth_l1_loss_out

- func: smooth_l1_loss(Tensor self, Tensor target, int reduction=Mean, float beta=1.0) -> Tensor
  python_module: nn
  dispatch:
    CPU, CUDA: smooth_l1_loss

- func: smooth_l1_loss_backward.grad_input(Tensor grad_output, Tensor self, Tensor target, int reduction, float beta, *, Tensor(a!) grad_input) -> Tensor(a!)
  python_module: nn
  dispatch:
    CPU: smooth_l1_loss_backward_out
    CUDA: smooth_l1_loss_backward_out

- func: smooth_l1_loss_backward(Tensor grad_output, Tensor self, Tensor target, int reduction, float beta) -> Tensor
  python_module: nn
  dispatch:
    CompositeExplicitAutograd: smooth_l1_loss_backward

- func: huber_loss.out(Tensor self, Tensor target, int reduction=Mean, float delta=1.0, *, Tensor(a!) out) -> Tensor(a!)
  python_module: nn
  dispatch:
    CPU, CUDA: huber_loss_out

- func: huber_loss(Tensor self, Tensor target, int reduction=Mean, float delta=1.0) -> Tensor
  python_module: nn
  dispatch:
    CPU, CUDA: huber_loss

- func: huber_loss_backward.out(Tensor grad_output, Tensor self, Tensor target, int reduction, float delta, *, Tensor(a!) grad_input) -> Tensor(a!)
  python_module: nn
  dispatch:
    CPU, CUDA: huber_loss_backward_out

- func: huber_loss_backward(Tensor grad_output, Tensor self, Tensor target, int reduction, float delta) -> Tensor
  python_module: nn
  dispatch:
    CompositeExplicitAutograd: huber_loss_backward

- func: soft_margin_loss.out(Tensor self, Tensor target, int reduction=Mean, *, Tensor(a!) out) -> Tensor(a!)
  python_module: nn
  dispatch:
    CompositeExplicitAutograd: soft_margin_loss_out

- func: soft_margin_loss(Tensor self, Tensor target, int reduction=Mean) -> Tensor
  python_module: nn
  dispatch:
    CompositeExplicitAutograd: soft_margin_loss

- func: soft_margin_loss_backward.grad_input(Tensor grad_output, Tensor self, Tensor target, int reduction, *, Tensor(a!) grad_input) -> Tensor(a!)
  python_module: nn
  dispatch:
    CompositeExplicitAutograd: soft_margin_loss_backward_out

- func: soft_margin_loss_backward(Tensor grad_output, Tensor self, Tensor target, int reduction) -> Tensor
  python_module: nn
  dispatch:
    CompositeExplicitAutograd: soft_margin_loss_backward

- func: elu.out(Tensor self, Scalar alpha=1, Scalar scale=1, Scalar input_scale=1, *, Tensor(a!) out) -> Tensor(a!)
  python_module: nn
  dispatch:
    CPU, CUDA: elu_out

- func: elu(Tensor self, Scalar alpha=1, Scalar scale=1, Scalar input_scale=1) -> Tensor
  python_module: nn
  dispatch:
    CPU, CUDA: elu

- func: elu_backward(Tensor grad_output, Scalar alpha, Scalar scale, Scalar input_scale, bool is_result, Tensor self_or_result) -> Tensor
  python_module: nn
  dispatch:
    CPU, CUDA: elu_backward

- func: elu_(Tensor(a!) self, Scalar alpha=1, Scalar scale=1, Scalar input_scale=1) -> Tensor(a!)
  python_module: nn
  dispatch:
    CompositeExplicitAutograd: elu_

- func: glu.out(Tensor self, int dim=-1, *, Tensor(a!) out) -> Tensor(a!)
  python_module: nn
  dispatch:
    CPU: glu_out
    CUDA: legacy::cuda::_thnn_glu_forward_out

- func: glu(Tensor self, int dim=-1) -> Tensor
  python_module: nn
  dispatch:
    CPU: glu
    CUDA: legacy::cuda::_thnn_glu_forward

- func: glu_backward.grad_input(Tensor grad_output, Tensor self, int dim, *, Tensor(a!) grad_input) -> Tensor(a!)
  python_module: nn
  dispatch:
    CPU: glu_backward_out
    CUDA: legacy::cuda::_thnn_glu_backward_out

- func: glu_backward(Tensor grad_output, Tensor self, int dim) -> Tensor
  python_module: nn
  dispatch:
    CPU: glu_backward
    CUDA: legacy::cuda::_thnn_glu_backward

- func: hardsigmoid.out(Tensor self, *, Tensor(a!) out) -> Tensor(a!)
  python_module: nn
  dispatch:
    CPU, CUDA: hardsigmoid_out

- func: hardsigmoid(Tensor self) -> Tensor
  python_module: nn
  dispatch:
    CPU, CUDA: hardsigmoid
    QuantizedCPU: hardsigmoid_quantized_cpu

- func: hardsigmoid_(Tensor(a!) self) -> Tensor(a!)
  python_module: nn
  dispatch:
    CPU, CUDA: hardsigmoid_

- func: hardsigmoid_backward(Tensor grad_output, Tensor self) -> Tensor
  python_module: nn
  dispatch:
    CPU, CUDA: hardsigmoid_backward

- func: hardtanh.out(Tensor self, Scalar min_val=-1, Scalar max_val=1, *, Tensor(a!) out) -> Tensor(a!)
  python_module: nn
  dispatch:
    CPU, CUDA: hardtanh_out
    QuantizedCPU: hardtanh_out_quantized_cpu

- func: hardtanh(Tensor self, Scalar min_val=-1, Scalar max_val=1) -> Tensor
  python_module: nn
  dispatch:
    CPU, CUDA: hardtanh
    QuantizedCPU: hardtanh_quantized_cpu

- func: hardtanh_backward.grad_input(Tensor grad_output, Tensor self, Scalar min_val, Scalar max_val, *, Tensor(a!) grad_input) -> Tensor(a!)
  python_module: nn
  dispatch:
    CPU, CUDA: hardtanh_backward_out

- func: hardtanh_backward(Tensor grad_output, Tensor self, Scalar min_val, Scalar max_val) -> Tensor
  python_module: nn
  dispatch:
    CPU, CUDA: hardtanh_backward

- func: hardtanh_(Tensor(a!) self, Scalar min_val=-1, Scalar max_val=1) -> Tensor(a!)
  python_module: nn
  dispatch:
    CPU, CUDA: hardtanh_
    QuantizedCPU: hardtanh_quantized_cpu_

- func: hardswish.out(Tensor self, *, Tensor(a!) out) -> Tensor(a!)
  python_module: nn
  dispatch:
    CPU, CUDA: hardswish_out

- func: hardswish(Tensor self) -> Tensor
  python_module: nn
  dispatch:
    CPU, CUDA: hardswish

- func: hardswish_(Tensor(a!) self) -> Tensor(a!)
  python_module: nn
  dispatch:
    CPU, CUDA: hardswish_

- func: hardswish_backward(Tensor grad_output, Tensor self) -> Tensor
  python_module: nn
  dispatch:
    CPU, CUDA: hardswish_backward

- func: leaky_relu.out(Tensor self, Scalar negative_slope=0.01, *, Tensor(a!) out) -> Tensor(a!)
  python_module: nn
  dispatch:
    CPU, CUDA: leaky_relu_out
    QuantizedCPU: leaky_relu_out_quantized_cpu

- func: leaky_relu(Tensor self, Scalar negative_slope=0.01) -> Tensor
  python_module: nn
  dispatch:
    CPU, CUDA: leaky_relu
    QuantizedCPU: leaky_relu_quantized_cpu

- func: leaky_relu_backward(Tensor grad_output, Tensor self, Scalar negative_slope, bool self_is_result) -> Tensor
  python_module: nn
  dispatch:
    CPU, CUDA: leaky_relu_backward

- func: leaky_relu_(Tensor(a!) self, Scalar negative_slope=0.01) -> Tensor(a!)
  python_module: nn
  dispatch:
    CPU, CUDA: leaky_relu_
    QuantizedCPU: leaky_relu_quantized_cpu_

- func: log_sigmoid.out(Tensor self, *, Tensor(a!) out) -> Tensor(a!)
  python_module: nn

- func: log_sigmoid(Tensor self) -> Tensor
  python_module: nn

- func: log_sigmoid_forward.output(Tensor self, *, Tensor(a!) output, Tensor(b!) buffer) -> (Tensor(a!), Tensor(b!))
  python_module: nn
  dispatch:
    CPU: log_sigmoid_forward_out_cpu
    CUDA: legacy::cuda::_thnn_log_sigmoid_forward_out

- func: log_sigmoid_forward(Tensor self) -> (Tensor output, Tensor buffer)
  python_module: nn
  dispatch:
    CPU: log_sigmoid_forward_cpu
    CUDA: legacy::cuda::_thnn_log_sigmoid_forward

- func: log_sigmoid_backward.grad_input(Tensor grad_output, Tensor self, Tensor buffer, *, Tensor(a!) grad_input) -> Tensor(a!)
  python_module: nn
  dispatch:
    CPU: log_sigmoid_backward_out_cpu
    CUDA: legacy::cuda::_thnn_log_sigmoid_backward_out

- func: log_sigmoid_backward(Tensor grad_output, Tensor self, Tensor buffer) -> Tensor
  python_module: nn
  dispatch:
    CPU: log_sigmoid_backward_cpu
    CUDA: legacy::cuda::_thnn_log_sigmoid_backward

- func: rrelu_with_noise.out(Tensor self, Tensor noise, Scalar lower=0.125, Scalar upper=0.3333333333333333, bool training=False, Generator? generator=None, *, Tensor(a!) out) -> Tensor(a!)
  python_module: nn
  dispatch:
    CPU: rrelu_with_noise_out_cpu
    CUDA: legacy::cuda::_thnn_rrelu_with_noise_forward_out

- func: rrelu_with_noise(Tensor self, Tensor noise, Scalar lower=0.125, Scalar upper=0.3333333333333333, bool training=False, Generator? generator=None) -> Tensor
  python_module: nn
  dispatch:
    CPU: rrelu_with_noise_cpu
    CUDA: legacy::cuda::_thnn_rrelu_with_noise_forward

- func: rrelu_with_noise_backward(Tensor grad_output, Tensor self, Tensor noise, Scalar lower, Scalar upper, bool training, bool self_is_result) -> Tensor
  python_module: nn
  dispatch:
    CompositeExplicitAutograd: rrelu_with_noise_backward

- func: rrelu_with_noise_(Tensor(a!) self, Tensor noise, Scalar lower=0.125, Scalar upper=0.3333333333333333, bool training=False, Generator? generator=None) -> Tensor(a!)
  python_module: nn
  dispatch:
    CPU: rrelu_with_noise_cpu_
    CUDA: legacy::cuda::_thnn_rrelu_with_noise_forward_

- func: softplus.out(Tensor self, Scalar beta=1, Scalar threshold=20, *, Tensor(a!) out) -> Tensor(a!)
  python_module: nn
  dispatch:
    CPU, CUDA: softplus_out

- func: softplus(Tensor self, Scalar beta=1, Scalar threshold=20) -> Tensor
  python_module: nn
  dispatch:
    CPU, CUDA: softplus

- func: softplus_backward.grad_input(Tensor grad_output, Tensor self, Scalar beta, Scalar threshold, Tensor output, *, Tensor(a!) grad_input) -> Tensor(a!)
  python_module: nn
  dispatch:
    CPU, CUDA: softplus_backward_out

- func: softplus_backward(Tensor grad_output, Tensor self, Scalar beta, Scalar threshold, Tensor output) -> Tensor
  python_module: nn
  dispatch:
    CPU, CUDA: softplus_backward

- func: softshrink.out(Tensor self, Scalar lambd=0.5, *, Tensor(a!) out) -> Tensor(a!)
  python_module: nn
  dispatch:
    CPU, CUDA: softshrink_out

- func: softshrink(Tensor self, Scalar lambd=0.5) -> Tensor
  python_module: nn
  dispatch:
    CPU, CUDA: softshrink

- func: softshrink_backward.grad_input(Tensor grad_output, Tensor self, Scalar lambd, *, Tensor(a!) grad_input) -> Tensor(a!)
  python_module: nn
  dispatch:
    CPU, CUDA: softshrink_backward_out

- func: softshrink_backward(Tensor grad_output, Tensor self, Scalar lambd) -> Tensor
  python_module: nn
  dispatch:
    CPU, CUDA: softshrink_backward

- func: adaptive_avg_pool2d.out(Tensor self, int[2] output_size, *, Tensor(a!) out) -> Tensor(a!)
  python_module: nn
  dispatch:
    CPU, CUDA: adaptive_avg_pool2d_out_cpu
    MkldnnCPU: mkldnn_adaptive_avg_pool2d_out

- func: adaptive_avg_pool2d(Tensor self, int[2] output_size) -> Tensor
  python_module: nn

- func: mkldnn_adaptive_avg_pool2d(Tensor self, int[2] output_size) -> Tensor
  dispatch:
    MkldnnCPU: mkldnn_adaptive_avg_pool2d

- func: mkldnn_adaptive_avg_pool2d_backward(Tensor grad_output, Tensor self) -> Tensor
  dispatch:
    MkldnnCPU: mkldnn_adaptive_avg_pool2d_backward

- func: _adaptive_avg_pool2d(Tensor self, int[2] output_size) -> Tensor
  dispatch:
    CPU: adaptive_avg_pool2d_cpu
    CUDA: adaptive_avg_pool2d_cuda
    QuantizedCPU: adaptive_avg_pool2d_quantized_cpu

- func: _adaptive_avg_pool2d_backward(Tensor grad_output, Tensor self) -> Tensor
  python_module: nn
  dispatch:
    CPU: adaptive_avg_pool2d_backward_cpu
    CUDA: adaptive_avg_pool2d_backward_cuda

- func: adaptive_avg_pool3d.out(Tensor self, int[3] output_size, *, Tensor(a!) out) -> Tensor(a!)
  python_module: nn
  dispatch:
    CPU: adaptive_avg_pool3d_out_cpu
    CUDA: adaptive_avg_pool3d_out_cuda
    QuantizedCPU: adaptive_avg_pool3d_out_quantized_cpu

- func: adaptive_avg_pool3d(Tensor self, int[3] output_size) -> Tensor
  python_module: nn
  dispatch:
    CPU: adaptive_avg_pool3d_cpu
    CUDA: adaptive_avg_pool3d_cuda
    QuantizedCPU: adaptive_avg_pool3d_quantized_cpu

- func: adaptive_avg_pool3d_backward.grad_input(Tensor grad_output, Tensor self, *, Tensor(a!) grad_input) -> Tensor(a!)
  python_module: nn
  dispatch:
    CPU: adaptive_avg_pool3d_backward_out_cpu
    CUDA: adaptive_avg_pool3d_backward_out_cuda

- func: adaptive_avg_pool3d_backward(Tensor grad_output, Tensor self) -> Tensor
  python_module: nn
  dispatch:
    CPU: adaptive_avg_pool3d_backward_cpu
    CUDA: adaptive_avg_pool3d_backward_cuda

# Return: (Tensor output, Tensor indices)
- func: adaptive_max_pool2d.out(Tensor self, int[2] output_size, *, Tensor(a!) out, Tensor(b!) indices) -> (Tensor(a!), Tensor(b!))
  python_module: nn
  dispatch:
    CPU: adaptive_max_pool2d_out_cpu
    CUDA: adaptive_max_pool2d_out_cuda

# Return: (Tensor output, Tensor indices)
- func: adaptive_max_pool2d(Tensor self, int[2] output_size) -> (Tensor, Tensor)
  python_module: nn
  dispatch:
    CPU: adaptive_max_pool2d_cpu
    CUDA: adaptive_max_pool2d_cuda

- func: adaptive_max_pool2d_backward.grad_input(Tensor grad_output, Tensor self, Tensor indices, *, Tensor(a!) grad_input) -> Tensor(a!)
  python_module: nn
  dispatch:
    CPU: adaptive_max_pool2d_backward_out_cpu
    CUDA: adaptive_max_pool2d_backward_out_cuda

- func: adaptive_max_pool2d_backward(Tensor grad_output, Tensor self, Tensor indices) -> Tensor
  python_module: nn
  dispatch:
    CPU: adaptive_max_pool2d_backward_cpu
    CUDA: adaptive_max_pool2d_backward_cuda

# Return: (Tensor output, Tensor indices)
- func: adaptive_max_pool3d.out(Tensor self, int[3] output_size, *, Tensor(a!) out, Tensor(b!) indices) -> (Tensor(a!), Tensor(b!))
  python_module: nn
  dispatch:
    CPU: adaptive_max_pool3d_out_cpu
    CUDA: adaptive_max_pool3d_out_cuda

# Return: (Tensor output, Tensor indices)
- func: adaptive_max_pool3d(Tensor self, int[3] output_size) -> (Tensor, Tensor)
  python_module: nn
  dispatch:
    CPU: adaptive_max_pool3d_cpu
    CUDA: adaptive_max_pool3d_cuda

- func: adaptive_max_pool3d_backward.grad_input(Tensor grad_output, Tensor self, Tensor indices, *, Tensor(a!) grad_input) -> Tensor(a!)
  python_module: nn
  dispatch:
    CPU: adaptive_max_pool3d_backward_out_cpu
    CUDA: adaptive_max_pool3d_backward_out_cuda

- func: adaptive_max_pool3d_backward(Tensor grad_output, Tensor self, Tensor indices) -> Tensor
  python_module: nn
  dispatch:
    CPU: adaptive_max_pool3d_backward_cpu
    CUDA: adaptive_max_pool3d_backward_cuda

- func: avg_pool2d.out(Tensor self, int[2] kernel_size, int[2] stride=[], int[2] padding=0, bool ceil_mode=False, bool count_include_pad=True, int? divisor_override=None, *, Tensor(a!) out) -> Tensor(a!)
  python_module: nn
  dispatch:
    CPU: avg_pool2d_out_cpu
    CUDA: avg_pool2d_out_cuda
    MkldnnCPU: mkldnn_avg_pool2d_out

- func: avg_pool2d(Tensor self, int[2] kernel_size, int[2] stride=[], int[2] padding=0, bool ceil_mode=False, bool count_include_pad=True, int? divisor_override=None) -> Tensor
  python_module: nn
  dispatch:
    CPU: avg_pool2d_cpu
    CUDA: avg_pool2d_cuda
    MkldnnCPU: mkldnn_avg_pool2d
    QuantizedCPU: avg_pool2d_quantized_cpu

- func: avg_pool2d_backward.grad_input(Tensor grad_output, Tensor self, int[2] kernel_size, int[2] stride, int[2] padding, bool ceil_mode, bool count_include_pad, int? divisor_override, *, Tensor(a!) grad_input) -> Tensor(a!)
  python_module: nn
  dispatch:
    CPU: avg_pool2d_backward_out_cpu
    CUDA: avg_pool2d_backward_out_cuda
    MkldnnCPU: mkldnn_avg_pool2d_backward_out

- func: avg_pool2d_backward(Tensor grad_output, Tensor self, int[2] kernel_size, int[2] stride, int[2] padding, bool ceil_mode, bool count_include_pad, int? divisor_override) -> Tensor
  python_module: nn
  dispatch:
    CPU: avg_pool2d_backward_cpu
    CUDA: avg_pool2d_backward_cuda
    MkldnnCPU: mkldnn_avg_pool2d_backward

- func: avg_pool3d.out(Tensor self, int[3] kernel_size, int[3] stride=[], int[3] padding=0, bool ceil_mode=False, bool count_include_pad=True, int? divisor_override=None, *, Tensor(a!) out) -> Tensor(a!)
  python_module: nn
  dispatch:
    CPU: avg_pool3d_out_cpu
    CUDA: avg_pool3d_out_cuda
    MkldnnCPU: mkldnn_avg_pool3d_out

- func: avg_pool3d(Tensor self, int[3] kernel_size, int[3] stride=[], int[3] padding=0, bool ceil_mode=False, bool count_include_pad=True, int? divisor_override=None) -> Tensor
  python_module: nn
  dispatch:
    CPU: avg_pool3d_cpu
    CUDA: avg_pool3d_cuda
    MkldnnCPU: mkldnn_avg_pool3d
    QuantizedCPU: avg_pool3d_quantized_cpu

- func: avg_pool3d_backward.grad_input(Tensor grad_output, Tensor self, int[3] kernel_size, int[3] stride, int[3] padding, bool ceil_mode, bool count_include_pad, int? divisor_override, *, Tensor(a!) grad_input) -> Tensor(a!)
  python_module: nn
  dispatch:
    CPU: avg_pool3d_backward_out_cpu
    CUDA: avg_pool3d_backward_out_cuda
    MkldnnCPU: mkldnn_avg_pool3d_backward_out

- func: avg_pool3d_backward(Tensor grad_output, Tensor self, int[3] kernel_size, int[3] stride, int[3] padding, bool ceil_mode, bool count_include_pad, int? divisor_override) -> Tensor
  python_module: nn
  dispatch:
    CPU: avg_pool3d_backward_cpu
    CUDA: avg_pool3d_backward_cuda
    MkldnnCPU: mkldnn_avg_pool3d_backward

# Return: (Tensor output, Tensor indices)
- func: fractional_max_pool2d.output(Tensor self, int[2] kernel_size, int[2] output_size, Tensor random_samples, *, Tensor(a!) output, Tensor(b!) indices) -> (Tensor(a!), Tensor(b!))
  python_module: nn
  dispatch:
    CPU: fractional_max_pool2d_out_cpu
    CUDA: fractional_max_pool2d_out_cuda

# Return: (Tensor output, Tensor indices)
- func: fractional_max_pool2d(Tensor self, int[2] kernel_size, int[2] output_size, Tensor random_samples) -> (Tensor, Tensor)
  python_module: nn
  dispatch:
    CPU: fractional_max_pool2d_cpu
    CUDA: fractional_max_pool2d_cuda

- func: fractional_max_pool2d_backward.grad_input(Tensor grad_output, Tensor self, int[2] kernel_size, int[2] output_size, Tensor indices, *, Tensor(a!) grad_input) -> Tensor(a!)
  python_module: nn
  dispatch:
    CPU: fractional_max_pool2d_backward_out_cpu
    CUDA: fractional_max_pool2d_backward_out_cuda

- func: fractional_max_pool2d_backward(Tensor grad_output, Tensor self, int[2] kernel_size, int[2] output_size, Tensor indices) -> Tensor
  python_module: nn
  dispatch:
    CPU: fractional_max_pool2d_backward_cpu
    CUDA: fractional_max_pool2d_backward_cuda

# Return: (Tensor output, Tensor indices)
- func: fractional_max_pool3d.output(Tensor self, int[3] kernel_size, int[3] output_size, Tensor random_samples, *, Tensor(a!) output, Tensor(b!) indices) -> (Tensor(a!), Tensor(b!))
  python_module: nn
  dispatch:
    CPU: fractional_max_pool3d_out_cpu
    CUDA: fractional_max_pool3d_out_cuda

# Return: (Tensor output, Tensor indices)
- func: fractional_max_pool3d(Tensor self, int[3] kernel_size, int[3] output_size, Tensor random_samples) -> (Tensor, Tensor)
  python_module: nn
  dispatch:
    CPU: fractional_max_pool3d_cpu
    CUDA: fractional_max_pool3d_cuda

- func: fractional_max_pool3d_backward.grad_input(Tensor grad_output, Tensor self, int[3] kernel_size, int[3] output_size, Tensor indices, *, Tensor(a!) grad_input) -> Tensor(a!)
  python_module: nn
  dispatch:
    CPU: fractional_max_pool3d_backward_out_cpu
    CUDA: fractional_max_pool3d_backward_out_cuda

- func: fractional_max_pool3d_backward(Tensor grad_output, Tensor self, int[3] kernel_size, int[3] output_size, Tensor indices) -> Tensor
  python_module: nn
  dispatch:
    CPU: fractional_max_pool3d_backward_cpu
    CUDA: fractional_max_pool3d_backward_cuda

# Return: (Tensor output, Tensor indices)
- func: max_pool2d_with_indices.out(Tensor self, int[2] kernel_size, int[2] stride=[], int[2] padding=0, int[2] dilation=1, bool ceil_mode=False, *, Tensor(a!) out, Tensor(b!) indices) -> (Tensor(a!), Tensor(b!))
  python_module: nn
  dispatch:
    CPU: max_pool2d_with_indices_out_cpu
    CUDA: max_pool2d_with_indices_out_cuda

# Return: (Tensor output, Tensor indices)
- func: max_pool2d_with_indices(Tensor self, int[2] kernel_size, int[2] stride=[], int[2] padding=0, int[2] dilation=1, bool ceil_mode=False) -> (Tensor, Tensor)
  python_module: nn
  dispatch:
    CPU: max_pool2d_with_indices_cpu
    CUDA: max_pool2d_with_indices_cuda

- func: max_pool2d_with_indices_backward.grad_input(Tensor grad_output, Tensor self, int[2] kernel_size, int[2] stride, int[2] padding, int[2] dilation, bool ceil_mode, Tensor indices, *, Tensor(a!) grad_input) -> Tensor(a!)
  python_module: nn
  dispatch:
    CPU: max_pool2d_with_indices_backward_out_cpu
    CUDA: max_pool2d_with_indices_backward_out_cuda

- func: max_pool2d_with_indices_backward(Tensor grad_output, Tensor self, int[2] kernel_size, int[2] stride, int[2] padding, int[2] dilation, bool ceil_mode, Tensor indices) -> Tensor
  python_module: nn
  dispatch:
    CPU: max_pool2d_with_indices_backward_cpu
    CUDA: max_pool2d_with_indices_backward_cuda

# Return: (Tensor output, Tensor indices)
- func: max_pool3d_with_indices.out(Tensor self, int[3] kernel_size, int[3] stride=[], int[3] padding=0, int[3] dilation=1, bool ceil_mode=False, *, Tensor(a!) out, Tensor(b!) indices) -> (Tensor(a!), Tensor(b!))
  python_module: nn
  dispatch:
    CPU: max_pool3d_with_indices_out_cpu
    CUDA: max_pool3d_with_indices_out_cuda

# Return: (Tensor output, Tensor indices)
- func: max_pool3d_with_indices(Tensor self, int[3] kernel_size, int[3] stride=[], int[3] padding=0, int[3] dilation=1, bool ceil_mode=False) -> (Tensor, Tensor)
  python_module: nn
  dispatch:
    CPU: max_pool3d_with_indices_cpu
    CUDA: max_pool3d_with_indices_cuda

- func: max_pool3d_with_indices_backward.grad_input(Tensor grad_output, Tensor self, int[3] kernel_size, int[3] stride, int[3] padding, int[3] dilation, bool ceil_mode, Tensor indices, *, Tensor(a!) grad_input) -> Tensor(a!)
  python_module: nn
  dispatch:
    CPU: max_pool3d_with_indices_backward_out_cpu
    CUDA: max_pool3d_with_indices_backward_out_cuda

- func: max_pool3d_with_indices_backward(Tensor grad_output, Tensor self, int[3] kernel_size, int[3] stride, int[3] padding, int[3] dilation, bool ceil_mode, Tensor indices) -> Tensor
  python_module: nn
  dispatch:
    CPU: max_pool3d_with_indices_backward_cpu
    CUDA: max_pool3d_with_indices_backward_cuda

- func: max_unpool2d.out(Tensor self, Tensor indices, int[2] output_size, *, Tensor(a!) out) -> Tensor(a!)
  python_module: nn
  dispatch:
    CPU: max_unpooling2d_forward_out_cpu
    CUDA: max_unpooling2d_forward_out_cuda

- func: max_unpool2d(Tensor self, Tensor indices, int[2] output_size) -> Tensor
  python_module: nn
  dispatch:
    CPU: max_unpooling2d_forward_cpu
    CUDA: max_unpooling2d_forward_cuda

- func: max_unpool2d_backward.grad_input(Tensor grad_output, Tensor self, Tensor indices, int[2] output_size, *, Tensor(a!) grad_input) -> Tensor(a!)
  python_module: nn
  dispatch:
    CPU: max_unpooling2d_backward_out_cpu
    CUDA: max_unpooling2d_backward_out_cuda

- func: max_unpool2d_backward(Tensor grad_output, Tensor self, Tensor indices, int[2] output_size) -> Tensor
  python_module: nn
  dispatch:
    CPU: max_unpooling2d_backward_cpu
    CUDA: max_unpooling2d_backward_cuda

- func: max_unpool3d.out(Tensor self, Tensor indices, int[3] output_size, int[3] stride, int[3] padding, *, Tensor(a!) out) -> Tensor(a!)
  python_module: nn
  dispatch:
    CPU: max_unpooling3d_forward_out_cpu
    CUDA: max_unpooling3d_forward_out_cuda

- func: max_unpool3d(Tensor self, Tensor indices, int[3] output_size, int[3] stride, int[3] padding) -> Tensor
  python_module: nn
  dispatch:
    CPU: max_unpooling3d_forward_cpu
    CUDA: max_unpooling3d_forward_cuda

- func: max_unpool3d_backward.grad_input(Tensor grad_output, Tensor self, Tensor indices, int[3] output_size, int[3] stride, int[3] padding, *, Tensor(a!) grad_input) -> Tensor(a!)
  python_module: nn
  dispatch:
    CPU: max_unpooling3d_backward_out_cpu
    CUDA: max_unpooling3d_backward_out_cuda

- func: max_unpool3d_backward(Tensor grad_output, Tensor self, Tensor indices, int[3] output_size, int[3] stride, int[3] padding) -> Tensor
  python_module: nn
  dispatch:
    CPU: max_unpooling3d_backward_cpu
    CUDA: max_unpooling3d_backward_cuda

- func: reflection_pad1d.out(Tensor self, int[2] padding, *, Tensor(a!) out) -> Tensor(a!)
  python_module: nn
  dispatch:
    CPU, QuantizedCPU: reflection_pad1d_out_cpu
    CUDA: reflection_pad1d_out_cuda

- func: reflection_pad1d(Tensor self, int[2] padding) -> Tensor
  python_module: nn
  dispatch:
    CPU, QuantizedCPU: reflection_pad1d_cpu
    CUDA: reflection_pad1d_cuda

- func: reflection_pad1d_backward.grad_input(Tensor grad_output, Tensor self, int[2] padding, *, Tensor(a!) grad_input) -> Tensor(a!)
  python_module: nn
  dispatch:
    CPU: reflection_pad1d_backward_out_cpu
    CUDA: reflection_pad1d_backward_out_cuda

- func: reflection_pad1d_backward(Tensor grad_output, Tensor self, int[2] padding) -> Tensor
  python_module: nn
  dispatch:
    CPU: reflection_pad1d_backward_cpu
    CUDA: reflection_pad1d_backward_cuda

- func: reflection_pad2d.out(Tensor self, int[4] padding, *, Tensor(a!) out) -> Tensor(a!)
  python_module: nn
  dispatch:
    CPU, QuantizedCPU: reflection_pad2d_out_cpu
    CUDA: reflection_pad2d_out_cuda

- func: reflection_pad2d(Tensor self, int[4] padding) -> Tensor
  python_module: nn
  dispatch:
    CPU, QuantizedCPU: reflection_pad2d_cpu
    CUDA: reflection_pad2d_cuda

- func: reflection_pad2d_backward.grad_input(Tensor grad_output, Tensor self, int[4] padding, *, Tensor(a!) grad_input) -> Tensor(a!)
  python_module: nn
  dispatch:
    CPU: reflection_pad2d_backward_out_cpu
    CUDA: reflection_pad2d_backward_out_cuda

- func: reflection_pad2d_backward(Tensor grad_output, Tensor self, int[4] padding) -> Tensor
  python_module: nn
  dispatch:
    CPU: reflection_pad2d_backward_cpu
    CUDA: reflection_pad2d_backward_cuda

- func: replication_pad1d.out(Tensor self, int[2] padding, *, Tensor(a!) out) -> Tensor(a!)
  python_module: nn
  dispatch:
    CPU: replication_pad1d_out_cpu
    CUDA: replication_pad1d_out_cuda

- func: replication_pad1d(Tensor self, int[2] padding) -> Tensor
  python_module: nn
  dispatch:
    CPU: replication_pad1d_cpu
    CUDA: replication_pad1d_cuda

- func: replication_pad1d_backward.grad_input(Tensor grad_output, Tensor self, int[2] padding, *, Tensor(a!) grad_input) -> Tensor(a!)
  python_module: nn
  dispatch:
    CPU: replication_pad1d_backward_out_cpu
    CUDA: replication_pad1d_backward_out_cuda

- func: replication_pad1d_backward(Tensor grad_output, Tensor self, int[2] padding) -> Tensor
  python_module: nn
  dispatch:
    CPU: replication_pad1d_backward_cpu
    CUDA: replication_pad1d_backward_cuda

- func: replication_pad2d.out(Tensor self, int[4] padding, *, Tensor(a!) out) -> Tensor(a!)
  python_module: nn
  dispatch:
    CPU: replication_pad2d_out_cpu
    CUDA: replication_pad2d_out_cuda

- func: replication_pad2d(Tensor self, int[4] padding) -> Tensor
  python_module: nn
  dispatch:
    CPU: replication_pad2d_cpu
    CUDA: replication_pad2d_cuda

- func: replication_pad2d_backward.grad_input(Tensor grad_output, Tensor self, int[4] padding, *, Tensor(a!) grad_input) -> Tensor(a!)
  python_module: nn
  dispatch:
    CPU: replication_pad2d_backward_out_cpu
    CUDA: replication_pad2d_backward_out_cuda

- func: replication_pad2d_backward(Tensor grad_output, Tensor self, int[4] padding) -> Tensor
  python_module: nn
  dispatch:
    CPU: replication_pad2d_backward_cpu
    CUDA: replication_pad2d_backward_cuda

- func: replication_pad3d.out(Tensor self, int[6] padding, *, Tensor(a!) out) -> Tensor(a!)
  python_module: nn
  dispatch:
    CPU: replication_pad3d_out_cpu
    CUDA: replication_pad3d_out_cuda

- func: replication_pad3d(Tensor self, int[6] padding) -> Tensor
  python_module: nn
  dispatch:
    CPU: replication_pad3d_cpu
    CUDA: replication_pad3d_cuda

- func: replication_pad3d_backward.grad_input(Tensor grad_output, Tensor self, int[6] padding, *, Tensor(a!) grad_input) -> Tensor(a!)
  python_module: nn
  dispatch:
    CPU: replication_pad3d_backward_out_cpu
    CUDA: replication_pad3d_backward_out_cuda

- func: replication_pad3d_backward(Tensor grad_output, Tensor self, int[6] padding) -> Tensor
  python_module: nn
  dispatch:
    CPU: replication_pad3d_backward_cpu
    CUDA: replication_pad3d_backward_cuda

- func: upsample_linear1d.vec(Tensor input, int[]? output_size, bool align_corners, float[]? scale_factors) -> Tensor
  python_module: nn
  dispatch:
    CompositeExplicitAutograd: upsample_linear1d

- func: upsample_linear1d_backward.vec(Tensor grad_output, int[]? output_size, int[] input_size, bool align_corners, float[]? scale_factors) -> Tensor
  python_module: nn
  dispatch:
    CompositeExplicitAutograd: upsample_linear1d_backward

- func: upsample_bilinear2d.vec(Tensor input, int[]? output_size, bool align_corners, float[]? scale_factors) -> Tensor
  python_module: nn
  dispatch:
    CompositeExplicitAutograd: upsample_bilinear2d

- func: upsample_bilinear2d_backward.vec(Tensor grad_output, int[]? output_size, int[] input_size, bool align_corners, float[]? scale_factors) -> Tensor
  python_module: nn
  dispatch:
    CompositeExplicitAutograd: upsample_bilinear2d_backward

- func: upsample_trilinear3d.vec(Tensor input, int[]? output_size, bool align_corners, float[]? scale_factors) -> Tensor
  python_module: nn
  dispatch:
    CompositeExplicitAutograd: upsample_trilinear3d

- func: upsample_trilinear3d_backward.vec(Tensor grad_output, int[]? output_size, int[] input_size, bool align_corners, float[]? scale_factors) -> Tensor
  python_module: nn
  dispatch:
    CompositeExplicitAutograd: upsample_trilinear3d_backward

- func: upsample_bicubic2d.vec(Tensor input, int[]? output_size, bool align_corners, float[]? scale_factors) -> Tensor
  python_module: nn
  dispatch:
    CompositeExplicitAutograd: upsample_bicubic2d

- func: upsample_bicubic2d_backward.vec(Tensor grad_output, int[]? output_size, int[] input_size, bool align_corners, float[]? scale_factors) -> Tensor
  python_module: nn
  dispatch:
    CompositeExplicitAutograd: upsample_bicubic2d_backward

- func: upsample_nearest1d.vec(Tensor input, int[]? output_size, float[]? scale_factors) -> Tensor
  python_module: nn
  dispatch:
    CompositeExplicitAutograd: upsample_nearest1d

- func: upsample_nearest1d_backward.vec(Tensor grad_output, int[]? output_size, int[] input_size, float[]? scale_factors) -> Tensor
  python_module: nn
  dispatch:
    CompositeExplicitAutograd: upsample_nearest1d_backward

- func: upsample_nearest2d.vec(Tensor input, int[]? output_size, float[]? scale_factors) -> Tensor
  python_module: nn
  dispatch:
    CompositeExplicitAutograd: upsample_nearest2d

- func: upsample_nearest2d_backward.vec(Tensor grad_output, int[]? output_size, int[] input_size, float[]? scale_factors) -> Tensor
  python_module: nn
  dispatch:
    CompositeExplicitAutograd: upsample_nearest2d_backward

- func: upsample_nearest3d.vec(Tensor input, int[]? output_size, float[]? scale_factors) -> Tensor
  python_module: nn
  dispatch:
    CPU: upsample_nearest3d_cpu
    CUDA: upsample_nearest3d_cuda
    QuantizedCPU: upsample_nearest3d_quantized_cpu

- func: upsample_nearest3d_backward.vec(Tensor grad_output, int[]? output_size, int[] input_size, float[]? scale_factors) -> Tensor
  python_module: nn
  dispatch:
    CPU: upsample_nearest3d_backward_cpu
    CUDA: upsample_nearest3d_backward_cuda

# NOTE: all of the non-"vec" upsample overloads are only kept for backward compatibility.
- func: upsample_linear1d.out(Tensor self, int[1] output_size, bool align_corners, float? scales=None, *, Tensor(a!) out) -> Tensor(a!)
  python_module: nn
  structured: True
  dispatch:
    CPU: upsample_linear1d_out_cpu
    CUDA: upsample_linear1d_out_cuda

- func: upsample_linear1d(Tensor self, int[1] output_size, bool align_corners, float? scales=None) -> Tensor
  python_module: nn
  structured_delegate: upsample_linear1d.out

- func: upsample_linear1d_backward.grad_input(Tensor grad_output, int[1] output_size, int[3] input_size, bool align_corners, float? scales=None, *, Tensor(a!) grad_input) -> Tensor(a!)
  python_module: nn
  structured: True
  dispatch:
    CPU: upsample_linear1d_backward_out_cpu
    CUDA: upsample_linear1d_backward_out_cuda

- func: upsample_linear1d_backward(Tensor grad_output, int[1] output_size, int[3] input_size, bool align_corners, float? scales=None) -> Tensor
  python_module: nn
  structured_delegate: upsample_linear1d_backward.grad_input

- func: upsample_bilinear2d.out(Tensor self, int[2] output_size, bool align_corners, float? scales_h=None, float? scales_w=None, *, Tensor(a!) out) -> Tensor(a!)
  python_module: nn
  structured: True
  dispatch:
    CPU: upsample_bilinear2d_out_cpu
    CUDA: upsample_bilinear2d_out_cuda

- func: upsample_bilinear2d(Tensor self, int[2] output_size, bool align_corners, float? scales_h=None, float? scales_w=None) -> Tensor
  python_module: nn
  structured_delegate: upsample_bilinear2d.out
  dispatch:
    QuantizedCPU: upsample_bilinear2d_quantized_cpu

- func: upsample_bilinear2d_backward.grad_input(Tensor grad_output, int[2] output_size, int[4] input_size, bool align_corners, float? scales_h=None, float? scales_w=None, *, Tensor(a!) grad_input) -> Tensor(a!)
  python_module: nn
  structured: True
  dispatch:
    CPU: upsample_bilinear2d_backward_out_cpu
    CUDA: upsample_bilinear2d_backward_out_cuda

- func: upsample_bilinear2d_backward(Tensor grad_output, int[2] output_size, int[4] input_size, bool align_corners, float? scales_h=None, float? scales_w=None) -> Tensor
  python_module: nn
  structured_delegate: upsample_bilinear2d_backward.grad_input

- func: upsample_bicubic2d.out(Tensor self, int[2] output_size, bool align_corners, float? scales_h=None, float? scales_w=None, *, Tensor(a!) out) -> Tensor(a!)
  python_module: nn
  structured: True
  dispatch:
    CPU: upsample_bicubic2d_out_cpu
    CUDA: upsample_bicubic2d_out_cuda

- func: upsample_bicubic2d(Tensor self, int[2] output_size, bool align_corners, float? scales_h=None, float? scales_w=None) -> Tensor
  python_module: nn
  structured_delegate: upsample_bicubic2d.out

- func: upsample_bicubic2d_backward.grad_input(Tensor grad_output, int[2] output_size, int[4] input_size, bool align_corners, float? scales_h=None, float? scales_w=None, *, Tensor(a!) grad_input) -> Tensor(a!)
  python_module: nn
  structured: True
  dispatch:
    CPU: upsample_bicubic2d_backward_out_cpu
    CUDA: upsample_bicubic2d_backward_out_cuda

- func: upsample_bicubic2d_backward(Tensor grad_output, int[2] output_size, int[4] input_size, bool align_corners, float? scales_h=None, float? scales_w=None) -> Tensor
  python_module: nn
  structured_delegate: upsample_bicubic2d_backward.grad_input

- func: upsample_trilinear3d.out(Tensor self, int[3] output_size, bool align_corners, float? scales_d=None, float? scales_h=None, float? scales_w=None, *, Tensor(a!) out) -> Tensor(a!)
  python_module: nn
  structured: True
  dispatch:
    CPU: upsample_trilinear3d_out_cpu
    CUDA: upsample_trilinear3d_out_cuda

- func: upsample_trilinear3d(Tensor self, int[3] output_size, bool align_corners, float? scales_d=None, float? scales_h=None, float? scales_w=None) -> Tensor
  python_module: nn
  structured_delegate: upsample_trilinear3d.out

- func: upsample_trilinear3d_backward.grad_input(Tensor grad_output, int[3] output_size, int[5] input_size, bool align_corners, float? scales_d=None, float? scales_h=None, float? scales_w=None, *, Tensor(a!) grad_input) -> Tensor(a!)
  python_module: nn
  structured: True
  dispatch:
    CPU: upsample_trilinear3d_backward_out_cpu
    CUDA: upsample_trilinear3d_backward_out_cuda

- func: upsample_trilinear3d_backward(Tensor grad_output, int[3] output_size, int[5] input_size, bool align_corners, float? scales_d=None, float? scales_h=None, float? scales_w=None) -> Tensor
  python_module: nn
  structured_delegate: upsample_trilinear3d_backward.grad_input

- func: upsample_nearest1d.out(Tensor self, int[1] output_size, float? scales=None, *, Tensor(a!) out) -> Tensor(a!)
  python_module: nn
  structured: True
  dispatch:
    CPU: upsample_nearest1d_out_cpu
    CUDA: upsample_nearest1d_out_cuda

- func: upsample_nearest1d(Tensor self, int[1] output_size, float? scales=None) -> Tensor
  python_module: nn
  structured_delegate: upsample_nearest1d.out

- func: upsample_nearest1d_backward.grad_input(Tensor grad_output, int[1] output_size, int[3] input_size, float? scales=None, *, Tensor(a!) grad_input) -> Tensor(a!)
  python_module: nn
  structured: True
  dispatch:
    CPU: upsample_nearest1d_backward_out_cpu
    CUDA: upsample_nearest1d_backward_out_cuda

- func: upsample_nearest1d_backward(Tensor grad_output, int[1] output_size, int[3] input_size, float? scales=None) -> Tensor
  python_module: nn
  structured_delegate: upsample_nearest1d_backward.grad_input

- func: upsample_nearest2d.out(Tensor self, int[2] output_size, float? scales_h=None, float? scales_w=None, *, Tensor(a!) out) -> Tensor(a!)
  python_module: nn
  structured: True
  dispatch:
    CPU: upsample_nearest2d_out_cpu
    CUDA: upsample_nearest2d_out_cuda

- func: upsample_nearest2d(Tensor self, int[2] output_size, float? scales_h=None, float? scales_w=None) -> Tensor
  python_module: nn
  structured_delegate: upsample_nearest2d.out
  dispatch:
    QuantizedCPU: upsample_nearest2d_quantized_cpu

- func: upsample_nearest2d_backward.grad_input(Tensor grad_output, int[2] output_size, int[4] input_size, float? scales_h=None, float? scales_w=None, *, Tensor(a!) grad_input) -> Tensor(a!)
  python_module: nn
  structured: True
  dispatch:
    CPU: upsample_nearest2d_backward_out_cpu
    CUDA: upsample_nearest2d_backward_out_cuda

- func: upsample_nearest2d_backward(Tensor grad_output, int[2] output_size, int[4] input_size, float? scales_h=None, float? scales_w=None) -> Tensor
  python_module: nn
  structured_delegate: upsample_nearest2d_backward.grad_input

- func: upsample_nearest3d.out(Tensor self, int[3] output_size, float? scales_d=None, float? scales_h=None, float? scales_w=None, *, Tensor(a!) out) -> Tensor(a!)
  python_module: nn
  structured: True
  dispatch:
    CPU: upsample_nearest3d_out_cpu
    CUDA: upsample_nearest3d_out_cuda

- func: upsample_nearest3d(Tensor self, int[3] output_size, float? scales_d=None, float? scales_h=None, float? scales_w=None) -> Tensor
  python_module: nn
  structured_delegate: upsample_nearest3d.out
  dispatch:
    QuantizedCPU: upsample_nearest3d_quantized_cpu

- func: upsample_nearest3d_backward.grad_input(Tensor grad_output, int[3] output_size, int[5] input_size, float? scales_d=None, float? scales_h=None, float? scales_w=None, *, Tensor(a!) grad_input) -> Tensor(a!)
  python_module: nn
  structured: True
  dispatch:
    CPU: upsample_nearest3d_backward_out_cpu
    CUDA: upsample_nearest3d_backward_out_cuda

- func: upsample_nearest3d_backward(Tensor grad_output, int[3] output_size, int[5] input_size, float? scales_d=None, float? scales_h=None, float? scales_w=None) -> Tensor
  python_module: nn
  structured_delegate: upsample_nearest3d_backward.grad_input

- func: sigmoid_backward.grad_input(Tensor grad_output, Tensor output, *, Tensor(a!) grad_input) -> Tensor(a!)
  python_module: nn
  dispatch:
    CPU, CUDA: sigmoid_backward_out

- func: sigmoid_backward(Tensor grad_output, Tensor output) -> Tensor
  python_module: nn
  dispatch:
    CPU, CUDA: sigmoid_backward

- func: logit_backward.grad_input(Tensor grad_output, Tensor self, float? eps=None, *, Tensor(a!) grad_input) -> Tensor(a!)
  python_module: nn
  dispatch:
    CPU, CUDA: logit_backward_out

- func: logit_backward(Tensor grad_output, Tensor self, float? eps=None) -> Tensor
  python_module: nn
  dispatch:
    CPU, CUDA: logit_backward

- func: tanh_backward.grad_input(Tensor grad_output, Tensor output, *, Tensor(a!) grad_input) -> Tensor(a!)
  python_module: nn
  dispatch:
    CPU, CUDA: tanh_backward_out

- func: tanh_backward(Tensor grad_output, Tensor output) -> Tensor
  python_module: nn
  dispatch:
    CPU, CUDA: tanh_backward

# What's a thnn_conv_ versus a slow_conv_?
#
# Historically, we have inefficient implementations of convolutions
# coming from the THNN/THCUNN library.  These convolutions typically
# operated by computing the Toeplitz matrix and then doing a matrix
# multiply with the input; this is very memory inefficient!  However,
# occasionally, we really don't have anything better, so it's helpful
# to have these fallbacks when there is no more optimized implementation
# in cudnn or mkldnn, etc.  Both thnn_ and slow_ convolutions fall
# into this bucket.
#
# The difference between these two designations, is that thnn_ refers
# to a convolution that is still written in the "legacy" style; that is,
# C code in the THNN/ or THCUNN/ directory.  A slow_ convolution is
# one that is written in the native style: modern C++.  Algorithmically,
# these are the same thing, but we give them different prefixes to
# make the operational distinction clear.

- func: slow_conv_transpose2d.out(Tensor self, Tensor weight, int[2] kernel_size, Tensor? bias=None, int[2] stride=1, int[2] padding=0, int[2] output_padding=0, int[2] dilation=1, *, Tensor(a!) out) -> Tensor(a!)
  python_module: nn
  dispatch:
    CPU: slow_conv_transpose2d_out_cpu
    CUDA: slow_conv_transpose2d_out_cuda

- func: slow_conv_transpose2d(Tensor self, Tensor weight, int[2] kernel_size, Tensor? bias=None, int[2] stride=1, int[2] padding=0, int[2] output_padding=0, int[2] dilation=1) -> Tensor
  python_module: nn
  dispatch:
    CPU: slow_conv_transpose2d_cpu
    CUDA: slow_conv_transpose2d_cuda

- func: slow_conv_transpose2d_backward.grad_output(Tensor grad_output, Tensor self, Tensor weight, int[2] kernel_size, int[2] stride, int[2] padding, int[2] output_padding, int[2] dilation, Tensor columns, Tensor ones, *, Tensor(a!) grad_input, Tensor(b!) grad_weight, Tensor(c!) grad_bias) -> (Tensor(a!), Tensor(b!), Tensor(c!))
  python_module: nn
  dispatch:
    CPU: slow_conv_transpose2d_backward_out_cpu
    CUDA: slow_conv_transpose2d_backward_out_cuda

- func: slow_conv_transpose2d_backward.output_mask(Tensor grad_output, Tensor self, Tensor weight, int[2] kernel_size, int[2] stride, int[2] padding, int[2] output_padding, int[2] dilation, Tensor columns, Tensor ones, bool[3] output_mask) -> (Tensor grad_input, Tensor grad_weight, Tensor grad_bias)
  python_module: nn
  dispatch:
    CPU: slow_conv_transpose2d_backward_cpu
    CUDA: slow_conv_transpose2d_backward_cuda

- func: slow_conv_transpose3d.out(Tensor self, Tensor weight, int[3] kernel_size, Tensor? bias=None, int[3] stride=1, int[3] padding=0, int[3] output_padding=0, int[3] dilation=1, *, Tensor(a!) out) -> Tensor(a!)
  python_module: nn
  dispatch:
    CPU: slow_conv_transpose3d_out_cpu
    CUDA: slow_conv_transpose3d_out_cuda

- func: slow_conv_transpose3d(Tensor self, Tensor weight, int[3] kernel_size, Tensor? bias=None, int[3] stride=1, int[3] padding=0, int[3] output_padding=0, int[3] dilation=1) -> Tensor
  python_module: nn
  dispatch:
    CPU: slow_conv_transpose3d_cpu
    CUDA: slow_conv_transpose3d_cuda

- func: slow_conv_transpose3d_backward.grad_output(Tensor grad_output, Tensor self, Tensor weight, int[3] kernel_size, int[3] stride, int[3] padding, int[3] output_padding, int[3] dilation, Tensor finput, Tensor fgrad_input, *, Tensor(a!) grad_input, Tensor(b!) grad_weight, Tensor(c!) grad_bias) -> (Tensor(a!), Tensor(b!), Tensor(c!))
  python_module: nn
  dispatch:
    CPU: slow_conv_transpose3d_backward_out_cpu
    CUDA: slow_conv_transpose3d_backward_out_cuda

- func: slow_conv_transpose3d_backward.output_mask(Tensor grad_output, Tensor self, Tensor weight, int[3] kernel_size, int[3] stride, int[3] padding, int[3] output_padding, int[3] dilation, Tensor finput, Tensor fgrad_input, bool[3] output_mask) -> (Tensor grad_input, Tensor grad_weight, Tensor grad_bias)
  python_module: nn
  dispatch:
    CPU: slow_conv_transpose3d_backward_cpu
    CUDA: slow_conv_transpose3d_backward_cuda

- func: thnn_conv2d.out(Tensor self, Tensor weight, int[2] kernel_size, Tensor? bias=None, int[2] stride=1, int[2] padding=0, *, Tensor(a!) out) -> Tensor(a!)
  python_module: nn

- func: thnn_conv2d(Tensor self, Tensor weight, int[2] kernel_size, Tensor? bias=None, int[2] stride=1, int[2] padding=0) -> Tensor
  python_module: nn

- func: thnn_conv2d_forward.output(Tensor self, Tensor weight, int[2] kernel_size, Tensor? bias, int[2] stride, int[2] padding, *, Tensor(a!) output, Tensor(b!) finput, Tensor(c!) fgrad_input) -> (Tensor(a!), Tensor(b!), Tensor(c!))
  python_module: nn
  dispatch:
    CPU: slow_conv2d_forward_out_cpu
    CUDA: legacy::cuda::_thnn_conv2d_forward_out

- func: thnn_conv2d_forward(Tensor self, Tensor weight, int[2] kernel_size, Tensor? bias, int[2] stride, int[2] padding) -> (Tensor output, Tensor finput, Tensor fgrad_input)
  python_module: nn
  dispatch:
    CPU: slow_conv2d_forward_cpu
    CUDA: legacy::cuda::_thnn_conv2d_forward

- func: thnn_conv2d_backward.grad_input(Tensor grad_output, Tensor self, Tensor weight, int[2] kernel_size, int[2] stride, int[2] padding, Tensor finput, Tensor fgrad_input, *, Tensor(a!) grad_input, Tensor(b!) grad_weight, Tensor(c!) grad_bias) -> (Tensor(a!), Tensor(b!), Tensor(c!))
  python_module: nn
  dispatch:
    CPU: slow_conv2d_backward_out_cpu
    CUDA: slow_conv2d_backward_out_cuda

- func: thnn_conv2d_backward.output_mask(Tensor grad_output, Tensor self, Tensor weight, int[2] kernel_size, int[2] stride, int[2] padding, Tensor finput, Tensor fgrad_input, bool[3] output_mask) -> (Tensor grad_input, Tensor grad_weight, Tensor grad_bias)
  python_module: nn
  dispatch:
    CPU: slow_conv2d_backward_cpu
    CUDA: slow_conv2d_backward_cuda

- func: thnn_conv_depthwise2d.out(Tensor self, Tensor weight, int[2] kernel_size, Tensor? bias=None, int[2] stride=1, int[2] padding=0, int[2] dilation=1, *, Tensor(a!) out) -> Tensor(a!)
  python_module: nn

- func: thnn_conv_depthwise2d(Tensor self, Tensor weight, int[2] kernel_size, Tensor? bias=None, int[2] stride=1, int[2] padding=0, int[2] dilation=1) -> Tensor
  python_module: nn

- func: thnn_conv_depthwise2d_forward.out(Tensor self, Tensor weight, int[2] kernel_size, Tensor? bias, int[2] stride, int[2] padding, int[2] dilation, *, Tensor(a!) out) -> Tensor(a!)
  python_module: nn
  dispatch:
    CUDA: legacy::cuda::_thnn_conv_depthwise2d_forward_out

- func: thnn_conv_depthwise2d_forward(Tensor self, Tensor weight, int[2] kernel_size, Tensor? bias, int[2] stride, int[2] padding, int[2] dilation) -> Tensor
  python_module: nn
  dispatch:
    CUDA: legacy::cuda::_thnn_conv_depthwise2d_forward

- func: thnn_conv_depthwise2d_backward.grad_input(Tensor grad_output, Tensor self, Tensor weight, int[2] kernel_size, int[2] stride, int[2] padding, int[2] dilation, *, Tensor(a!) grad_input, Tensor(b!) grad_weight) -> (Tensor(a!), Tensor(b!))
  python_module: nn
  dispatch:
    CUDA: thnn_conv_depthwise2d_backward_out

- func: thnn_conv_depthwise2d_backward.output_mask(Tensor grad_output, Tensor self, Tensor weight, int[2] kernel_size, int[2] stride, int[2] padding, int[2] dilation, bool[2] output_mask) -> (Tensor grad_input, Tensor grad_weight)
  python_module: nn
  dispatch:
    CUDA: thnn_conv_depthwise2d_backward

- func: conv_depthwise3d(Tensor self, Tensor weight, int[3] kernel_size, Tensor? bias, int[3] stride, int[3] padding, int[3] dilation) -> Tensor
  python_module: nn
  dispatch:
    CUDA: conv_depthwise3d_cuda

- func: conv_depthwise3d_backward.grad_input(Tensor grad_output, Tensor self, Tensor weight, int[3] kernel_size, int[3] stride, int[3] padding, int[3] dilation, *, Tensor(a!) grad_input, Tensor(b!) grad_weight, Tensor(c!) grad_bias) -> (Tensor(a!), Tensor(b!), Tensor(c!))
  python_module: nn
  dispatch:
    CUDA: conv_depthwise3d_backward_cuda_out

- func: conv_depthwise3d_backward.output_mask(Tensor grad_output, Tensor self, Tensor weight, int[3] kernel_size, int[3] stride, int[3] padding, int[3] dilation, bool[3] output_mask) -> (Tensor grad_input, Tensor grad_weight, Tensor grad_bias)
  python_module: nn
  dispatch:
    CUDA: conv_depthwise3d_backward_cuda

- func: slow_conv3d.out(Tensor self, Tensor weight, int[3] kernel_size, Tensor? bias=None, int[3] stride=1, int[3] padding=0, *, Tensor(a!) out) -> Tensor(a!)
  python_module: nn

- func: slow_conv3d(Tensor self, Tensor weight, int[3] kernel_size, Tensor? bias=None, int[3] stride=1, int[3] padding=0) -> Tensor
  python_module: nn

- func: slow_conv3d_forward.output(Tensor self, Tensor weight, int[3] kernel_size, Tensor? bias, int[3] stride, int[3] padding, *, Tensor(a!) output, Tensor(b!) finput, Tensor(c!) fgrad_input) -> (Tensor(a!), Tensor(b!), Tensor(c!))
  python_module: nn
  dispatch:
    CPU: slow_conv3d_forward_out_cpu

- func: slow_conv3d_forward(Tensor self, Tensor weight, int[3] kernel_size, Tensor? bias, int[3] stride, int[3] padding) -> (Tensor output, Tensor finput, Tensor fgrad_input)
  python_module: nn
  dispatch:
    CPU: slow_conv3d_forward_cpu

- func: slow_conv3d_backward.grad_input(Tensor grad_output, Tensor self, Tensor weight, int[3] kernel_size, int[3] stride, int[3] padding, Tensor finput, Tensor fgrad_input, *, Tensor(a!) grad_input, Tensor(b!) grad_weight, Tensor(c!) grad_bias) -> (Tensor(a!), Tensor(b!), Tensor(c!))
  python_module: nn
  dispatch:
    CPU: slow_conv3d_backward_out_cpu

- func: slow_conv3d_backward.output_mask(Tensor grad_output, Tensor self, Tensor weight, int[3] kernel_size, int[3] stride, int[3] padding, Tensor finput, Tensor fgrad_input, bool[3] output_mask) -> (Tensor grad_input, Tensor grad_weight, Tensor grad_bias)
  python_module: nn
  dispatch:
    CPU: slow_conv3d_backward_cpu

- func: slow_conv_dilated2d(Tensor self, Tensor weight, int[2] kernel_size, Tensor? bias=None, int[2] stride=1, int[2] padding=0, int[2] dilation=1) -> Tensor
  python_module: nn
  dispatch:
    CPU: slow_conv_dilated2d_cpu
    CUDA: slow_conv_dilated2d_cuda

- func: slow_conv_dilated2d_backward(Tensor grad_output, Tensor self, Tensor weight, int[2] kernel_size, int[2] stride, int[2] padding, int[2] dilation, bool[3] output_mask) -> (Tensor grad_input, Tensor grad_weight, Tensor grad_bias)
  python_module: nn
  dispatch:
    CPU: slow_conv_dilated2d_backward_cpu
    CUDA: slow_conv_dilated2d_backward_cuda

- func: slow_conv_dilated3d(Tensor self, Tensor weight, int[3] kernel_size, Tensor? bias=None, int[3] stride=1, int[3] padding=0, int[3] dilation=1) -> Tensor
  python_module: nn
  dispatch:
    CPU: slow_conv_dilated3d_cpu
    CUDA: slow_conv_dilated3d_cuda

- func: slow_conv_dilated3d_backward(Tensor grad_output, Tensor self, Tensor weight, int[3] kernel_size, int[3] stride, int[3] padding, int[3] dilation, bool[3] output_mask) -> (Tensor grad_input, Tensor grad_weight, Tensor grad_bias)
  python_module: nn
  dispatch:
    CPU: slow_conv_dilated3d_backward_cpu
    CUDA: slow_conv_dilated3d_backward_cuda

- func: col2im.out(Tensor self, int[2] output_size, int[2] kernel_size, int[2] dilation, int[2] padding, int[2] stride, *, Tensor(a!) out) -> Tensor(a!)
  python_module: nn
  dispatch:
    CPU: col2im_out_cpu
    CUDA: col2im_out_cuda

- func: col2im(Tensor self, int[2] output_size, int[2] kernel_size, int[2] dilation, int[2] padding, int[2] stride) -> Tensor
  python_module: nn
  dispatch:
    CPU: col2im_cpu
    CUDA: col2im_cuda

- func: col2im_backward.grad_input(Tensor grad_output, int[2] kernel_size, int[2] dilation, int[2] padding, int[2] stride, *, Tensor(a!) grad_input) -> Tensor(a!)
  python_module: nn
  dispatch:
    CPU: col2im_backward_out_cpu
    CUDA: col2im_backward_out_cuda

- func: col2im_backward(Tensor grad_output, int[2] kernel_size, int[2] dilation, int[2] padding, int[2] stride) -> Tensor
  python_module: nn
  dispatch:
    CPU: col2im_backward_cpu
    CUDA: col2im_backward_cuda

- func: column_stack(Tensor[] tensors) -> Tensor

- func: column_stack.out(Tensor[] tensors, *, Tensor(a!) out) -> Tensor(a!)

- func: im2col.out(Tensor self, int[2] kernel_size, int[2] dilation, int[2] padding, int[2] stride, *, Tensor(a!) out) -> Tensor(a!)
  python_module: nn
  dispatch:
    CPU: im2col_out_cpu
    CUDA: im2col_out_cuda

- func: im2col(Tensor self, int[2] kernel_size, int[2] dilation, int[2] padding, int[2] stride) -> Tensor
  python_module: nn
  dispatch:
    CPU: im2col_cpu
    CUDA: im2col_cuda

- func: im2col_backward.grad_input(Tensor grad_output, int[2] input_size, int[2] kernel_size, int[2] dilation, int[2] padding, int[2] stride, *, Tensor(a!) grad_input) -> Tensor(a!)
  python_module: nn
  dispatch:
    CPU: im2col_backward_out_cpu
    CUDA: im2col_backward_out_cuda

- func: im2col_backward(Tensor grad_output, int[2] input_size, int[2] kernel_size, int[2] dilation, int[2] padding, int[2] stride) -> Tensor
  python_module: nn
  dispatch:
    CPU: im2col_backward_cpu
    CUDA: im2col_backward_cuda

- func: isfinite(Tensor self) -> Tensor
  variants: function, method
  device_guard: False

- func: isinf(Tensor self) -> Tensor
  variants: function, method
  device_guard: False

- func: record_stream(Tensor(a!) self, Stream s) -> ()
  variants: method
  dispatch:
    CUDA: record_stream_cuda

- func: isposinf(Tensor self) -> Tensor
  variants: function, method

- func: isposinf.out(Tensor self, *, Tensor(a!) out) -> Tensor(a!)
  dispatch:
    CPU, CUDA: isposinf_out

- func: isneginf(Tensor self) -> Tensor
  variants: function, method

- func: isneginf.out(Tensor self, *, Tensor(a!) out) -> Tensor(a!)
  dispatch:
    CPU, CUDA: isneginf_out

# NOTE [_add_batch_dim and _remove_batch_dim]
# _add_batch_dim and _remove_batch_dim are meant to be used in the implementation
# of the vmap frontend API (see torch/_vmap_internals.py). They are not
# user-facing, hence the leading underscore. Please don't use them them anywhere else.
- func: _add_batch_dim(Tensor self, int batch_dim, int level) -> Tensor
  variants: function

# See NOTE [_add_batch_dim and _remove_batch_dim]
- func: _remove_batch_dim(Tensor self, int level, int batch_size, int out_dim) -> Tensor
  variants: function

## Functions related to the `torch.special` namespace
# Note [special namespace binding]
# Functions in the special python module should have their names start with
#   "special_" underscore and be bound to the desired Python name in
#   torch/special/__init__.py, and the desired C++ name in torch/csrc/api/include/torch/special.h.
#   The "special_" names should be hidden from the user and not documented.

- func: special_entr(Tensor self) -> Tensor
  python_module: special
  variants: function
  dispatch:
    CPU, CUDA: special_entr

- func: special_entr.out(Tensor self, *, Tensor(a!) out) -> Tensor(a!)
  python_module: special
  variants: function
  dispatch:
    CPU, CUDA: special_entr_out

- func: special_expm1(Tensor self) -> Tensor
  python_module: special
  variants: function

- func: special_expm1.out(Tensor self, *, Tensor(a!) out) -> Tensor(a!)
  python_module: special
  variants: function

- func: special_exp2(Tensor self) -> Tensor
  python_module: special
  variants: function

- func: special_exp2.out(Tensor self, *, Tensor(a!) out) -> Tensor(a!)
  python_module: special
  variants: function

- func: special_gammaln(Tensor self) -> Tensor
  python_module: special
  variants: function

- func: special_gammaln.out(Tensor self, *, Tensor(a!) out) -> Tensor(a!)
  python_module: special
  variants: function

- func: special_erf(Tensor self) -> Tensor
  python_module: special
  variants: function

- func: special_erf.out(Tensor self, *, Tensor(a!) out) -> Tensor(a!)
  python_module: special
  variants: function

- func: special_erfc(Tensor self) -> Tensor
  python_module: special
  variants: function

- func: special_erfc.out(Tensor self, *, Tensor(a!) out) -> Tensor(a!)
  python_module: special

- func: special_erfinv(Tensor self) -> Tensor
  python_module: special
  variants: function

- func: special_erfinv.out(Tensor self, *, Tensor(a!) out) -> Tensor(a!)
  python_module: special

- func: special_logit(Tensor self, float? eps=None) -> Tensor
  python_module: special
  variants: function

- func: special_logit.out(Tensor self, float? eps=None, *, Tensor(a!) out) -> Tensor(a!)
  python_module: special

- func: special_expit(Tensor self) -> Tensor
  python_module: special
  variants: function

- func: special_expit.out(Tensor self, *, Tensor(a!) out) -> Tensor(a!)
  python_module: special
  variants: function

## Functions related to the fast Fourier transform and the torch.fft namespace
# Note [FFT namespace binding]
# Functions in the fft python module should have their names start with
#   "fft_" underscore and be bound to the desired Python name in
#   torch/fft/__init__.py, and the desired C++ name in torch/csrc/api/include/torch/fft.h.
#   The "fft_" names should be hidden from the user and not documented.
#
# See fft_fft as an example.

# torch.fft.fft
# NOTE: NOT an alias for torch.fft, which has different semantics
- func: fft_fft(Tensor self, int? n=None, int dim=-1, str? norm=None) -> Tensor
  python_module: fft
  variants: function

- func: fft_fft.out(Tensor self, int? n=None, int dim=-1, str? norm=None, *, Tensor(a!) out) -> Tensor(a!)
  python_module: fft
  variants: function

- func: fft_ifft(Tensor self, int? n=None, int dim=-1, str? norm=None) -> Tensor
  python_module: fft
  variants: function

- func: fft_ifft.out(Tensor self, int? n=None, int dim=-1, str? norm=None, *, Tensor(a!) out) -> Tensor(a!)
  python_module: fft
  variants: function

- func: fft_rfft(Tensor self, int? n=None, int dim=-1, str? norm=None) -> Tensor
  python_module: fft
  variants: function

- func: fft_rfft.out(Tensor self, int? n=None, int dim=-1, str? norm=None, *, Tensor(a!) out) -> Tensor(a!)
  python_module: fft
  variants: function

- func: fft_irfft(Tensor self, int? n=None, int dim=-1, str? norm=None) -> Tensor
  python_module: fft
  variants: function

- func: fft_irfft.out(Tensor self, int? n=None, int dim=-1, str? norm=None, *, Tensor(a!) out) -> Tensor(a!)
  python_module: fft
  variants: function

- func: fft_hfft(Tensor self, int? n=None, int dim=-1, str? norm=None) -> Tensor
  python_module: fft
  variants: function

- func: fft_hfft.out(Tensor self, int? n=None, int dim=-1, str? norm=None, *, Tensor(a!) out) -> Tensor(a!)
  python_module: fft
  variants: function

- func: fft_ihfft(Tensor self, int? n=None, int dim=-1, str? norm=None) -> Tensor
  python_module: fft
  variants: function

- func: fft_ihfft.out(Tensor self, int? n=None, int dim=-1, str? norm=None, *, Tensor(a!) out) -> Tensor(a!)
  python_module: fft
  variants: function

- func: fft_fft2(Tensor self, int[1]? s=None, int[1] dim=[-2,-1], str? norm=None) -> Tensor
  python_module: fft
  variants: function

- func: fft_fft2.out(Tensor self, int[1]? s=None, int[1] dim=[-2,-1], str? norm=None, *, Tensor(a!) out) -> Tensor(a!)
  python_module: fft
  variants: function

- func: fft_ifft2(Tensor self, int[1]? s=None, int[1] dim=[-2,-1], str? norm=None) -> Tensor
  python_module: fft
  variants: function

- func: fft_ifft2.out(Tensor self, int[1]? s=None, int[1] dim=[-2,-1], str? norm=None, *, Tensor(a!) out) -> Tensor(a!)
  python_module: fft
  variants: function

- func: fft_rfft2(Tensor self, int[1]? s=None, int[1] dim=[-2,-1], str? norm=None) -> Tensor
  python_module: fft
  variants: function

- func: fft_rfft2.out(Tensor self, int[1]? s=None, int[1] dim=[-2,-1], str? norm=None, *, Tensor(a!) out) -> Tensor(a!)
  python_module: fft
  variants: function

- func: fft_irfft2(Tensor self, int[1]? s=None, int[1] dim=[-2,-1], str? norm=None) -> Tensor
  python_module: fft
  variants: function

- func: fft_irfft2.out(Tensor self, int[1]? s=None, int[1] dim=[-2,-1], str? norm=None, *, Tensor(a!) out) -> Tensor(a!)
  python_module: fft
  variants: function

- func: fft_fftn(Tensor self, int[1]? s=None, int[1]? dim=None, str? norm=None) -> Tensor
  python_module: fft
  variants: function

- func: fft_fftn.out(Tensor self, int[1]? s=None, int[1]? dim=None, str? norm=None, *, Tensor(a!) out) -> Tensor(a!)
  python_module: fft
  variants: function

- func: fft_ifftn(Tensor self, int[1]? s=None, int[1]? dim=None, str? norm=None) -> Tensor
  python_module: fft
  variants: function

- func: fft_ifftn.out(Tensor self, int[1]? s=None, int[1]? dim=None, str? norm=None, *, Tensor(a!) out) -> Tensor(a!)
  python_module: fft
  variants: function

- func: fft_rfftn(Tensor self, int[1]? s=None, int[1]? dim=None, str? norm=None) -> Tensor
  python_module: fft
  variants: function

- func: fft_rfftn.out(Tensor self, int[1]? s=None, int[1]? dim=None, str? norm=None, *, Tensor(a!) out) -> Tensor(a!)
  python_module: fft
  variants: function

- func: fft_irfftn(Tensor self, int[1]? s=None, int[1]? dim=None, str? norm=None) -> Tensor
  python_module: fft
  variants: function

- func: fft_irfftn.out(Tensor self, int[1]? s=None, int[1]? dim=None, str? norm=None, *, Tensor(a!) out) -> Tensor(a!)
  python_module: fft
  variants: function

- func: fft_fftfreq(int n, float d=1.0, *, ScalarType? dtype=None, Layout? layout=None, Device? device=None, bool? pin_memory=None) -> Tensor
  python_module: fft
  variants: function

- func: fft_fftfreq.out(int n, float d=1.0, *, Tensor(a!) out) -> Tensor(a!)
  python_module: fft
  variants: function

- func: fft_rfftfreq(int n, float d=1.0, *, ScalarType? dtype=None, Layout? layout=None, Device? device=None, bool? pin_memory=None) -> Tensor
  python_module: fft
  variants: function

- func: fft_rfftfreq.out(int n, float d=1.0, *, Tensor(a!) out) -> Tensor(a!)
  python_module: fft
  variants: function

- func: fft_fftshift(Tensor self, int[1]? dim=None) -> Tensor
  python_module: fft
  variants: function

- func: fft_ifftshift(Tensor self, int[1]? dim=None) -> Tensor
  python_module: fft
  variants: function

## Functions for linear algebra and the torch.linalg namespace
# Note [linalg namespace binding]
# Functions in the linalg python module should have their names start with
#   "linalg_" and be bound to the desired Python name in
#   torch/linalg/__init__.py, and the desired C++ name in torch/csrc/api/include/torch/linalg.h.
#   The "linalg_" names should be hidden from the user and not documented.
#
# See linalg_det as an example.

- func: linalg_cholesky(Tensor self) -> Tensor
  python_module: linalg
  variants: function
  dispatch:
    CompositeExplicitAutograd: linalg_cholesky

- func: linalg_cholesky.out(Tensor self, *, Tensor(a!) out) -> Tensor(a!)
  python_module: linalg
  variants: function
  dispatch:
    CompositeExplicitAutograd: linalg_cholesky_out

- func: linalg_det(Tensor self) -> Tensor
  python_module: linalg
  variants: function
  dispatch:
    CompositeExplicitAutograd: linalg_det

- func: linalg_det.out(Tensor self, *, Tensor(a!) out) -> Tensor(a!)
  python_module: linalg
  dispatch:
    CompositeExplicitAutograd: linalg_det_out

# torch.det, alias for torch.linalg.det
- func: det(Tensor self) -> Tensor
  variants: function, method

- func: linalg_lstsq(Tensor self, Tensor b, float? rcond=None, *, str? driver=None) -> (Tensor solution, Tensor residuals, Tensor rank, Tensor singular_values)
  python_module: linalg
  variants: function
  dispatch:
    CompositeExplicitAutograd: linalg_lstsq

<<<<<<< HEAD
- func: linalg_lstsq.out(Tensor self, Tensor b, float? rcond=None, *, str? driver=None, Tensor(a!) solution, Tensor(b!) residuals, Tensor(c!) rank, Tensor(d!) singular_values) -> (Tensor(a!) solution, Tensor(b!) residuals, Tensor(c!) rank, Tensor(d!) singular_values)
  python_module: linalg
  variants: function
  dispatch:
    CPU, CUDA: linalg_lstsq_out

- func: _lstsq_helper_(Tensor(a!) self, Tensor(b!) rank, Tensor(c!) singular_values, Tensor(d!) infos, Tensor a, float rcond, str driver_name) -> Tensor(a!)
=======
- func: _lstsq_helper_(Tensor(a!) self, Tensor(b!) rank, Tensor(c!) singular_values, Tensor(d!) infos, Tensor a, float cond, str driver_name) -> Tensor(a!)
>>>>>>> ad823888
  variants: function
  dispatch:
    CPU: _lstsq_helper_cpu
    CUDA: _lstsq_helper_cuda

- func: linalg_slogdet(Tensor self) -> (Tensor sign, Tensor logabsdet)
  python_module: linalg
  variants: function
  dispatch:
    CPU, CUDA: linalg_slogdet

- func: linalg_slogdet.out(Tensor self, *, Tensor(a!) sign, Tensor(b!) logabsdet) -> (Tensor(a!) sign, Tensor(b!) logabsdet)
  python_module: linalg
  dispatch:
    CPU, CUDA: linalg_slogdet_out

- func: linalg_eig(Tensor self) -> (Tensor eigenvalues, Tensor eigenvectors)
  python_module: linalg
  variants: function
  dispatch:
    CPU, CUDA: linalg_eig

- func: linalg_eig.out(Tensor self, *, Tensor(a!) eigenvalues, Tensor(b!) eigenvectors) -> (Tensor(a!) eigenvalues, Tensor(b!) eigenvectors)
  python_module: linalg
  dispatch:
    CPU, CUDA: linalg_eig_out

- func: linalg_eigvals(Tensor self) -> Tensor
  python_module: linalg
  variants: function
  dispatch:
    CPU, CUDA: linalg_eigvals

- func: linalg_eigvals.out(Tensor self, *, Tensor(a!) out) -> Tensor(a!)
  python_module: linalg
  dispatch:
    CPU, CUDA: linalg_eigvals_out

- func: linalg_eigh(Tensor self, str UPLO="L") -> (Tensor eigenvalues, Tensor eigenvectors)
  python_module: linalg
  variants: function
  dispatch:
    CompositeExplicitAutograd: linalg_eigh

- func: linalg_eigh.eigvals(Tensor self, str UPLO="L", *, Tensor(a!) eigvals, Tensor(b!) eigvecs) -> (Tensor(a!) eigenvalues, Tensor(b!) eigenvectors)
  python_module: linalg
  dispatch:
    CompositeExplicitAutograd: linalg_eigh_out

- func: linalg_eigvalsh(Tensor self, str UPLO="L") -> Tensor
  python_module: linalg
  variants: function
  dispatch:
    CompositeExplicitAutograd: linalg_eigvalsh

- func: linalg_eigvalsh.out(Tensor self, str UPLO='L', *, Tensor(a!) out) -> Tensor(a!)
  python_module: linalg
  dispatch:
    CompositeExplicitAutograd: linalg_eigvalsh_out

- func: linalg_householder_product(Tensor input, Tensor tau) -> Tensor
  python_module: linalg
  variants: function
  dispatch:
    CPU, CUDA: linalg_householder_product

- func: linalg_householder_product.out(Tensor input, Tensor tau, *, Tensor(a!) out) -> Tensor(a!)
  python_module: linalg
  dispatch:
    CPU, CUDA: linalg_householder_product_out

- func: _linalg_inv_out_helper_(Tensor(a!) self, Tensor(b!) infos_lu, Tensor(c!) infos_getri) -> Tensor(a!)
  variants: function
  dispatch:
    CPU: _linalg_inv_out_helper_cpu
    CUDA: _linalg_inv_out_helper_cuda

- func: linalg_inv(Tensor self) -> Tensor
  python_module: linalg
  variants: function
  dispatch:
    CompositeExplicitAutograd: linalg_inv

- func: linalg_inv.out(Tensor self, *, Tensor(a!) out) -> Tensor(a!)
  python_module: linalg
  variants: function
  dispatch:
    CompositeExplicitAutograd: linalg_inv_out

- func: inner(Tensor self, Tensor other) -> Tensor
  variants: function, method

- func: inner.out(Tensor self, Tensor other, *, Tensor(a!) out) -> Tensor(a!)

# torch.outer, alias for torch.ger
- func: outer(Tensor self, Tensor vec2) -> Tensor
  variants: function, method

- func: outer.out(Tensor self, Tensor vec2, *, Tensor(a!) out) -> Tensor(a!)

- func: ger(Tensor self, Tensor vec2) -> Tensor
  variants: function, method
  dispatch:
    CompositeExplicitAutograd: ger

- func: ger.out(Tensor self, Tensor vec2, *, Tensor(a!) out) -> Tensor(a!)
  dispatch:
    CompositeExplicitAutograd: ger_out

- func: linalg_norm(Tensor self, Scalar? ord=None, int[1]? dim=None, bool keepdim=False, *, ScalarType? dtype=None) -> Tensor
  python_module: linalg
  variants: function

- func: linalg_norm.ord_str(Tensor self, str ord, int[1]? dim=None, bool keepdim=False, *, ScalarType? dtype=None) -> Tensor
  python_module: linalg
  variants: function

- func: linalg_norm.out(Tensor self, Scalar? ord=None, int[1]? dim=None, bool keepdim=False, *, ScalarType? dtype=None, Tensor(a!) out) -> Tensor(a!)
  python_module: linalg
  variants: function

- func: linalg_norm.ord_str_out(Tensor self, str ord, int[1]? dim=None, bool keepdim=False, *, ScalarType? dtype=None, Tensor(a!) out) -> Tensor(a!)
  python_module: linalg
  variants: function

- func: linalg_vector_norm(Tensor self, Scalar? ord=None, int[1]? dim=None, bool keepdim=False, *, ScalarType? dtype=None) -> Tensor
  python_module: linalg
  variants: function
  dispatch:
    CPU, CUDA: linalg_vector_norm

- func: linalg_vector_norm.out(Tensor self, Scalar? ord=None, int[1]? dim=None, bool keepdim=False, *, ScalarType? dtype=None, Tensor(a!) out) -> Tensor(a!)
  python_module: linalg
  dispatch:
    CPU, CUDA: linalg_vector_norm_out

- func: linalg_svd.U(Tensor self, bool full_matrices=True, bool compute_uv=True, *, Tensor(a!) U, Tensor(b!) S, Tensor(c!) V) -> (Tensor(a!) U, Tensor(b!) S, Tensor(c!) V)
  python_module: linalg

- func: linalg_svd(Tensor self, bool full_matrices=True, bool compute_uv=True) -> (Tensor U, Tensor S, Tensor V)
  python_module: linalg
  variants: function

- func: linalg_cond(Tensor self, Scalar? p=None) -> Tensor
  python_module: linalg
  variants: function

- func: linalg_cond.out(Tensor self, Scalar? p=None, *, Tensor(a!) out) -> Tensor(a!)
  python_module: linalg
  variants: function

- func: linalg_cond.p_str(Tensor self, str p) -> Tensor
  python_module: linalg
  variants: function

- func: linalg_cond.p_str_out(Tensor self, str p, *, Tensor(a!) out) -> Tensor(a!)
  python_module: linalg
  variants: function

- func: linalg_pinv(Tensor self, float rcond=1e-15, bool hermitian=False) -> Tensor
  python_module: linalg
  variants: function

- func: linalg_pinv.rcond_tensor(Tensor self, Tensor rcond, bool hermitian=False) -> Tensor
  python_module: linalg
  variants: function

- func: linalg_pinv.out(Tensor self, float rcond=1e-15, bool hermitian=False, *, Tensor(a!) out) -> Tensor(a!)
  python_module: linalg
  variants: function

- func: linalg_pinv.out_rcond_tensor(Tensor self, Tensor rcond, bool hermitian=False, *, Tensor(a!) out) -> Tensor(a!)
  python_module: linalg
  variants: function

- func: _linalg_solve_out_helper_(Tensor(a!) self, Tensor(b!) other, Tensor(c!) infos) -> Tensor(a!)
  variants: function
  dispatch:
    CPU: _linalg_solve_out_helper_cpu
    CUDA: _linalg_solve_out_helper_cuda

- func: linalg_solve(Tensor input, Tensor other) -> Tensor
  python_module: linalg
  variants: function
  dispatch:
    CompositeExplicitAutograd: linalg_solve

- func: linalg_solve.out(Tensor input, Tensor other, *, Tensor(a!) out) -> Tensor(a!)
  python_module: linalg
  dispatch:
    CompositeExplicitAutograd: linalg_solve_out

- func: linalg_tensorinv(Tensor self, int ind=2) -> Tensor
  python_module: linalg
  variants: function

- func: linalg_tensorinv.out(Tensor self, int ind=2, *, Tensor(a!) out) -> Tensor(a!)
  python_module: linalg
  variants: function

- func: linalg_tensorsolve(Tensor self, Tensor other, int[]? dims=None) -> Tensor
  python_module: linalg
  variants: function

- func: linalg_tensorsolve.out(Tensor self, Tensor other, int[]? dims=None, *, Tensor(a!) out) -> Tensor(a!)
  python_module: linalg
  variants: function

- func: linalg_qr(Tensor self, str mode='reduced') -> (Tensor Q, Tensor R)
  python_module: linalg
  variants: function
  dispatch:
    CompositeExplicitAutograd: linalg_qr

- func: linalg_qr.out(Tensor self, str mode='reduced', *, Tensor(a!) Q, Tensor(b!) R) -> (Tensor(a!) Q, Tensor(b!) R)
  python_module: linalg
  variants: function
  dispatch:
    CompositeExplicitAutograd: linalg_qr_out

- func: _linalg_qr_helper(Tensor self, str mode) -> (Tensor, Tensor)
  variants: function
  dispatch:
    CPU: _linalg_qr_helper_cpu
    CUDA: _linalg_qr_helper_cuda

- func: linalg_matrix_power(Tensor self, int n) -> Tensor
  python_module: linalg

- func: linalg_matrix_power.out(Tensor self, int n, *, Tensor(a!) out) -> Tensor(a!)
  python_module: linalg

- func: linalg_matrix_rank(Tensor self, float? tol=None, bool hermitian=False) -> Tensor
  python_module: linalg
  variants: function

- func: linalg_matrix_rank.out(Tensor self, float? tol=None, bool hermitian=False, *, Tensor(a!) out) -> Tensor(a!)
  python_module: linalg
  variants: function

- func: linalg_multi_dot(Tensor[] tensors) -> Tensor
  python_module: linalg

- func: linalg_multi_dot.out(Tensor[] tensors, *, Tensor(a!) out) -> Tensor(a!)
  python_module: linalg

## Functions that are only for testing
# It is undocumented and should not be used outside of tests.
- func: _test_serialization_subcmul(Tensor self, Tensor other, Scalar alpha=1) -> Tensor

# Note: this function is only for testing.
- func: _test_optional_intlist(Tensor values, int[]? addends) -> Tensor
  python_module: nn
  dispatch:
    CPU: _test_optional_intlist

# Note: this function is only for testing.
- func: _test_optional_filled_intlist(Tensor values, int[2]? addends) -> Tensor
  python_module: nn
  dispatch:
    CPU: _test_optional_intlist

# Note: this function is only for testing.
- func: _test_optional_floatlist(Tensor values, float[]? addends) -> Tensor
  python_module: nn
  dispatch:
    CPU: _test_optional_floatlist

# Note: this function is only for testing.
- func: _test_string_default(Tensor dummy, str a="\"'\\", str b='"\'\\') -> Tensor
  python_module: nn

# Note: this function is only for testing.
- func: _test_ambiguous_defaults.a(Tensor dummy, int a=1, int b=1) -> Tensor
  python_module: nn

# Note: this function is only for testing.
- func: _test_ambiguous_defaults.b(Tensor dummy, int a=2, str b="2") -> Tensor
  cpp_no_default_args: ['a', 'b']
  python_module: nn

- func: segment_reduce(Tensor data, str reduce, *, Tensor? lengths=None, Tensor? indices=None, int axis=0, bool unsafe=False) -> Tensor
  variants: function
  dispatch:
    CPU: _segment_reduce_cpu<|MERGE_RESOLUTION|>--- conflicted
+++ resolved
@@ -8587,7 +8587,6 @@
   dispatch:
     CompositeExplicitAutograd: linalg_lstsq
 
-<<<<<<< HEAD
 - func: linalg_lstsq.out(Tensor self, Tensor b, float? rcond=None, *, str? driver=None, Tensor(a!) solution, Tensor(b!) residuals, Tensor(c!) rank, Tensor(d!) singular_values) -> (Tensor(a!) solution, Tensor(b!) residuals, Tensor(c!) rank, Tensor(d!) singular_values)
   python_module: linalg
   variants: function
@@ -8595,9 +8594,6 @@
     CPU, CUDA: linalg_lstsq_out
 
 - func: _lstsq_helper_(Tensor(a!) self, Tensor(b!) rank, Tensor(c!) singular_values, Tensor(d!) infos, Tensor a, float rcond, str driver_name) -> Tensor(a!)
-=======
-- func: _lstsq_helper_(Tensor(a!) self, Tensor(b!) rank, Tensor(c!) singular_values, Tensor(d!) infos, Tensor a, float cond, str driver_name) -> Tensor(a!)
->>>>>>> ad823888
   variants: function
   dispatch:
     CPU: _lstsq_helper_cpu
